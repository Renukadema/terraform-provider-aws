--- conflicted
+++ resolved
@@ -240,11 +240,7 @@
       - metavariable-pattern:
           metavariable: $NAME
           patterns:
-<<<<<<< HEAD
-            - pattern-regex: "(Gcm|Gp2|Gp3|Hsm|Hvm|Iam|Iot|Kms|Mfa|Msk|Nfs|Php|Rds|Rfc|Sfn|Smb|Sms|Sns|Sql|Sqs|Ssh)"
-=======
             - pattern-regex: "(Fsx|Gcm|Gp2|Gp3|Hsm|Hvm|Iam|Iot|Kms|Mfa|Msk|Nfs|Php|Rds|Rfc|Sdk|Sfn|Smb|Sms|Sns|Sql)"
->>>>>>> 76dc1f6c
       - focus-metavariable: $NAME
     severity: WARNING
   - id: caps4-in-const-name
@@ -259,11 +255,7 @@
       - metavariable-pattern:
           metavariable: $NAME
           patterns:
-<<<<<<< HEAD
-            - pattern-regex: "(Gcm|Gp2|Gp3|Hsm|Hvm|Iam|Iot|Kms|Mfa|Msk|Nfs|Php|Rds|Rfc|Sfn|Smb|Sms|Sns|Sql|Sqs|Ssh)"
-=======
             - pattern-regex: "(Fsx|Gcm|Gp2|Gp3|Hsm|Hvm|Iam|Iot|Kms|Mfa|Msk|Nfs|Php|Rds|Rfc|Sdk|Sfn|Smb|Sms|Sns|Sql)"
->>>>>>> 76dc1f6c
     severity: WARNING
   - id: caps4-in-var-name
     languages:
@@ -277,11 +269,7 @@
       - metavariable-pattern:
           metavariable: $NAME
           patterns:
-<<<<<<< HEAD
-            - pattern-regex: "(Gcm|Gp2|Gp3|Hsm|Hvm|Iam|Iot|Kms|Mfa|Msk|Nfs|Php|Rds|Rfc|Sfn|Smb|Sms|Sns|Sql|Sqs|Ssh)"
-=======
             - pattern-regex: "(Fsx|Gcm|Gp2|Gp3|Hsm|Hvm|Iam|Iot|Kms|Mfa|Msk|Nfs|Php|Rds|Rfc|Sdk|Sfn|Smb|Sms|Sns|Sql)"
->>>>>>> 76dc1f6c
     severity: WARNING
   - id: caps5-in-func-name
     languages:
@@ -295,11 +283,7 @@
       - metavariable-pattern:
           metavariable: $NAME
           patterns:
-<<<<<<< HEAD
-            - pattern-regex: "(Ssl|Ssm|Sso|Sts|Swf|Tcp|Tls|Ttl|Uri|Url|Vgw|Vpc|Vpn|Waf|Xss|Db|Ip)"
-=======
             - pattern-regex: "(Sqs|Ssh|Ssl|Ssm|Sso|Sts|Swf|Tcp|Tls|Ttl|Uri|Url|Vgw|Vpc|Vpn|Waf|Xss|Db|Ip)"
->>>>>>> 76dc1f6c
       - focus-metavariable: $NAME
     severity: WARNING
   - id: caps5-in-const-name
@@ -314,11 +298,7 @@
       - metavariable-pattern:
           metavariable: $NAME
           patterns:
-<<<<<<< HEAD
-            - pattern-regex: "(Ssl|Ssm|Sso|Sts|Swf|Tcp|Tls|Ttl|Uri|Url|Vgw|Vpc|Vpn|Waf|Xss|Db|Ip)"
-=======
             - pattern-regex: "(Sqs|Ssh|Ssl|Ssm|Sso|Sts|Swf|Tcp|Tls|Ttl|Uri|Url|Vgw|Vpc|Vpn|Waf|Xss|Db|Ip)"
->>>>>>> 76dc1f6c
     severity: WARNING
   - id: caps5-in-var-name
     languages:
@@ -332,11 +312,7 @@
       - metavariable-pattern:
           metavariable: $NAME
           patterns:
-<<<<<<< HEAD
-            - pattern-regex: "(Ssl|Ssm|Sso|Sts|Swf|Tcp|Tls|Ttl|Uri|Url|Vgw|Vpc|Vpn|Waf|Xss|Db|Ip)"
-=======
             - pattern-regex: "(Sqs|Ssh|Ssl|Ssm|Sso|Sts|Swf|Tcp|Tls|Ttl|Uri|Url|Vgw|Vpc|Vpn|Waf|Xss|Db|Ip)"
->>>>>>> 76dc1f6c
     severity: WARNING
   - id: ec2-in-func-name
     languages:
