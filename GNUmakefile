--- conflicted
+++ resolved
@@ -3,13 +3,7 @@
 GOFMT_FILES?=$$(find . -name '*.go' |grep -v vendor)
 PKG_NAME=aws
 WEBSITE_REPO=github.com/hashicorp/terraform-website
-<<<<<<< HEAD
-GO111MODULE?=on
-SWEEPARGS?=-vet=off
-TESTARGS?=-vet=off
-=======
 TEST_COUNT?=1
->>>>>>> 4875ae5f
 
 default: build
 
@@ -25,11 +19,7 @@
 	go test $(TEST) -v -sweep=$(SWEEP) $(SWEEPARGS) -timeout 60m
 
 test: fmtcheck
-<<<<<<< HEAD
-	go test $(TEST) $(TESTARGS) -timeout=30s -parallel=4
-=======
 	go test $(TEST) $(TESTARGS) -timeout=120s -parallel=4
->>>>>>> 4875ae5f
 
 testacc: fmtcheck
 	TF_ACC=1 go test $(TEST) -v -count $(TEST_COUNT) -parallel 20 $(TESTARGS) -timeout 120m
