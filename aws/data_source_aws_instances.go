package aws

import (
	"fmt"
	"log"

	"github.com/aws/aws-sdk-go/aws"
	"github.com/aws/aws-sdk-go/service/ec2"
	"github.com/hashicorp/terraform-plugin-sdk/v2/helper/schema"
	"github.com/hashicorp/terraform-plugin-sdk/v2/helper/validation"
	"github.com/terraform-providers/terraform-provider-aws/aws/internal/keyvaluetags"
)

func dataSourceAwsInstances() *schema.Resource {
	return &schema.Resource{
		Read: dataSourceAwsInstancesRead,

		Schema: map[string]*schema.Schema{
			"filter":        dataSourceFiltersSchema(),
			"instance_tags": tagsSchemaComputed(),
			"instance_state_names": {
				Type:     schema.TypeSet,
				Optional: true,
				Elem: &schema.Schema{
					Type: schema.TypeString,
					ValidateFunc: validation.StringInSlice([]string{
						ec2.InstanceStateNamePending,
						ec2.InstanceStateNameRunning,
						ec2.InstanceStateNameShuttingDown,
						ec2.InstanceStateNameStopped,
						ec2.InstanceStateNameStopping,
						ec2.InstanceStateNameTerminated,
					}, false),
				},
			},

			"ids": {
				Type:     schema.TypeList,
				Computed: true,
				Elem:     &schema.Schema{Type: schema.TypeString},
			},
			"private_ips": {
				Type:     schema.TypeList,
				Computed: true,
				Elem:     &schema.Schema{Type: schema.TypeString},
			},
			"private_dns": {
				Type:     schema.TypeList,
				Computed: true,
				Elem:     &schema.Schema{Type: schema.TypeString},
			},
			"public_ips": {
				Type:     schema.TypeList,
				Computed: true,
				Elem:     &schema.Schema{Type: schema.TypeString},
			},
			"public_dns": {
				Type:     schema.TypeList,
				Computed: true,
				Elem:     &schema.Schema{Type: schema.TypeString},
			},
		},
	}
}

func dataSourceAwsInstancesRead(d *schema.ResourceData, meta interface{}) error {
	conn := meta.(*AWSClient).ec2conn

	filters, filtersOk := d.GetOk("filter")
	tags, tagsOk := d.GetOk("instance_tags")

	if !filtersOk && !tagsOk {
		return fmt.Errorf("One of filters or instance_tags must be assigned")
	}

	instanceStateNames := []*string{aws.String(ec2.InstanceStateNameRunning)}
	if v, ok := d.GetOk("instance_state_names"); ok && len(v.(*schema.Set).List()) > 0 {
		instanceStateNames = expandStringSet(v.(*schema.Set))
	}
	params := &ec2.DescribeInstancesInput{
		Filters: []*ec2.Filter{
			{
				Name:   aws.String("instance-state-name"),
				Values: instanceStateNames,
			},
		},
	}

	if filtersOk {
		params.Filters = append(params.Filters,
			buildAwsDataSourceFilters(filters.(*schema.Set))...)
	}
	if tagsOk {
		params.Filters = append(params.Filters, buildEC2TagFilterList(
			keyvaluetags.New(tags.(map[string]interface{})).Ec2Tags(),
		)...)
	}

	log.Printf("[DEBUG] Reading EC2 instances: %s", params)

<<<<<<< HEAD
	var instanceIds, privateIps, privateDns, publicIps, publicDns []string
	err := conn.DescribeInstancesPages(params, func(resp *ec2.DescribeInstancesOutput, isLast bool) bool {
=======
	var instanceIds, privateIps, publicIps []string
	err := conn.DescribeInstancesPages(params, func(resp *ec2.DescribeInstancesOutput, lastPage bool) bool {
>>>>>>> e20ecddc
		for _, res := range resp.Reservations {
			for _, instance := range res.Instances {
				instanceIds = append(instanceIds, *instance.InstanceId)
				if instance.PrivateIpAddress != nil {
					privateIps = append(privateIps, *instance.PrivateIpAddress)
				}
				if instance.PrivateDnsName != nil {
					privateDns = append(privateDns, *instance.PrivateDnsName)
				}
				if instance.PublicIpAddress != nil {
					publicIps = append(publicIps, *instance.PublicIpAddress)
				}
				if instance.PublicDnsName != nil {
					publicDns = append(privateDns, *instance.PublicDnsName)
				}
			}
		}
		return !lastPage
	})
	if err != nil {
		return err
	}

	if len(instanceIds) < 1 {
		return fmt.Errorf("Your query returned no results. Please change your search criteria and try again.")
	}

	log.Printf("[DEBUG] Found %d instances via given filter", len(instanceIds))

	d.SetId(meta.(*AWSClient).region)

	err = d.Set("ids", instanceIds)
	if err != nil {
		return err
	}

	err = d.Set("private_ips", privateIps)
	if err != nil {
		return err
	}

	err = d.Set("private_dns", privateDns)
	if err != nil {
		return err
	}

	err = d.Set("public_ips", publicIps)
	if err != nil {
		return err
	}

	err = d.Set("public_dns", publicDns)
	return err
}<|MERGE_RESOLUTION|>--- conflicted
+++ resolved
@@ -98,13 +98,8 @@
 
 	log.Printf("[DEBUG] Reading EC2 instances: %s", params)
 
-<<<<<<< HEAD
 	var instanceIds, privateIps, privateDns, publicIps, publicDns []string
-	err := conn.DescribeInstancesPages(params, func(resp *ec2.DescribeInstancesOutput, isLast bool) bool {
-=======
-	var instanceIds, privateIps, publicIps []string
 	err := conn.DescribeInstancesPages(params, func(resp *ec2.DescribeInstancesOutput, lastPage bool) bool {
->>>>>>> e20ecddc
 		for _, res := range resp.Reservations {
 			for _, instance := range res.Instances {
 				instanceIds = append(instanceIds, *instance.InstanceId)
