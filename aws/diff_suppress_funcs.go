package aws

import (
	"bytes"
	"encoding/json"
	"log"
	"net/url"
	"strings"

<<<<<<< HEAD
	"github.com/hashicorp/terraform-plugin-sdk/helper/schema"
	"github.com/jen20/awspolicyequivalence"
=======
	"github.com/hashicorp/terraform/helper/schema"
	awspolicy "github.com/jen20/awspolicyequivalence"
>>>>>>> e1fb2230
)

func suppressEquivalentAwsPolicyDiffs(k, old, new string, d *schema.ResourceData) bool {
	equivalent, err := awspolicy.PoliciesAreEquivalent(old, new)
	if err != nil {
		return false
	}

	return equivalent
}

<<<<<<< HEAD
// suppressEquivalentTypeStringBoolean provides custom difference suppression for TypeString booleans
// Some arguments require three values: true, false, and "" (unspecified), but
// confusing behavior exists when converting bare true/false values with state.
func suppressEquivalentTypeStringBoolean(k, old, new string, d *schema.ResourceData) bool {
	if old == "false" && new == "0" {
		return true
	}
	if old == "true" && new == "1" {
		return true
	}
	return false
}

=======
>>>>>>> e1fb2230
// suppressMissingOptionalConfigurationBlock handles configuration block attributes in the following scenario:
//  * The resource schema includes an optional configuration block with defaults
//  * The API response includes those defaults to refresh into the Terraform state
//  * The operator's configuration omits the optional configuration block
func suppressMissingOptionalConfigurationBlock(k, old, new string, d *schema.ResourceData) bool {
	return old == "1" && new == "0"
}

// Suppresses minor version changes to the db_instance engine_version attribute
func suppressAwsDbEngineVersionDiffs(k, old, new string, d *schema.ResourceData) bool {
	// First check if the old/new values are nil.
	// If both are nil, we have no state to compare the values with, so register a diff.
	// This populates the attribute field during a plan/apply with fresh state, allowing
	// the attribute to still be used in future resources.
	// See https://github.com/hashicorp/terraform/issues/11881
	if old == "" && new == "" {
		return false
	}

	if v, ok := d.GetOk("auto_minor_version_upgrade"); ok {
		if v.(bool) {
			// If we're set to auto upgrade minor versions
			// ignore a minor version diff between versions
			if strings.HasPrefix(old, new) {
				log.Printf("[DEBUG] Ignoring minor version diff")
				return true
			}
		}
	}

	// Throw a diff by default
	return false
}

func suppressEquivalentJsonDiffs(k, old, new string, d *schema.ResourceData) bool {
	ob := bytes.NewBufferString("")
	if err := json.Compact(ob, []byte(old)); err != nil {
		return false
	}

	nb := bytes.NewBufferString("")
	if err := json.Compact(nb, []byte(new)); err != nil {
		return false
	}

	return jsonBytesEqual(ob.Bytes(), nb.Bytes())
}

func suppressOpenIdURL(k, old, new string, d *schema.ResourceData) bool {
	oldUrl, err := url.Parse(old)
	if err != nil {
		return false
	}

	newUrl, err := url.Parse(new)
	if err != nil {
		return false
	}

	oldUrl.Scheme = "https"

	return oldUrl.String() == newUrl.String()
}

func suppressAutoscalingGroupAvailabilityZoneDiffs(k, old, new string, d *schema.ResourceData) bool {
	// If VPC zone identifiers are provided then there is no need to explicitly
	// specify availability zones.
	if _, ok := d.GetOk("vpc_zone_identifier"); ok {
		return true
	}

	return false
}

func suppressCloudFormationTemplateBodyDiffs(k, old, new string, d *schema.ResourceData) bool {
	normalizedOld, err := normalizeCloudFormationTemplate(old)

	if err != nil {
		log.Printf("[WARN] Unable to normalize Terraform state CloudFormation template body: %s", err)
		return false
	}

	normalizedNew, err := normalizeCloudFormationTemplate(new)

	if err != nil {
		log.Printf("[WARN] Unable to normalize Terraform configuration CloudFormation template body: %s", err)
		return false
	}

	return normalizedOld == normalizedNew
}

func suppressRoute53ZoneNameWithTrailingDot(k, old, new string, d *schema.ResourceData) bool {
	// "." is different from "".
	if old == "." || new == "." {
		return old == new
	}
	return strings.TrimSuffix(old, ".") == strings.TrimSuffix(new, ".")
}<|MERGE_RESOLUTION|>--- conflicted
+++ resolved
@@ -7,13 +7,8 @@
 	"net/url"
 	"strings"
 
-<<<<<<< HEAD
 	"github.com/hashicorp/terraform-plugin-sdk/helper/schema"
-	"github.com/jen20/awspolicyequivalence"
-=======
-	"github.com/hashicorp/terraform/helper/schema"
 	awspolicy "github.com/jen20/awspolicyequivalence"
->>>>>>> e1fb2230
 )
 
 func suppressEquivalentAwsPolicyDiffs(k, old, new string, d *schema.ResourceData) bool {
@@ -25,7 +20,6 @@
 	return equivalent
 }
 
-<<<<<<< HEAD
 // suppressEquivalentTypeStringBoolean provides custom difference suppression for TypeString booleans
 // Some arguments require three values: true, false, and "" (unspecified), but
 // confusing behavior exists when converting bare true/false values with state.
@@ -39,8 +33,6 @@
 	return false
 }
 
-=======
->>>>>>> e1fb2230
 // suppressMissingOptionalConfigurationBlock handles configuration block attributes in the following scenario:
 //  * The resource schema includes an optional configuration block with defaults
 //  * The API response includes those defaults to refresh into the Terraform state
