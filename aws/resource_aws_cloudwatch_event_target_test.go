--- conflicted
+++ resolved
@@ -109,22 +109,12 @@
 	resourceName := "aws_cloudwatch_event_target.test"
 	snsTopicResourceName := "aws_sns_topic.test"
 
-<<<<<<< HEAD
 	var v1, v2 events.Target
 	ruleName := acctest.RandomWithPrefix("tf-acc-test-rule")
 	snsTopicName1 := acctest.RandomWithPrefix("tf-acc-test-sns")
 	snsTopicName2 := acctest.RandomWithPrefix("tf-acc-test-sns")
 	targetID1 := acctest.RandomWithPrefix("tf-acc-test-target")
 	targetID2 := acctest.RandomWithPrefix("tf-acc-test-target")
-=======
-	var target events.Target
-	topicResourceName := "aws_sns_topic.test"
-	ruleName := acctest.RandomWithPrefix("tf-acc-cw-event-rule-basic")
-	snsTopicName1 := acctest.RandomWithPrefix("tf-acc-topic")
-	snsTopicName2 := acctest.RandomWithPrefix("tf-acc-topic-second")
-	targetID1 := acctest.RandomWithPrefix("tf-acc-cw-target")
-	targetID2 := acctest.RandomWithPrefix("tf-acc-cw-target-second")
->>>>>>> d4c02eab
 
 	resource.ParallelTest(t, resource.TestCase{
 		PreCheck:     func() { testAccPreCheck(t) },
@@ -138,7 +128,6 @@
 					resource.TestCheckResourceAttr(resourceName, "rule", ruleName),
 					resource.TestCheckResourceAttr(resourceName, "event_bus_name", "default"),
 					resource.TestCheckResourceAttr(resourceName, "target_id", targetID1),
-<<<<<<< HEAD
 					resource.TestCheckResourceAttrPair(resourceName, "arn", snsTopicResourceName, "arn"),
 
 					resource.TestCheckResourceAttr(resourceName, "input", ""),
@@ -150,9 +139,6 @@
 					resource.TestCheckResourceAttr(resourceName, "kinesis_target.#", "0"),
 					resource.TestCheckResourceAttr(resourceName, "sqs_target.#", "0"),
 					resource.TestCheckResourceAttr(resourceName, "input_transformer.#", "0"),
-=======
-					resource.TestCheckResourceAttrPair(resourceName, "arn", topicResourceName, "arn"),
->>>>>>> d4c02eab
 				),
 			},
 			{
@@ -174,7 +160,6 @@
 					resource.TestCheckResourceAttr(resourceName, "rule", ruleName),
 					resource.TestCheckResourceAttr(resourceName, "event_bus_name", "default"),
 					resource.TestCheckResourceAttr(resourceName, "target_id", targetID2),
-<<<<<<< HEAD
 					resource.TestCheckResourceAttrPair(resourceName, "arn", snsTopicResourceName, "arn"),
 				),
 			},
@@ -209,9 +194,6 @@
 					resource.TestCheckResourceAttr(resourceName, "rule", ruleName),
 					resource.TestCheckResourceAttr(resourceName, "event_bus_name", busName),
 					resource.TestCheckResourceAttr(resourceName, "target_id", targetID1),
-=======
-					resource.TestCheckResourceAttrPair(resourceName, "arn", topicResourceName, "arn"),
->>>>>>> d4c02eab
 				),
 			},
 			{
@@ -237,17 +219,9 @@
 	resourceName := "aws_cloudwatch_event_target.test"
 	snsTopicResourceName := "aws_sns_topic.test"
 
-<<<<<<< HEAD
 	var v events.Target
-	rName := acctest.RandString(5)
-	ruleName := fmt.Sprintf("tf-acc-cw-event-rule-missing-target-id-%s", rName)
-	snsTopicName := fmt.Sprintf("tf-acc-%s", rName)
-=======
-	var target events.Target
-	topicResourceName := "aws_sns_topic.test"
 	ruleName := acctest.RandomWithPrefix("tf-acc-cw-event-rule-missing-target-id")
 	snsTopicName := acctest.RandomWithPrefix("tf-acc")
->>>>>>> d4c02eab
 
 	resource.ParallelTest(t, resource.TestCase{
 		PreCheck:     func() { testAccPreCheck(t) },
@@ -259,12 +233,8 @@
 				Check: resource.ComposeTestCheckFunc(
 					testAccCheckCloudWatchEventTargetExists(resourceName, &v),
 					resource.TestCheckResourceAttr(resourceName, "rule", ruleName),
-<<<<<<< HEAD
 					resource.TestCheckResourceAttrPair(resourceName, "arn", snsTopicResourceName, "arn"),
 					naming.TestCheckResourceAttrNameGenerated(resourceName, "target_id"),
-=======
-					resource.TestCheckResourceAttrPair(resourceName, "arn", topicResourceName, "arn"),
->>>>>>> d4c02eab
 				),
 			},
 			{
@@ -279,16 +249,10 @@
 
 func TestAccAWSCloudWatchEventTarget_full(t *testing.T) {
 	resourceName := "aws_cloudwatch_event_target.test"
-<<<<<<< HEAD
 	kinesisStreamResourceName := "aws_kinesis_stream.test"
 	var v events.Target
-	rName := acctest.RandString(5)
-	ruleName := fmt.Sprintf("tf-acc-cw-event-rule-full-%s", rName)
-=======
-	var target events.Target
-	streamResourceName := "aws_kinesis_stream.test"
+
 	ruleName := acctest.RandomWithPrefix("tf-acc-cw-event-rule-full")
->>>>>>> d4c02eab
 	ssmDocumentName := acctest.RandomWithPrefix("tf_ssm_Document")
 	targetID := acctest.RandomWithPrefix("tf-acc-cw-target-full")
 
@@ -303,13 +267,8 @@
 					testAccCheckCloudWatchEventTargetExists(resourceName, &v),
 					resource.TestCheckResourceAttr(resourceName, "rule", ruleName),
 					resource.TestCheckResourceAttr(resourceName, "target_id", targetID),
-<<<<<<< HEAD
 					resource.TestCheckResourceAttrPair(resourceName, "arn", kinesisStreamResourceName, "arn"),
 					testAccCheckResourceAttrEquivalentJSON(resourceName, "input", `{"source": ["aws.cloudtrail"]}`),
-=======
-					resource.TestCheckResourceAttrPair(resourceName, "arn", streamResourceName, "arn"),
-					resource.TestCheckResourceAttr(resourceName, "input", "{ \"source\": [\"aws.cloudtrail\"] }\n"),
->>>>>>> d4c02eab
 					resource.TestCheckResourceAttr(resourceName, "input_path", ""),
 				),
 			},
@@ -350,13 +309,8 @@
 }
 
 func TestAccAWSCloudWatchEventTarget_ssmDocument(t *testing.T) {
-<<<<<<< HEAD
 	resourceName := "aws_cloudwatch_event_target.test"
 	var v events.Target
-=======
-	var target events.Target
-	resourceName := "aws_cloudwatch_event_target.test"
->>>>>>> d4c02eab
 	rName := acctest.RandomWithPrefix("tf_ssm_Document")
 
 	resource.ParallelTest(t, resource.TestCase{
@@ -367,15 +321,11 @@
 			{
 				Config: testAccAWSCloudWatchEventTargetConfigSsmDocument(rName),
 				Check: resource.ComposeTestCheckFunc(
-<<<<<<< HEAD
 					testAccCheckCloudWatchEventTargetExists(resourceName, &v),
 					resource.TestCheckResourceAttr(resourceName, "run_command_targets.#", "1"),
 					resource.TestCheckResourceAttr(resourceName, "run_command_targets.0.key", "tag:Name"),
 					resource.TestCheckResourceAttr(resourceName, "run_command_targets.0.values.#", "1"),
 					resource.TestCheckResourceAttr(resourceName, "run_command_targets.0.values.0", "acceptance_test"),
-=======
-					testAccCheckCloudWatchEventTargetExists(resourceName, &target),
->>>>>>> d4c02eab
 				),
 			},
 			{
@@ -389,15 +339,10 @@
 }
 
 func TestAccAWSCloudWatchEventTarget_ecs(t *testing.T) {
-<<<<<<< HEAD
 	resourceName := "aws_cloudwatch_event_target.test"
-	iamRoleResourceName := "aws_iam_role.test_role"
+	iamRoleResourceName := "aws_iam_role.test"
 	ecsTaskDefinitionResourceName := "aws_ecs_task_definition.task"
 	var v events.Target
-=======
-	var target events.Target
-	resourceName := "aws_cloudwatch_event_target.test"
->>>>>>> d4c02eab
 	rName := acctest.RandomWithPrefix("tf_ecs_target")
 
 	resource.ParallelTest(t, resource.TestCase{
@@ -408,7 +353,6 @@
 			{
 				Config: testAccAWSCloudWatchEventTargetConfigEcs(rName),
 				Check: resource.ComposeTestCheckFunc(
-<<<<<<< HEAD
 					testAccCheckCloudWatchEventTargetExists(resourceName, &v),
 					resource.TestCheckResourceAttrPair(resourceName, "role_arn", iamRoleResourceName, "arn"),
 					resource.TestCheckResourceAttr(resourceName, "ecs_target.#", "1"),
@@ -417,9 +361,6 @@
 					resource.TestCheckResourceAttr(resourceName, "ecs_target.0.launch_type", "FARGATE"),
 					resource.TestCheckResourceAttr(resourceName, "ecs_target.0.network_configuration.#", "1"),
 					resource.TestCheckResourceAttr(resourceName, "ecs_target.0.network_configuration.0.subnets.#", "1"),
-=======
-					testAccCheckCloudWatchEventTargetExists(resourceName, &target),
->>>>>>> d4c02eab
 				),
 			},
 			{
@@ -433,13 +374,8 @@
 }
 
 func TestAccAWSCloudWatchEventTarget_ecsWithBlankTaskCount(t *testing.T) {
-<<<<<<< HEAD
 	resourceName := "aws_cloudwatch_event_target.test"
 	var v events.Target
-=======
-	var target events.Target
-	resourceName := "aws_cloudwatch_event_target.test"
->>>>>>> d4c02eab
 	rName := acctest.RandomWithPrefix("tf_ecs_target")
 
 	resource.ParallelTest(t, resource.TestCase{
@@ -450,12 +386,8 @@
 			{
 				Config: testAccAWSCloudWatchEventTargetConfigEcsWithBlankTaskCount(rName),
 				Check: resource.ComposeTestCheckFunc(
-<<<<<<< HEAD
 					testAccCheckCloudWatchEventTargetExists(resourceName, &v),
 					resource.TestCheckResourceAttr(resourceName, "ecs_target.#", "1"),
-=======
-					testAccCheckCloudWatchEventTargetExists(resourceName, &target),
->>>>>>> d4c02eab
 					resource.TestCheckResourceAttr(resourceName, "ecs_target.0.task_count", "1"),
 				),
 			},
@@ -470,14 +402,9 @@
 }
 
 func TestAccAWSCloudWatchEventTarget_batch(t *testing.T) {
-<<<<<<< HEAD
 	resourceName := "aws_cloudwatch_event_target.test"
-	batchJobDefinitionResourceName := "aws_batch_job_definition.batch_job_definition"
+	batchJobDefinitionResourceName := "aws_batch_job_definition.test"
 	var v events.Target
-=======
-	var target events.Target
-	resourceName := "aws_cloudwatch_event_target.test"
->>>>>>> d4c02eab
 	rName := acctest.RandomWithPrefix("tf_batch_target")
 
 	resource.ParallelTest(t, resource.TestCase{
@@ -488,14 +415,10 @@
 			{
 				Config: testAccAWSCloudWatchEventTargetConfigBatch(rName),
 				Check: resource.ComposeTestCheckFunc(
-<<<<<<< HEAD
 					testAccCheckCloudWatchEventTargetExists(resourceName, &v),
 					resource.TestCheckResourceAttr(resourceName, "batch_target.#", "1"),
 					resource.TestCheckResourceAttrPair(resourceName, "batch_target.0.job_definition", batchJobDefinitionResourceName, "arn"),
 					resource.TestCheckResourceAttr(resourceName, "batch_target.0.job_name", rName),
-=======
-					testAccCheckCloudWatchEventTargetExists(resourceName, &target),
->>>>>>> d4c02eab
 				),
 			},
 			{
@@ -509,13 +432,8 @@
 }
 
 func TestAccAWSCloudWatchEventTarget_kinesis(t *testing.T) {
-<<<<<<< HEAD
 	resourceName := "aws_cloudwatch_event_target.test"
 	var v events.Target
-=======
-	var target events.Target
-	resourceName := "aws_cloudwatch_event_target.test"
->>>>>>> d4c02eab
 	rName := acctest.RandomWithPrefix("tf_kinesis_target")
 
 	resource.ParallelTest(t, resource.TestCase{
@@ -526,37 +444,23 @@
 			{
 				Config: testAccAWSCloudWatchEventTargetConfigKinesis(rName),
 				Check: resource.ComposeTestCheckFunc(
-<<<<<<< HEAD
 					testAccCheckCloudWatchEventTargetExists(resourceName, &v),
 					resource.TestCheckResourceAttr(resourceName, "kinesis_target.#", "1"),
 					resource.TestCheckResourceAttr(resourceName, "kinesis_target.0.partition_key_path", "$.detail"),
-=======
-					testAccCheckCloudWatchEventTargetExists(resourceName, &target),
->>>>>>> d4c02eab
 				),
 			},
 			{
 				ResourceName:      resourceName,
 				ImportState:       true,
-<<<<<<< HEAD
 				ImportStateIdFunc: testAccAWSCloudWatchEventTargetImportStateIdFunc(resourceName), ImportStateVerify: true,
-=======
-				ImportStateIdFunc: testAccAWSCloudWatchEventTargetImportStateIdFunc(resourceName),
-				ImportStateVerify: true,
->>>>>>> d4c02eab
 			},
 		},
 	})
 }
 
 func TestAccAWSCloudWatchEventTarget_sqs(t *testing.T) {
-<<<<<<< HEAD
 	resourceName := "aws_cloudwatch_event_target.test"
 	var v events.Target
-=======
-	var target events.Target
-	resourceName := "aws_cloudwatch_event_target.test"
->>>>>>> d4c02eab
 	rName := acctest.RandomWithPrefix("tf_sqs_target")
 
 	resource.ParallelTest(t, resource.TestCase{
@@ -567,13 +471,9 @@
 			{
 				Config: testAccAWSCloudWatchEventTargetConfigSqs(rName),
 				Check: resource.ComposeTestCheckFunc(
-<<<<<<< HEAD
 					testAccCheckCloudWatchEventTargetExists(resourceName, &v),
 					resource.TestCheckResourceAttr(resourceName, "sqs_target.#", "1"),
 					resource.TestCheckResourceAttr(resourceName, "sqs_target.0.message_group_id", "event_group"),
-=======
-					testAccCheckCloudWatchEventTargetExists(resourceName, &target),
->>>>>>> d4c02eab
 				),
 			},
 			{
@@ -587,13 +487,8 @@
 }
 
 func TestAccAWSCloudWatchEventTarget_input_transformer(t *testing.T) {
-<<<<<<< HEAD
 	resourceName := "aws_cloudwatch_event_target.test"
 	var v events.Target
-=======
-	var target events.Target
-	resourceName := "aws_cloudwatch_event_target.test"
->>>>>>> d4c02eab
 	rName := acctest.RandomWithPrefix("tf_input_transformer")
 
 	tooManyInputPaths := []string{
@@ -640,56 +535,23 @@
 		Steps: []resource.TestStep{
 			{
 				Config:      testAccAWSCloudWatchEventTargetConfigInputTransformer(rName, tooManyInputPaths),
-				ExpectError: regexp.MustCompile(`.*expected number of items in.* to be lesser than or equal to.*`),
+				ExpectError: regexp.MustCompile(`.*expected number of items in.* to be less than or equal to.*`),
 			},
 			{
 				Config: testAccAWSCloudWatchEventTargetConfigInputTransformer(rName, validInputPaths),
 				Check: resource.ComposeTestCheckFunc(
-<<<<<<< HEAD
 					testAccCheckCloudWatchEventTargetExists(resourceName, &v),
 					resource.TestCheckResourceAttr(resourceName, "input_transformer.#", "1"),
 					resource.TestCheckResourceAttr(resourceName, "input_transformer.0.input_paths.%", strconv.Itoa(len(validInputPaths))),
 					resource.TestCheckResourceAttr(resourceName, "input_transformer.0.input_paths.time", "$.time"),
 					resource.TestCheckResourceAttr(resourceName, "input_transformer.0.input_template", expectedInputTemplate.String()),
-=======
-					testAccCheckCloudWatchEventTargetExists(resourceName, &target),
->>>>>>> d4c02eab
 				),
 			},
 			{
 				ResourceName:      resourceName,
 				ImportState:       true,
-<<<<<<< HEAD
-				ImportStateIdFunc: testAccAWSCloudWatchEventTargetImportStateIdFunc(resourceName), ImportStateVerify: true,
-=======
 				ImportStateIdFunc: testAccAWSCloudWatchEventTargetImportStateIdFunc(resourceName),
 				ImportStateVerify: true,
->>>>>>> d4c02eab
-			},
-		},
-	})
-}
-
-func TestAccAWSCloudWatchEventTarget_disappears(t *testing.T) {
-	resourceName := "aws_cloudwatch_event_target.test"
-
-	var target events.Target
-	ruleName := acctest.RandomWithPrefix("tf-acc-cw-event-rule-basic")
-	snsTopicName1 := acctest.RandomWithPrefix("tf-acc-topic")
-	targetID1 := acctest.RandomWithPrefix("tf-acc-cw-target")
-
-	resource.ParallelTest(t, resource.TestCase{
-		PreCheck:     func() { testAccPreCheck(t) },
-		Providers:    testAccProviders,
-		CheckDestroy: testAccCheckAWSCloudWatchEventTargetDestroy,
-		Steps: []resource.TestStep{
-			{
-				Config: testAccAWSCloudWatchEventTargetConfig(ruleName, snsTopicName1, targetID1),
-				Check: resource.ComposeTestCheckFunc(
-					testAccCheckCloudWatchEventTargetExists(resourceName, &target),
-					testAccCheckResourceDisappears(testAccProvider, resourceAwsCloudWatchEventTarget(), resourceName),
-				),
-				ExpectNonEmptyPlan: true,
 			},
 		},
 	})
@@ -846,24 +708,13 @@
 func testAccAWSCloudWatchEventTargetConfig_full(ruleName, targetName, rName string) string {
 	return fmt.Sprintf(`
 resource "aws_cloudwatch_event_rule" "test" {
-<<<<<<< HEAD
-  name                = "%[1]s"
-=======
   name                = %[1]q
->>>>>>> d4c02eab
   schedule_expression = "rate(1 hour)"
   role_arn            = aws_iam_role.test.arn
 }
 
-<<<<<<< HEAD
-data "aws_partition" "current" {}
-
-resource "aws_iam_role" "role" {
-  name = "%[2]s"
-=======
 resource "aws_iam_role" "test" {
   name = %[2]q
->>>>>>> d4c02eab
 
   assume_role_policy = <<POLICY
 {
@@ -882,15 +733,9 @@
 POLICY
 }
 
-<<<<<<< HEAD
-resource "aws_iam_role_policy" "test_policy" {
-  name = "%[2]s_policy"
-  role = aws_iam_role.role.id
-=======
 resource "aws_iam_role_policy" "test" {
   name = "%[2]s_policy"
   role = aws_iam_role.test.id
->>>>>>> d4c02eab
 
   policy = <<EOF
 {
@@ -913,11 +758,7 @@
 
 resource "aws_cloudwatch_event_target" "test" {
   rule      = aws_cloudwatch_event_rule.test.name
-<<<<<<< HEAD
-  target_id = "%[3]s"
-=======
   target_id = %[3]q
->>>>>>> d4c02eab
 
   input = <<INPUT
 { "source": ["aws.cloudtrail"] }
@@ -930,22 +771,15 @@
   name        = "%[2]s_kinesis_test"
   shard_count = 1
 }
-<<<<<<< HEAD
-=======
 
 data "aws_partition" "current" {}
->>>>>>> d4c02eab
 `, ruleName, rName, targetName)
 }
 
 func testAccAWSCloudWatchEventTargetConfigSsmDocument(rName string) string {
 	return fmt.Sprintf(`
 resource "aws_ssm_document" "test" {
-<<<<<<< HEAD
-  name          = "%[1]s"
-=======
   name          = %[1]q
->>>>>>> d4c02eab
   document_type = "Command"
 
   content = <<DOC
@@ -969,13 +803,8 @@
 DOC
 }
 
-<<<<<<< HEAD
-resource "aws_cloudwatch_event_rule" "console" {
-  name        = "%[1]s"
-=======
 resource "aws_cloudwatch_event_rule" "test" {
   name        = %[1]q
->>>>>>> d4c02eab
   description = "another_test"
 
   event_pattern = <<PATTERN
@@ -998,15 +827,8 @@
   }
 }
 
-<<<<<<< HEAD
-data "aws_partition" "current" {}
-
-resource "aws_iam_role" "test_role" {
-  name = "%[1]s"
-=======
 resource "aws_iam_role" "test" {
   name = %[1]q
->>>>>>> d4c02eab
 
   assume_role_policy = <<EOF
 {
@@ -1025,15 +847,9 @@
 EOF
 }
 
-<<<<<<< HEAD
-resource "aws_iam_role_policy" "test_policy" {
-  name = "%[1]s"
-  role = aws_iam_role.test_role.id
-=======
 resource "aws_iam_role_policy" "test" {
   name = %[1]q
   role = aws_iam_role.test.id
->>>>>>> d4c02eab
 
   policy = <<EOF
 {
@@ -1050,23 +866,15 @@
 }
 EOF
 }
-<<<<<<< HEAD
-=======
 
 data "aws_partition" "current" {}
->>>>>>> d4c02eab
 `, rName)
 }
 
 func testAccAWSCloudWatchEventTargetConfigEcs(rName string) string {
 	return fmt.Sprintf(`
-<<<<<<< HEAD
-resource "aws_cloudwatch_event_rule" "schedule" {
-  name        = "%[1]s"
-=======
 resource "aws_cloudwatch_event_rule" "test" {
   name        = %[1]q
->>>>>>> d4c02eab
   description = "schedule_ecs_test"
 
   schedule_expression = "rate(5 minutes)"
@@ -1097,15 +905,8 @@
   }
 }
 
-<<<<<<< HEAD
-data "aws_partition" "current" {}
-
-resource "aws_iam_role" "test_role" {
-  name = "%[1]s"
-=======
 resource "aws_iam_role" "test" {
   name = %[1]q
->>>>>>> d4c02eab
 
   assume_role_policy = <<EOF
 {
@@ -1124,15 +925,9 @@
 EOF
 }
 
-<<<<<<< HEAD
-resource "aws_iam_role_policy" "test_policy" {
-  name = "%[1]s"
-  role = aws_iam_role.test_role.id
-=======
 resource "aws_iam_role_policy" "test" {
   name = %[1]q
   role = aws_iam_role.test.id
->>>>>>> d4c02eab
 
   policy = <<EOF
 {
@@ -1153,19 +948,11 @@
 }
 
 resource "aws_ecs_cluster" "test" {
-<<<<<<< HEAD
-  name = "%[1]s"
-}
-
-resource "aws_ecs_task_definition" "task" {
-  family                   = "%[1]s"
-=======
   name = %[1]q
 }
 
 resource "aws_ecs_task_definition" "task" {
   family                   = %[1]q
->>>>>>> d4c02eab
   cpu                      = 256
   memory                   = 512
   requires_compatibilities = ["FARGATE"]
@@ -1183,11 +970,8 @@
 ]
 EOF
 }
-<<<<<<< HEAD
-=======
 
 data "aws_partition" "current" {}
->>>>>>> d4c02eab
 `, rName)
 }
 
@@ -1535,39 +1319,34 @@
 func testAccAWSCloudWatchEventTargetConfigInputTransformer(rName string, inputPathKeys []string) string {
 	var inputPaths, inputTemplates strings.Builder
 
-	for _, inputPath := range inputPathKeys { // Do the newlines next
+	for _, inputPath := range inputPathKeys {
 		fmt.Fprintf(&inputPaths, "      %[1]s = \"$.%[1]s\"\n", inputPath)
 		fmt.Fprintf(&inputTemplates, "  \"%[1]s\": <%[1]s>,\n", inputPath)
 	}
 	return fmt.Sprintf(`
 resource "aws_cloudwatch_event_target" "test" {
-  arn  = aws_lambda_function.lambda.arn
-  rule = aws_cloudwatch_event_rule.schedule.id
+  arn  = aws_lambda_function.test.arn
+  rule = aws_cloudwatch_event_rule.test.id
 
   input_transformer {
     input_paths = {
-      %s
+      %[1]s
     }
 
     input_template = <<EOF
 {
   "detail-type": "Scheduled Event",
   "source": "aws.events",
-  %s
+  %[2]s
   "detail": {}
 }
 EOF
   }
 }
 
-<<<<<<< HEAD
 data "aws_partition" "current" {}
 
-resource "aws_iam_role" "iam_for_lambda" {
-=======
-	return fmt.Sprintf(`
 resource "aws_iam_role" "test" {
->>>>>>> d4c02eab
   name = "tf_acc_input_transformer"
 
   assume_role_policy = <<EOF
@@ -1597,36 +1376,10 @@
 }
 
 resource "aws_cloudwatch_event_rule" "test" {
-  name        = "%s"
+  name        = %[3]q
   description = "test_input_transformer"
 
   schedule_expression = "rate(5 minutes)"
 }
-<<<<<<< HEAD
 `, inputPaths.String(), strings.TrimSpace(inputTemplates.String()), rName)
-=======
-
-resource "aws_cloudwatch_event_target" "test" {
-  arn  = aws_lambda_function.test.arn
-  rule = aws_cloudwatch_event_rule.test.id
-
-  input_transformer {
-    input_paths = {
-      %s
-    }
-
-    input_template = <<EOF
-{
-  "detail-type": "Scheduled Event",
-  "source": "aws.events",%s
-  "detail": {}
-}
-EOF
-
-  }
-}
-
-data "aws_partition" "current" {}
-`, rName, inputPaths.String(), inputTemplates.String())
->>>>>>> d4c02eab
 }