--- conflicted
+++ resolved
@@ -350,7 +350,7 @@
 	return fmt.Errorf("Default error in CodeBuild Test")
 }
 
-func TestAccAWSCodeBuildProject_buildBatchUrlValidation(t *testing.T) {
+func TestAccAWSCodeBuildProject_buildBadgeUrlValidation(t *testing.T) {
 	name := acctest.RandString(10)
 
 	resource.Test(t, resource.TestCase{
@@ -359,7 +359,7 @@
 		CheckDestroy: testAccCheckAWSCodeBuildProjectDestroy,
 		Steps: []resource.TestStep{
 			resource.TestStep{
-				Config: testAccAWSCodebuildProjectConfig_buildBatchUrlValidation(name),
+				Config: testAccAWSCodebuildProjectConfig_buildBadgeUrlValidation(name),
 				Check: resource.ComposeTestCheckFunc(
 					testAccCheckAWSCodeBuildProjectExists("aws_codebuild_project.vanilla_codebuild_project"),
 					resource.TestMatchResourceAttr("aws_codebuild_project.vanilla_codebuild_project", "badge_url", regexp.MustCompile(`\b(https?).*\b`)),
@@ -618,17 +618,10 @@
 `, rName, rName, rName, rName)
 }
 
-<<<<<<< HEAD
-func testAccAWSCodebuildProjectConfig_buildBatchUrlValidation(rName string) string {
-	return fmt.Sprintf(`
-resource "aws_iam_role" "codebuild_role" {
-  name = "codebuild-role-%s"
-=======
 func testAccAWSCodeBuildProjectConfig_sourceAuth(rName, authResource, authType string) string {
 	return fmt.Sprintf(`
 resource "aws_iam_role" "codebuild_role" {
   name = "codebuild-role-%[1]s"
->>>>>>> fa0c7540
   assume_role_policy = <<EOF
 {
   "Version": "2012-10-17",
@@ -646,11 +639,7 @@
 }
 
 resource "aws_iam_policy" "codebuild_policy" {
-<<<<<<< HEAD
-    name        = "codebuild-policy-%s"
-=======
     name        = "codebuild-policy-%[1]s"
->>>>>>> fa0c7540
     path        = "/service-role/"
     description = "Policy used in trust relationship with CodeBuild"
     policy      = <<POLICY
@@ -674,27 +663,104 @@
 }
 
 resource "aws_iam_policy_attachment" "codebuild_policy_attachment" {
-<<<<<<< HEAD
-  name       = "codebuild-policy-attachment-%s"
-=======
   name       = "codebuild-policy-attachment-%[1]s"
->>>>>>> fa0c7540
   policy_arn = "${aws_iam_policy.codebuild_policy.arn}"
   roles      = ["${aws_iam_role.codebuild_role.id}"]
 }
 
-<<<<<<< HEAD
+resource "aws_codebuild_project" "foo" {
+  name         = "test-project-%[1]s"
+  description  = "test_codebuild_project"
+  build_timeout      = "5"
+  service_role = "${aws_iam_role.codebuild_role.arn}"
+
+  artifacts {
+    type = "NO_ARTIFACTS"
+  }
+
+  environment {
+    compute_type = "BUILD_GENERAL1_SMALL"
+    image        = "2"
+    type         = "LINUX_CONTAINER"
+
+    environment_variable = {
+      "name"  = "SOME_KEY"
+      "value" = "SOME_VALUE"
+    }
+  }
+
+  source {
+    type     = "GITHUB"
+    location = "https://github.com/hashicorp/packer.git"
+
+    auth {
+      resource = "%[2]s"
+      type     = "%[3]s"
+    }
+  }
+
+  tags {
+    "Environment" = "Test"
+  }
+}
+`, rName, authResource, authType)
+}
+
+func testAccAWSCodebuildProjectConfig_buildBadgeUrlValidation(rName string) string {
+	return fmt.Sprintf(`
+resource "aws_iam_role" "codebuild_role" {
+  name = "codebuild-role-%s"
+  assume_role_policy = <<EOF
+{
+  "Version": "2012-10-17",
+  "Statement": [
+    {
+      "Effect": "Allow",
+      "Principal": {
+        "Service": "codebuild.amazonaws.com"
+      },
+      "Action": "sts:AssumeRole"
+    }
+  ]
+}
+EOF
+}
+
+resource "aws_iam_policy" "codebuild_policy" {
+    name        = "codebuild-policy-%s"
+    path        = "/service-role/"
+    description = "Policy used in trust relationship with CodeBuild"
+    policy      = <<POLICY
+{
+  "Version": "2012-10-17",
+  "Statement": [
+    {
+      "Effect": "Allow",
+      "Resource": [
+        "*"
+      ],
+      "Action": [
+        "logs:CreateLogGroup",
+        "logs:CreateLogStream",
+        "logs:PutLogEvents"
+      ]
+    }
+  ]
+}
+POLICY
+}
+
+resource "aws_iam_policy_attachment" "codebuild_policy_attachment" {
+  name       = "codebuild-policy-attachment-%s"
+  policy_arn = "${aws_iam_policy.codebuild_policy.arn}"
+  roles      = ["${aws_iam_role.codebuild_role.id}"]
+}
+
 resource "aws_codebuild_project" "vanilla_codebuild_project" {
 	name         = "test-project-%s"
 	badge_enabled = true
   description  = "test_codebuild_project"
 
-=======
-resource "aws_codebuild_project" "foo" {
-  name         = "test-project-%[1]s"
-  description  = "test_codebuild_project"
-  build_timeout      = "5"
->>>>>>> fa0c7540
   service_role = "${aws_iam_role.codebuild_role.arn}"
 
   artifacts {
@@ -707,36 +773,19 @@
     type         = "LINUX_CONTAINER"
 
     environment_variable = {
-<<<<<<< HEAD
       "name"  = "SOME_OTHERKEY"
       "value" = "SOME_OTHERVALUE"
-=======
-      "name"  = "SOME_KEY"
-      "value" = "SOME_VALUE"
->>>>>>> fa0c7540
     }
   }
 
   source {
     type     = "GITHUB"
     location = "https://github.com/hashicorp/packer.git"
-<<<<<<< HEAD
-=======
-
-    auth {
-      resource = "%[2]s"
-      type     = "%[3]s"
-    }
->>>>>>> fa0c7540
   }
 
   tags {
     "Environment" = "Test"
   }
 }
-<<<<<<< HEAD
 `, rName, rName, rName, rName)
-=======
-`, rName, authResource, authType)
->>>>>>> fa0c7540
 }