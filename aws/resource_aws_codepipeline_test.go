--- conflicted
+++ resolved
@@ -217,7 +217,167 @@
 	})
 }
 
-<<<<<<< HEAD
+func TestAccAWSCodePipeline_multiregion_basic(t *testing.T) {
+	var p codepipeline.PipelineDeclaration
+	resourceName := "aws_codepipeline.test"
+	var providers []*schema.Provider
+
+	name := acctest.RandString(10)
+
+	resource.ParallelTest(t, resource.TestCase{
+		PreCheck: func() {
+			testAccPreCheck(t)
+			testAccMultipleRegionsPreCheck(t)
+			testAccAlternateRegionPreCheck(t)
+			testAccPreCheckAWSCodePipeline(t)
+		},
+		ProviderFactories: testAccProviderFactories(&providers),
+		CheckDestroy:      testAccCheckAWSCodePipelineDestroy,
+		Steps: []resource.TestStep{
+			{
+				Config: testAccAWSCodePipelineConfig_multiregion(name),
+				Check: resource.ComposeTestCheckFunc(
+					testAccCheckAWSCodePipelineExists(resourceName, &p),
+					resource.TestCheckResourceAttr(resourceName, "artifact_store.#", "2"),
+
+					resource.TestCheckResourceAttr(resourceName, "stage.1.name", "Build"),
+					resource.TestCheckResourceAttr(resourceName, "stage.1.action.#", "2"),
+					resource.TestCheckResourceAttr(resourceName, "stage.1.action.0.name", "Build"),
+					resource.TestCheckResourceAttr(resourceName, "stage.1.action.0.region", testAccGetRegion()),
+					resource.TestCheckResourceAttr(resourceName, "stage.1.action.1.name", fmt.Sprintf("%s-Build", testAccGetAlternateRegion())),
+					resource.TestCheckResourceAttr(resourceName, "stage.1.action.1.region", testAccGetAlternateRegion()),
+				),
+			},
+			{
+				Config:            testAccAWSCodePipelineConfig_multiregion(name),
+				ResourceName:      resourceName,
+				ImportState:       true,
+				ImportStateVerify: true,
+			},
+		},
+	})
+}
+
+func TestAccAWSCodePipeline_multiregion_Update(t *testing.T) {
+	var p1, p2 codepipeline.PipelineDeclaration
+	resourceName := "aws_codepipeline.test"
+	var providers []*schema.Provider
+
+	name := acctest.RandString(10)
+
+	resource.ParallelTest(t, resource.TestCase{
+		PreCheck: func() {
+			testAccPreCheck(t)
+			testAccMultipleRegionsPreCheck(t)
+			testAccAlternateRegionPreCheck(t)
+			testAccPreCheckAWSCodePipeline(t)
+		},
+		ProviderFactories: testAccProviderFactories(&providers),
+		CheckDestroy:      testAccCheckAWSCodePipelineDestroy,
+		Steps: []resource.TestStep{
+			{
+				Config: testAccAWSCodePipelineConfig_multiregion(name),
+				Check: resource.ComposeTestCheckFunc(
+					testAccCheckAWSCodePipelineExists(resourceName, &p1),
+					resource.TestCheckResourceAttr(resourceName, "artifact_store.#", "2"),
+
+					resource.TestCheckResourceAttr(resourceName, "stage.1.name", "Build"),
+					resource.TestCheckResourceAttr(resourceName, "stage.1.action.#", "2"),
+					resource.TestCheckResourceAttr(resourceName, "stage.1.action.0.name", "Build"),
+					resource.TestCheckResourceAttr(resourceName, "stage.1.action.0.region", testAccGetRegion()),
+					resource.TestCheckResourceAttr(resourceName, "stage.1.action.1.name", fmt.Sprintf("%s-Build", testAccGetAlternateRegion())),
+					resource.TestCheckResourceAttr(resourceName, "stage.1.action.1.region", testAccGetAlternateRegion()),
+				),
+			},
+			{
+				Config: testAccAWSCodePipelineConfig_multiregionUpdated(name),
+				Check: resource.ComposeTestCheckFunc(
+					testAccCheckAWSCodePipelineExists(resourceName, &p2),
+					resource.TestCheckResourceAttr(resourceName, "artifact_store.#", "2"),
+
+					resource.TestCheckResourceAttr(resourceName, "stage.1.name", "Build"),
+					resource.TestCheckResourceAttr(resourceName, "stage.1.action.#", "2"),
+					resource.TestCheckResourceAttr(resourceName, "stage.1.action.0.name", "BuildUpdated"),
+					resource.TestCheckResourceAttr(resourceName, "stage.1.action.0.region", testAccGetRegion()),
+					resource.TestCheckResourceAttr(resourceName, "stage.1.action.1.name", fmt.Sprintf("%s-BuildUpdated", testAccGetAlternateRegion())),
+					resource.TestCheckResourceAttr(resourceName, "stage.1.action.1.region", testAccGetAlternateRegion()),
+				),
+			},
+			{
+				Config:            testAccAWSCodePipelineConfig_multiregionUpdated(name),
+				ResourceName:      resourceName,
+				ImportState:       true,
+				ImportStateVerify: true,
+			},
+		},
+	})
+}
+
+func TestAccAWSCodePipeline_multiregion_ConvertSingleRegion(t *testing.T) {
+	var p1, p2 codepipeline.PipelineDeclaration
+	resourceName := "aws_codepipeline.test"
+	var providers []*schema.Provider
+
+	name := acctest.RandString(10)
+
+	resource.ParallelTest(t, resource.TestCase{
+		PreCheck: func() {
+			testAccPreCheck(t)
+			testAccMultipleRegionsPreCheck(t)
+			testAccAlternateRegionPreCheck(t)
+			testAccPreCheckAWSCodePipeline(t)
+		},
+		ProviderFactories: testAccProviderFactories(&providers),
+		CheckDestroy:      testAccCheckAWSCodePipelineDestroy,
+		Steps: []resource.TestStep{
+			{
+				Config: testAccAWSCodePipelineConfig_basic(name),
+				Check: resource.ComposeTestCheckFunc(
+					testAccCheckAWSCodePipelineExists(resourceName, &p1),
+					resource.TestCheckResourceAttr(resourceName, "artifact_store.#", "1"),
+
+					resource.TestCheckResourceAttr(resourceName, "stage.1.name", "Build"),
+					resource.TestCheckResourceAttr(resourceName, "stage.1.action.#", "1"),
+					resource.TestCheckResourceAttr(resourceName, "stage.1.action.0.name", "Build"),
+					resource.TestCheckResourceAttr(resourceName, "stage.1.action.0.region", ""),
+				),
+			},
+			{
+				Config: testAccAWSCodePipelineConfig_multiregion(name),
+				Check: resource.ComposeTestCheckFunc(
+					testAccCheckAWSCodePipelineExists(resourceName, &p2),
+					resource.TestCheckResourceAttr(resourceName, "artifact_store.#", "2"),
+
+					resource.TestCheckResourceAttr(resourceName, "stage.1.name", "Build"),
+					resource.TestCheckResourceAttr(resourceName, "stage.1.action.#", "2"),
+					resource.TestCheckResourceAttr(resourceName, "stage.1.action.0.name", "Build"),
+					resource.TestCheckResourceAttr(resourceName, "stage.1.action.0.region", testAccGetRegion()),
+					resource.TestCheckResourceAttr(resourceName, "stage.1.action.1.name", fmt.Sprintf("%s-Build", testAccGetAlternateRegion())),
+					resource.TestCheckResourceAttr(resourceName, "stage.1.action.1.region", testAccGetAlternateRegion()),
+				),
+			},
+			{
+				Config: testAccAWSCodePipelineConfig_backToBasic(name),
+				Check: resource.ComposeTestCheckFunc(
+					testAccCheckAWSCodePipelineExists(resourceName, &p1),
+					resource.TestCheckResourceAttr(resourceName, "artifact_store.#", "1"),
+
+					resource.TestCheckResourceAttr(resourceName, "stage.1.name", "Build"),
+					resource.TestCheckResourceAttr(resourceName, "stage.1.action.#", "1"),
+					resource.TestCheckResourceAttr(resourceName, "stage.1.action.0.name", "Build"),
+					resource.TestCheckResourceAttr(resourceName, "stage.1.action.0.region", testAccGetRegion()),
+				),
+			},
+			{
+				Config:            testAccAWSCodePipelineConfig_backToBasic(name),
+				ResourceName:      resourceName,
+				ImportState:       true,
+				ImportStateVerify: true,
+			},
+		},
+	})
+}
+
 func TestAccAWSCodePipelineWithNamespace(t *testing.T) {
 	if os.Getenv("GITHUB_TOKEN") == "" {
 		t.Skip("Environment variable GITHUB_TOKEN is not set")
@@ -244,40 +404,6 @@
 				),
 			},
 			{
-=======
-func TestAccAWSCodePipeline_multiregion_basic(t *testing.T) {
-	var p codepipeline.PipelineDeclaration
-	resourceName := "aws_codepipeline.test"
-	var providers []*schema.Provider
-
-	name := acctest.RandString(10)
-
-	resource.ParallelTest(t, resource.TestCase{
-		PreCheck: func() {
-			testAccPreCheck(t)
-			testAccMultipleRegionsPreCheck(t)
-			testAccAlternateRegionPreCheck(t)
-			testAccPreCheckAWSCodePipeline(t)
-		},
-		ProviderFactories: testAccProviderFactories(&providers),
-		CheckDestroy:      testAccCheckAWSCodePipelineDestroy,
-		Steps: []resource.TestStep{
-			{
-				Config: testAccAWSCodePipelineConfig_multiregion(name),
-				Check: resource.ComposeTestCheckFunc(
-					testAccCheckAWSCodePipelineExists(resourceName, &p),
-					resource.TestCheckResourceAttr(resourceName, "artifact_store.#", "2"),
-
-					resource.TestCheckResourceAttr(resourceName, "stage.1.name", "Build"),
-					resource.TestCheckResourceAttr(resourceName, "stage.1.action.#", "2"),
-					resource.TestCheckResourceAttr(resourceName, "stage.1.action.0.name", "Build"),
-					resource.TestCheckResourceAttr(resourceName, "stage.1.action.0.region", testAccGetRegion()),
-					resource.TestCheckResourceAttr(resourceName, "stage.1.action.1.name", fmt.Sprintf("%s-Build", testAccGetAlternateRegion())),
-					resource.TestCheckResourceAttr(resourceName, "stage.1.action.1.region", testAccGetAlternateRegion()),
-				),
-			},
-			{
-				Config:            testAccAWSCodePipelineConfig_multiregion(name),
 				ResourceName:      resourceName,
 				ImportState:       true,
 				ImportStateVerify: true,
@@ -286,132 +412,7 @@
 	})
 }
 
-func TestAccAWSCodePipeline_multiregion_Update(t *testing.T) {
-	var p1, p2 codepipeline.PipelineDeclaration
-	resourceName := "aws_codepipeline.test"
-	var providers []*schema.Provider
-
-	name := acctest.RandString(10)
-
-	resource.ParallelTest(t, resource.TestCase{
-		PreCheck: func() {
-			testAccPreCheck(t)
-			testAccMultipleRegionsPreCheck(t)
-			testAccAlternateRegionPreCheck(t)
-			testAccPreCheckAWSCodePipeline(t)
-		},
-		ProviderFactories: testAccProviderFactories(&providers),
-		CheckDestroy:      testAccCheckAWSCodePipelineDestroy,
-		Steps: []resource.TestStep{
-			{
-				Config: testAccAWSCodePipelineConfig_multiregion(name),
-				Check: resource.ComposeTestCheckFunc(
-					testAccCheckAWSCodePipelineExists(resourceName, &p1),
-					resource.TestCheckResourceAttr(resourceName, "artifact_store.#", "2"),
-
-					resource.TestCheckResourceAttr(resourceName, "stage.1.name", "Build"),
-					resource.TestCheckResourceAttr(resourceName, "stage.1.action.#", "2"),
-					resource.TestCheckResourceAttr(resourceName, "stage.1.action.0.name", "Build"),
-					resource.TestCheckResourceAttr(resourceName, "stage.1.action.0.region", testAccGetRegion()),
-					resource.TestCheckResourceAttr(resourceName, "stage.1.action.1.name", fmt.Sprintf("%s-Build", testAccGetAlternateRegion())),
-					resource.TestCheckResourceAttr(resourceName, "stage.1.action.1.region", testAccGetAlternateRegion()),
-				),
-			},
-			{
-				Config: testAccAWSCodePipelineConfig_multiregionUpdated(name),
-				Check: resource.ComposeTestCheckFunc(
-					testAccCheckAWSCodePipelineExists(resourceName, &p2),
-					resource.TestCheckResourceAttr(resourceName, "artifact_store.#", "2"),
-
-					resource.TestCheckResourceAttr(resourceName, "stage.1.name", "Build"),
-					resource.TestCheckResourceAttr(resourceName, "stage.1.action.#", "2"),
-					resource.TestCheckResourceAttr(resourceName, "stage.1.action.0.name", "BuildUpdated"),
-					resource.TestCheckResourceAttr(resourceName, "stage.1.action.0.region", testAccGetRegion()),
-					resource.TestCheckResourceAttr(resourceName, "stage.1.action.1.name", fmt.Sprintf("%s-BuildUpdated", testAccGetAlternateRegion())),
-					resource.TestCheckResourceAttr(resourceName, "stage.1.action.1.region", testAccGetAlternateRegion()),
-				),
-			},
-			{
-				Config:            testAccAWSCodePipelineConfig_multiregionUpdated(name),
-				ResourceName:      resourceName,
-				ImportState:       true,
-				ImportStateVerify: true,
-			},
-		},
-	})
-}
-
-func TestAccAWSCodePipeline_multiregion_ConvertSingleRegion(t *testing.T) {
-	var p1, p2 codepipeline.PipelineDeclaration
-	resourceName := "aws_codepipeline.test"
-	var providers []*schema.Provider
-
-	name := acctest.RandString(10)
-
-	resource.ParallelTest(t, resource.TestCase{
-		PreCheck: func() {
-			testAccPreCheck(t)
-			testAccMultipleRegionsPreCheck(t)
-			testAccAlternateRegionPreCheck(t)
-			testAccPreCheckAWSCodePipeline(t)
-		},
-		ProviderFactories: testAccProviderFactories(&providers),
-		CheckDestroy:      testAccCheckAWSCodePipelineDestroy,
-		Steps: []resource.TestStep{
-			{
-				Config: testAccAWSCodePipelineConfig_basic(name),
-				Check: resource.ComposeTestCheckFunc(
-					testAccCheckAWSCodePipelineExists(resourceName, &p1),
-					resource.TestCheckResourceAttr(resourceName, "artifact_store.#", "1"),
-
-					resource.TestCheckResourceAttr(resourceName, "stage.1.name", "Build"),
-					resource.TestCheckResourceAttr(resourceName, "stage.1.action.#", "1"),
-					resource.TestCheckResourceAttr(resourceName, "stage.1.action.0.name", "Build"),
-					resource.TestCheckResourceAttr(resourceName, "stage.1.action.0.region", ""),
-				),
-			},
-			{
-				Config: testAccAWSCodePipelineConfig_multiregion(name),
-				Check: resource.ComposeTestCheckFunc(
-					testAccCheckAWSCodePipelineExists(resourceName, &p2),
-					resource.TestCheckResourceAttr(resourceName, "artifact_store.#", "2"),
-
-					resource.TestCheckResourceAttr(resourceName, "stage.1.name", "Build"),
-					resource.TestCheckResourceAttr(resourceName, "stage.1.action.#", "2"),
-					resource.TestCheckResourceAttr(resourceName, "stage.1.action.0.name", "Build"),
-					resource.TestCheckResourceAttr(resourceName, "stage.1.action.0.region", testAccGetRegion()),
-					resource.TestCheckResourceAttr(resourceName, "stage.1.action.1.name", fmt.Sprintf("%s-Build", testAccGetAlternateRegion())),
-					resource.TestCheckResourceAttr(resourceName, "stage.1.action.1.region", testAccGetAlternateRegion()),
-				),
-			},
-			{
-				Config: testAccAWSCodePipelineConfig_backToBasic(name),
-				Check: resource.ComposeTestCheckFunc(
-					testAccCheckAWSCodePipelineExists(resourceName, &p1),
-					resource.TestCheckResourceAttr(resourceName, "artifact_store.#", "1"),
-
-					resource.TestCheckResourceAttr(resourceName, "stage.1.name", "Build"),
-					resource.TestCheckResourceAttr(resourceName, "stage.1.action.#", "1"),
-					resource.TestCheckResourceAttr(resourceName, "stage.1.action.0.name", "Build"),
-					resource.TestCheckResourceAttr(resourceName, "stage.1.action.0.region", testAccGetRegion()),
-				),
-			},
-			{
-				Config:            testAccAWSCodePipelineConfig_backToBasic(name),
->>>>>>> 58ced79d
-				ResourceName:      resourceName,
-				ImportState:       true,
-				ImportStateVerify: true,
-			},
-		},
-	})
-}
-
-<<<<<<< HEAD
-func testAccCheckAWSCodePipelineExists(n string) resource.TestCheckFunc {
-=======
 func testAccCheckAWSCodePipelineExists(n string, pipeline *codepipeline.PipelineDeclaration) resource.TestCheckFunc {
->>>>>>> 58ced79d
 	return func(s *terraform.State) error {
 		rs, ok := s.RootModule().Resources[n]
 		if !ok {
@@ -1263,122 +1264,6 @@
   acl    = "private"
   provider = %[3]s
 }
-<<<<<<< HEAD
-`, rName, tag1, tag2)
-}
-
-func testAccAWSCodePipelineConfigWithNamespace(rName string) string {
-	return fmt.Sprintf(`
-resource "aws_s3_bucket" "foo" {
-  bucket = "tf-test-pipeline-%s"
-  acl    = "private"
-}
-
-resource "aws_iam_role" "codepipeline_role" {
-  name = "codepipeline-role-%s"
-
-  assume_role_policy = <<EOF
-{
-  "Version": "2012-10-17",
-  "Statement": [
-    {
-      "Effect": "Allow",
-      "Principal": {
-        "Service": "codepipeline.amazonaws.com"
-      },
-      "Action": "sts:AssumeRole"
-    }
-  ]
-}
-EOF
-}
-
-resource "aws_iam_role_policy" "codepipeline_policy" {
-  name = "codepipeline_policy"
-  role = "${aws_iam_role.codepipeline_role.id}"
-
-  policy = <<EOF
-{
-  "Version": "2012-10-17",
-  "Statement": [
-    {
-      "Effect":"Allow",
-      "Action": [
-        "s3:GetObject",
-        "s3:GetObjectVersion",
-        "s3:GetBucketVersioning"
-      ],
-      "Resource": [
-        "${aws_s3_bucket.foo.arn}",
-        "${aws_s3_bucket.foo.arn}/*"
-      ]
-    },
-    {
-      "Effect": "Allow",
-      "Action": [
-        "codebuild:BatchGetBuilds",
-        "codebuild:StartBuild"
-      ],
-      "Resource": "*"
-    }
-  ]
-}
-EOF
-}
-
-resource "aws_codepipeline" "test" {
-  name     = "test-pipeline-%s"
-  role_arn = "${aws_iam_role.codepipeline_role.arn}"
-
-  artifact_store {
-    location = "${aws_s3_bucket.foo.bucket}"
-    type     = "S3"
-
-    encryption_key {
-      id   = "1234"
-      type = "KMS"
-    }
-  }
-
-  stage {
-    name = "Source"
-
-    action {
-      name             = "Source"
-      category         = "Source"
-      owner            = "ThirdParty"
-      provider         = "GitHub"
-      version          = "1"
-      output_artifacts = ["test"]
-      namespace        = "SourceVariables"
-
-      configuration = {
-        Owner  = "lifesum-terraform"
-        Repo   = "test"
-        Branch = "master"
-      }
-    }
-  }
-
-  stage {
-    name = "Build"
-
-    action {
-      name            = "Build"
-      category        = "Build"
-      owner           = "AWS"
-      provider        = "CodeBuild"
-      input_artifacts = ["test"]
-      version         = "1"
-
-      configuration = {
-        ProjectName = "test"
-      }
-    }
-  }
-}
-`, rName, rName, rName)
-=======
 `, bucket, rName, provider)
 }
 
@@ -1500,5 +1385,117 @@
 			}
 		}
 	}
->>>>>>> 58ced79d
+}
+
+func testAccAWSCodePipelineConfigWithNamespace(rName string) string {
+	return fmt.Sprintf(`
+resource "aws_s3_bucket" "foo" {
+  bucket = "tf-test-pipeline-%s"
+  acl    = "private"
+}
+
+resource "aws_iam_role" "codepipeline_role" {
+  name = "codepipeline-role-%s"
+
+  assume_role_policy = <<EOF
+{
+  "Version": "2012-10-17",
+  "Statement": [
+    {
+      "Effect": "Allow",
+      "Principal": {
+        "Service": "codepipeline.amazonaws.com"
+      },
+      "Action": "sts:AssumeRole"
+    }
+  ]
+}
+EOF
+}
+
+resource "aws_iam_role_policy" "codepipeline_policy" {
+  name = "codepipeline_policy"
+  role = "${aws_iam_role.codepipeline_role.id}"
+
+  policy = <<EOF
+{
+  "Version": "2012-10-17",
+  "Statement": [
+    {
+      "Effect":"Allow",
+      "Action": [
+        "s3:GetObject",
+        "s3:GetObjectVersion",
+        "s3:GetBucketVersioning"
+      ],
+      "Resource": [
+        "${aws_s3_bucket.foo.arn}",
+        "${aws_s3_bucket.foo.arn}/*"
+      ]
+    },
+    {
+      "Effect": "Allow",
+      "Action": [
+        "codebuild:BatchGetBuilds",
+        "codebuild:StartBuild"
+      ],
+      "Resource": "*"
+    }
+  ]
+}
+EOF
+}
+
+resource "aws_codepipeline" "test" {
+  name     = "test-pipeline-%s"
+  role_arn = "${aws_iam_role.codepipeline_role.arn}"
+
+  artifact_store {
+    location = "${aws_s3_bucket.foo.bucket}"
+    type     = "S3"
+
+    encryption_key {
+      id   = "1234"
+      type = "KMS"
+    }
+  }
+
+  stage {
+    name = "Source"
+
+    action {
+      name             = "Source"
+      category         = "Source"
+      owner            = "ThirdParty"
+      provider         = "GitHub"
+      version          = "1"
+      output_artifacts = ["test"]
+      namespace        = "SourceVariables"
+
+      configuration = {
+        Owner  = "lifesum-terraform"
+        Repo   = "test"
+        Branch = "master"
+      }
+    }
+  }
+
+  stage {
+    name = "Build"
+
+    action {
+      name            = "Build"
+      category        = "Build"
+      owner           = "AWS"
+      provider        = "CodeBuild"
+      input_artifacts = ["test"]
+      version         = "1"
+
+      configuration = {
+        ProjectName = "test"
+      }
+    }
+  }
+}
+`, rName, rName, rName)
 }