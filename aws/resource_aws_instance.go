package aws

import (
	"bytes"
	"crypto/sha1"
	"encoding/base64"
	"encoding/hex"
	"errors"
	"fmt"
	"log"
	"strings"
	"time"

	"github.com/aws/aws-sdk-go/aws"
	"github.com/aws/aws-sdk-go/aws/arn"
	"github.com/aws/aws-sdk-go/aws/awserr"
	"github.com/aws/aws-sdk-go/service/ec2"
	"github.com/hashicorp/terraform-plugin-sdk/helper/hashcode"
	"github.com/hashicorp/terraform-plugin-sdk/helper/resource"
	"github.com/hashicorp/terraform-plugin-sdk/helper/schema"
	"github.com/hashicorp/terraform-plugin-sdk/helper/validation"
	"github.com/terraform-providers/terraform-provider-aws/aws/internal/keyvaluetags"
)

func resourceAwsInstance() *schema.Resource {
	return &schema.Resource{
		Create: resourceAwsInstanceCreate,
		Read:   resourceAwsInstanceRead,
		Update: resourceAwsInstanceUpdate,
		Delete: resourceAwsInstanceDelete,
		Importer: &schema.ResourceImporter{
			State: schema.ImportStatePassthrough,
		},

		SchemaVersion: 1,
		MigrateState:  resourceAwsInstanceMigrateState,

		Timeouts: &schema.ResourceTimeout{
			Create: schema.DefaultTimeout(10 * time.Minute),
			Update: schema.DefaultTimeout(10 * time.Minute),
			Delete: schema.DefaultTimeout(20 * time.Minute),
		},

		Schema: map[string]*schema.Schema{
			"ami": {
				Type:     schema.TypeString,
				Required: true,
				ForceNew: true,
			},

			"arn": {
				Type:     schema.TypeString,
				Computed: true,
			},

			"associate_public_ip_address": {
				Type:     schema.TypeBool,
				ForceNew: true,
				Computed: true,
				Optional: true,
			},

			"availability_zone": {
				Type:     schema.TypeString,
				Optional: true,
				Computed: true,
				ForceNew: true,
			},

			"placement_group": {
				Type:     schema.TypeString,
				Optional: true,
				Computed: true,
				ForceNew: true,
			},

			"instance_type": {
				Type:     schema.TypeString,
				Required: true,
			},

			"key_name": {
				Type:     schema.TypeString,
				Optional: true,
				ForceNew: true,
				Computed: true,
			},

			"get_password_data": {
				Type:     schema.TypeBool,
				Optional: true,
				Default:  false,
			},

			"password_data": {
				Type:     schema.TypeString,
				Computed: true,
			},

			"subnet_id": {
				Type:     schema.TypeString,
				Optional: true,
				Computed: true,
				ForceNew: true,
			},

			"private_ip": {
				Type:     schema.TypeString,
				Optional: true,
				ForceNew: true,
				Computed: true,
			},

			"source_dest_check": {
				Type:     schema.TypeBool,
				Optional: true,
				Default:  true,
				DiffSuppressFunc: func(k, old, new string, d *schema.ResourceData) bool {
					// Suppress diff if network_interface is set
					_, ok := d.GetOk("network_interface")
					return ok
				},
			},

			"user_data": {
				Type:          schema.TypeString,
				Optional:      true,
				ForceNew:      true,
				ConflictsWith: []string{"user_data_base64"},
				DiffSuppressFunc: func(k, old, new string, d *schema.ResourceData) bool {
					// Sometimes the EC2 API responds with the equivalent, empty SHA1 sum
					// echo -n "" | shasum
					if (old == "da39a3ee5e6b4b0d3255bfef95601890afd80709" && new == "") ||
						(old == "" && new == "da39a3ee5e6b4b0d3255bfef95601890afd80709") {
						return true
					}
					return false
				},
				StateFunc: func(v interface{}) string {
					switch v := v.(type) {
					case string:
						return userDataHashSum(v)
					default:
						return ""
					}
				},
				ValidateFunc: validation.StringLenBetween(0, 16384),
			},

			"user_data_base64": {
				Type:          schema.TypeString,
				Optional:      true,
				ForceNew:      true,
				ConflictsWith: []string{"user_data"},
				ValidateFunc: func(v interface{}, name string) (warns []string, errs []error) {
					s := v.(string)
					if !isBase64Encoded([]byte(s)) {
						errs = append(errs, fmt.Errorf(
							"%s: must be base64-encoded", name,
						))
					}
					return
				},
			},

			"security_groups": {
				Type:     schema.TypeSet,
				Optional: true,
				Computed: true,
				ForceNew: true,
				Elem:     &schema.Schema{Type: schema.TypeString},
				Set:      schema.HashString,
			},

			"vpc_security_group_ids": {
				Type:     schema.TypeSet,
				Optional: true,
				Computed: true,
				Elem:     &schema.Schema{Type: schema.TypeString},
				Set:      schema.HashString,
			},

			"public_dns": {
				Type:     schema.TypeString,
				Computed: true,
			},

			"network_interface_id": {
				Type:     schema.TypeString,
				Computed: true,
				Removed:  "Use `primary_network_interface_id` attribute instead",
			},

			"primary_network_interface_id": {
				Type:     schema.TypeString,
				Computed: true,
			},

			"network_interface": {
				ConflictsWith: []string{"associate_public_ip_address", "subnet_id", "private_ip", "vpc_security_group_ids", "security_groups", "ipv6_addresses", "ipv6_address_count", "source_dest_check"},
				Type:          schema.TypeSet,
				Optional:      true,
				Computed:      true,
				Elem: &schema.Resource{
					Schema: map[string]*schema.Schema{
						"delete_on_termination": {
							Type:     schema.TypeBool,
							Default:  false,
							Optional: true,
							ForceNew: true,
						},
						"network_interface_id": {
							Type:     schema.TypeString,
							Required: true,
							ForceNew: true,
						},
						"device_index": {
							Type:     schema.TypeInt,
							Required: true,
							ForceNew: true,
						},
					},
				},
			},

			"public_ip": {
				Type:     schema.TypeString,
				Computed: true,
			},

			"instance_state": {
				Type:     schema.TypeString,
				Computed: true,
			},

			"private_dns": {
				Type:     schema.TypeString,
				Computed: true,
			},

			"ebs_optimized": {
				Type:     schema.TypeBool,
				Optional: true,
				ForceNew: true,
			},

			"disable_api_termination": {
				Type:     schema.TypeBool,
				Optional: true,
			},

			"instance_initiated_shutdown_behavior": {
				Type:     schema.TypeString,
				Optional: true,
			},

			"monitoring": {
				Type:     schema.TypeBool,
				Optional: true,
			},

			"iam_instance_profile": {
				Type:     schema.TypeString,
				Optional: true,
			},

			"ipv6_address_count": {
				Type:     schema.TypeInt,
				Optional: true,
				ForceNew: true,
				Computed: true,
			},

			"ipv6_addresses": {
				Type:     schema.TypeList,
				Optional: true,
				Computed: true,
				ForceNew: true,
				Elem: &schema.Schema{
					Type: schema.TypeString,
				},
			},

			"tenancy": {
				Type:     schema.TypeString,
				Optional: true,
				Computed: true,
				ForceNew: true,
			},
			"host_id": {
				Type:     schema.TypeString,
				Optional: true,
				Computed: true,
				ForceNew: true,
			},
			"cpu_core_count": {
				Type:     schema.TypeInt,
				Optional: true,
				Computed: true,
				ForceNew: true,
			},

			"cpu_threads_per_core": {
				Type:     schema.TypeInt,
				Optional: true,
				Computed: true,
				ForceNew: true,
			},

			"tags": tagsSchema(),

			"aws_tags": {
				Type:     schema.TypeMap,
				Optional: true,
				Computed: true,
				DiffSuppressFunc: func(k, old, new string, d *schema.ResourceData) bool {
					return true
				},
			},

			"volume_tags": tagsSchemaComputed(),

			"ebs_block_device": {
				Type:     schema.TypeSet,
				Optional: true,
				Computed: true,
				Elem: &schema.Resource{
					Schema: map[string]*schema.Schema{
						"delete_on_termination": {
							Type:     schema.TypeBool,
							Optional: true,
							Default:  true,
							ForceNew: true,
						},

						"device_name": {
							Type:     schema.TypeString,
							Required: true,
							ForceNew: true,
						},

						"encrypted": {
							Type:     schema.TypeBool,
							Optional: true,
							Computed: true,
							ForceNew: true,
						},

						"iops": {
							Type:             schema.TypeInt,
							Optional:         true,
							Computed:         true,
							ForceNew:         true,
							DiffSuppressFunc: iopsDiffSuppressFunc,
						},

						"kms_key_id": {
							Type:     schema.TypeString,
							Optional: true,
							Computed: true,
							ForceNew: true,
						},

						"snapshot_id": {
							Type:     schema.TypeString,
							Optional: true,
							Computed: true,
							ForceNew: true,
						},

						"volume_size": {
							Type:     schema.TypeInt,
							Optional: true,
							Computed: true,
							ForceNew: true,
						},

						"volume_type": {
							Type:     schema.TypeString,
							Optional: true,
							Computed: true,
							ForceNew: true,
						},

						"volume_id": {
							Type:     schema.TypeString,
							Computed: true,
						},
					},
				},
				Set: func(v interface{}) int {
					var buf bytes.Buffer
					m := v.(map[string]interface{})
					buf.WriteString(fmt.Sprintf("%s-", m["device_name"].(string)))
					buf.WriteString(fmt.Sprintf("%s-", m["snapshot_id"].(string)))
					return hashcode.String(buf.String())
				},
			},

			"ephemeral_block_device": {
				Type:     schema.TypeSet,
				Optional: true,
				Computed: true,
				ForceNew: true,
				Elem: &schema.Resource{
					Schema: map[string]*schema.Schema{
						"device_name": {
							Type:     schema.TypeString,
							Required: true,
						},

						"virtual_name": {
							Type:     schema.TypeString,
							Optional: true,
						},

						"no_device": {
							Type:     schema.TypeBool,
							Optional: true,
						},
					},
				},
				Set: func(v interface{}) int {
					var buf bytes.Buffer
					m := v.(map[string]interface{})
					buf.WriteString(fmt.Sprintf("%s-", m["device_name"].(string)))
					buf.WriteString(fmt.Sprintf("%s-", m["virtual_name"].(string)))
					if v, ok := m["no_device"].(bool); ok && v {
						buf.WriteString(fmt.Sprintf("%t-", v))
					}
					return hashcode.String(buf.String())
				},
			},

			"root_block_device": {
				Type:     schema.TypeList,
				Optional: true,
				Computed: true,
				MaxItems: 1,
				Elem: &schema.Resource{
					// "You can only modify the volume size, volume type, and Delete on
					// Termination flag on the block device mapping entry for the root
					// device volume." - bit.ly/ec2bdmap
					Schema: map[string]*schema.Schema{
						"delete_on_termination": {
							Type:     schema.TypeBool,
							Optional: true,
							Default:  true,
							ForceNew: true,
						},

						"encrypted": {
							Type:     schema.TypeBool,
							Optional: true,
							Computed: true,
							ForceNew: true,
						},

						"kms_key_id": {
							Type:     schema.TypeString,
							Optional: true,
							Computed: true,
							ForceNew: true,
						},

						"iops": {
							Type:             schema.TypeInt,
							Optional:         true,
							Computed:         true,
							ForceNew:         true,
							DiffSuppressFunc: iopsDiffSuppressFunc,
						},

						"volume_size": {
							Type:     schema.TypeInt,
							Optional: true,
							Computed: true,
							ForceNew: true,
						},

						"volume_type": {
							Type:     schema.TypeString,
							Optional: true,
							Computed: true,
							ForceNew: true,
						},

						"volume_id": {
							Type:     schema.TypeString,
							Computed: true,
						},
					},
				},
			},

			"credit_specification": {
				Type:     schema.TypeList,
				Optional: true,
				MaxItems: 1,
				DiffSuppressFunc: func(k, old, new string, d *schema.ResourceData) bool {
					if old == "1" && new == "0" {
						return true
					}
					return false
				},
				Elem: &schema.Resource{
					Schema: map[string]*schema.Schema{
						"cpu_credits": {
							Type:     schema.TypeString,
							Optional: true,
							DiffSuppressFunc: func(k, old, new string, d *schema.ResourceData) bool {
								// Only work with existing instances
								if d.Id() == "" {
									return false
								}
								// Only work with missing configurations
								if new != "" {
									return false
								}
								// Only work when already set in Terraform state
								if old == "" {
									return false
								}
								return true
							},
						},
					},
				},
			},
		},
	}
}

func iopsDiffSuppressFunc(k, old, new string, d *schema.ResourceData) bool {
	// Suppress diff if volume_type is not io1
	i := strings.LastIndexByte(k, '.')
	vt := k[:i+1] + "volume_type"
	v := d.Get(vt).(string)
	return strings.ToLower(v) != ec2.VolumeTypeIo1
}

func resourceAwsInstanceCreate(d *schema.ResourceData, meta interface{}) error {
	conn := meta.(*AWSClient).ec2conn

	instanceOpts, err := buildAwsInstanceOpts(d, meta)
	if err != nil {
		return err
	}

	tagSpecifications := ec2TagSpecificationsFromMap(d.Get("tags").(map[string]interface{}), ec2.ResourceTypeInstance)
	tagSpecifications = append(tagSpecifications, ec2TagSpecificationsFromMap(d.Get("volume_tags").(map[string]interface{}), ec2.ResourceTypeVolume)...)

	// Build the creation struct
	runOpts := &ec2.RunInstancesInput{
		BlockDeviceMappings:               instanceOpts.BlockDeviceMappings,
		DisableApiTermination:             instanceOpts.DisableAPITermination,
		EbsOptimized:                      instanceOpts.EBSOptimized,
		Monitoring:                        instanceOpts.Monitoring,
		IamInstanceProfile:                instanceOpts.IAMInstanceProfile,
		ImageId:                           instanceOpts.ImageID,
		InstanceInitiatedShutdownBehavior: instanceOpts.InstanceInitiatedShutdownBehavior,
		InstanceType:                      instanceOpts.InstanceType,
		Ipv6AddressCount:                  instanceOpts.Ipv6AddressCount,
		Ipv6Addresses:                     instanceOpts.Ipv6Addresses,
		KeyName:                           instanceOpts.KeyName,
		MaxCount:                          aws.Int64(int64(1)),
		MinCount:                          aws.Int64(int64(1)),
		NetworkInterfaces:                 instanceOpts.NetworkInterfaces,
		Placement:                         instanceOpts.Placement,
		PrivateIpAddress:                  instanceOpts.PrivateIPAddress,
		SecurityGroupIds:                  instanceOpts.SecurityGroupIDs,
		SecurityGroups:                    instanceOpts.SecurityGroups,
		SubnetId:                          instanceOpts.SubnetID,
		UserData:                          instanceOpts.UserData64,
		CreditSpecification:               instanceOpts.CreditSpecification,
		CpuOptions:                        instanceOpts.CpuOptions,
		TagSpecifications:                 tagSpecifications,
	}

	_, ipv6CountOk := d.GetOk("ipv6_address_count")
	_, ipv6AddressOk := d.GetOk("ipv6_addresses")

	if ipv6AddressOk && ipv6CountOk {
		return fmt.Errorf("Only 1 of `ipv6_address_count` or `ipv6_addresses` can be specified")
	}

	// Create the instance
	log.Printf("[DEBUG] Run configuration: %s", runOpts)

	var runResp *ec2.Reservation
	err = resource.Retry(30*time.Second, func() *resource.RetryError {
		var err error
		runResp, err = conn.RunInstances(runOpts)
		// IAM instance profiles can take ~10 seconds to propagate in AWS:
		// http://docs.aws.amazon.com/AWSEC2/latest/UserGuide/iam-roles-for-amazon-ec2.html#launch-instance-with-role-console
		if isAWSErr(err, "InvalidParameterValue", "Invalid IAM Instance Profile") {
			log.Print("[DEBUG] Invalid IAM Instance Profile referenced, retrying...")
			return resource.RetryableError(err)
		}
		// IAM roles can also take time to propagate in AWS:
		if isAWSErr(err, "InvalidParameterValue", " has no associated IAM Roles") {
			log.Print("[DEBUG] IAM Instance Profile appears to have no IAM roles, retrying...")
			return resource.RetryableError(err)
		}
		return resource.NonRetryableError(err)
	})
	if isResourceTimeoutError(err) {
		runResp, err = conn.RunInstances(runOpts)
	}
	// Warn if the AWS Error involves group ids, to help identify situation
	// where a user uses group ids in security_groups for the Default VPC.
	//   See https://github.com/hashicorp/terraform/issues/3798
	if isAWSErr(err, "InvalidParameterValue", "groupId is invalid") {
		return fmt.Errorf("Error launching instance, possible mismatch of Security Group IDs and Names. See AWS Instance docs here: %s.\n\n\tAWS Error: %s", "https://terraform.io/docs/providers/aws/r/instance.html", err.(awserr.Error).Message())
	}
	if err != nil {
		return fmt.Errorf("Error launching source instance: %s", err)
	}
	if runResp == nil || len(runResp.Instances) == 0 {
		return errors.New("Error launching source instance: no instances returned in response")
	}

	instance := runResp.Instances[0]
	log.Printf("[INFO] Instance ID: %s", *instance.InstanceId)

	// Store the resulting ID so we can look this up later
	d.SetId(*instance.InstanceId)

	// Wait for the instance to become running so we can get some attributes
	// that aren't available until later.
	log.Printf(
		"[DEBUG] Waiting for instance (%s) to become running",
		*instance.InstanceId)

	stateConf := &resource.StateChangeConf{
		Pending:    []string{"pending"},
		Target:     []string{"running"},
		Refresh:    InstanceStateRefreshFunc(conn, *instance.InstanceId, []string{"terminated", "shutting-down"}),
		Timeout:    d.Timeout(schema.TimeoutCreate),
		Delay:      10 * time.Second,
		MinTimeout: 3 * time.Second,
	}

	instanceRaw, err := stateConf.WaitForState()
	if err != nil {
		return fmt.Errorf(
			"Error waiting for instance (%s) to become ready: %s",
			*instance.InstanceId, err)
	}

	instance = instanceRaw.(*ec2.Instance)

	// Initialize the connection info
	if instance.PublicIpAddress != nil {
		d.SetConnInfo(map[string]string{
			"type": "ssh",
			"host": *instance.PublicIpAddress,
		})
	} else if instance.PrivateIpAddress != nil {
		d.SetConnInfo(map[string]string{
			"type": "ssh",
			"host": *instance.PrivateIpAddress,
		})
	}

	// Update if we need to
	return resourceAwsInstanceUpdate(d, meta)
}

func resourceAwsInstanceRead(d *schema.ResourceData, meta interface{}) error {
	conn := meta.(*AWSClient).ec2conn

	resp, err := conn.DescribeInstances(&ec2.DescribeInstancesInput{
		InstanceIds: []*string{aws.String(d.Id())},
	})
	if err != nil {
		// If the instance was not found, return nil so that we can show
		// that the instance is gone.
		if ec2err, ok := err.(awserr.Error); ok && ec2err.Code() == "InvalidInstanceID.NotFound" {
			d.SetId("")
			return nil
		}

		// Some other error, report it
		return err
	}

	// If nothing was found, then return no state
	if len(resp.Reservations) == 0 {
		d.SetId("")
		return nil
	}

	instance := resp.Reservations[0].Instances[0]

	if instance.State != nil {
		// If the instance is terminated, then it is gone
		if *instance.State.Name == "terminated" {
			d.SetId("")
			return nil
		}

		d.Set("instance_state", instance.State.Name)
	}

	if instance.Placement != nil {
		d.Set("availability_zone", instance.Placement.AvailabilityZone)
	}
	if instance.Placement.GroupName != nil {
		d.Set("placement_group", instance.Placement.GroupName)
	}
	if instance.Placement.Tenancy != nil {
		d.Set("tenancy", instance.Placement.Tenancy)
	}
	if instance.Placement.HostId != nil {
		d.Set("host_id", instance.Placement.HostId)
	}

	if instance.CpuOptions != nil {
		d.Set("cpu_core_count", instance.CpuOptions.CoreCount)
		d.Set("cpu_threads_per_core", instance.CpuOptions.ThreadsPerCore)
	}

	d.Set("ami", instance.ImageId)
	d.Set("instance_type", instance.InstanceType)
	d.Set("key_name", instance.KeyName)
	d.Set("public_dns", instance.PublicDnsName)
	d.Set("public_ip", instance.PublicIpAddress)
	d.Set("private_dns", instance.PrivateDnsName)
	d.Set("private_ip", instance.PrivateIpAddress)
	d.Set("iam_instance_profile", iamInstanceProfileArnToName(instance.IamInstanceProfile))

	// Set configured Network Interface Device Index Slice
	// We only want to read, and populate state for the configured network_interface attachments. Otherwise, other
	// resources have the potential to attach network interfaces to the instance, and cause a perpetual create/destroy
	// diff. We should only read on changes configured for this specific resource because of this.
	var configuredDeviceIndexes []int
	if v, ok := d.GetOk("network_interface"); ok {
		vL := v.(*schema.Set).List()
		for _, vi := range vL {
			mVi := vi.(map[string]interface{})
			configuredDeviceIndexes = append(configuredDeviceIndexes, mVi["device_index"].(int))
		}
	}

	var ipv6Addresses []string
	if len(instance.NetworkInterfaces) > 0 {
		var primaryNetworkInterface ec2.InstanceNetworkInterface
		var networkInterfaces []map[string]interface{}
		for _, iNi := range instance.NetworkInterfaces {
			ni := make(map[string]interface{})
			if *iNi.Attachment.DeviceIndex == 0 {
				primaryNetworkInterface = *iNi
			}
			// If the attached network device is inside our configuration, refresh state with values found.
			// Otherwise, assume the network device was attached via an outside resource.
			for _, index := range configuredDeviceIndexes {
				if index == int(*iNi.Attachment.DeviceIndex) {
					ni["device_index"] = *iNi.Attachment.DeviceIndex
					ni["network_interface_id"] = *iNi.NetworkInterfaceId
					ni["delete_on_termination"] = *iNi.Attachment.DeleteOnTermination
				}
			}
			// Don't add empty network interfaces to schema
			if len(ni) == 0 {
				continue
			}
			networkInterfaces = append(networkInterfaces, ni)
		}
		if err := d.Set("network_interface", networkInterfaces); err != nil {
			return fmt.Errorf("Error setting network_interfaces: %v", err)
		}

		// Set primary network interface details
		// If an instance is shutting down, network interfaces are detached, and attributes may be nil,
		// need to protect against nil pointer dereferences
		if primaryNetworkInterface.SubnetId != nil {
			d.Set("subnet_id", primaryNetworkInterface.SubnetId)
		}
		if primaryNetworkInterface.NetworkInterfaceId != nil {
			d.Set("primary_network_interface_id", primaryNetworkInterface.NetworkInterfaceId)
		}
		d.Set("ipv6_address_count", len(primaryNetworkInterface.Ipv6Addresses))
		if primaryNetworkInterface.SourceDestCheck != nil {
			d.Set("source_dest_check", primaryNetworkInterface.SourceDestCheck)
		}

		d.Set("associate_public_ip_address", primaryNetworkInterface.Association != nil)

		for _, address := range primaryNetworkInterface.Ipv6Addresses {
			ipv6Addresses = append(ipv6Addresses, *address.Ipv6Address)
		}

	} else {
		d.Set("associate_public_ip_address", instance.PublicIpAddress != nil)
		d.Set("ipv6_address_count", 0)
		d.Set("primary_network_interface_id", "")
		d.Set("subnet_id", instance.SubnetId)
	}

	if err := d.Set("ipv6_addresses", ipv6Addresses); err != nil {
		log.Printf("[WARN] Error setting ipv6_addresses for AWS Instance (%s): %s", d.Id(), err)
	}

	d.Set("ebs_optimized", instance.EbsOptimized)
	if instance.SubnetId != nil && *instance.SubnetId != "" {
		d.Set("source_dest_check", instance.SourceDestCheck)
	}

	if instance.Monitoring != nil && instance.Monitoring.State != nil {
		monitoringState := *instance.Monitoring.State
		d.Set("monitoring", monitoringState == "enabled" || monitoringState == "pending")
	}

<<<<<<< HEAD
	d.Set("tags", tagsToMap(instance.Tags))
	d.Set("aws_tags", awsTagsToMap(instance.Tags))
=======
	if err := d.Set("tags", keyvaluetags.Ec2KeyValueTags(instance.Tags).IgnoreAws().Map()); err != nil {
		return fmt.Errorf("error setting tags: %s", err)
	}
>>>>>>> 2cd7beee

	volumeTags, err := readVolumeTags(conn, d.Id())
	if err != nil {
		return err
	}

	if err := d.Set("volume_tags", keyvaluetags.Ec2KeyValueTags(volumeTags).IgnoreAws().Map()); err != nil {
		return fmt.Errorf("error setting volume_tags: %s", err)
	}

	if err := readSecurityGroups(d, instance, conn); err != nil {
		return err
	}

	if err := readBlockDevices(d, instance, conn); err != nil {
		return err
	}
	if _, ok := d.GetOk("ephemeral_block_device"); !ok {
		d.Set("ephemeral_block_device", []interface{}{})
	}

	// ARN

	arn := arn.ARN{
		Partition: meta.(*AWSClient).partition,
		Region:    meta.(*AWSClient).region,
		Service:   "ec2",
		AccountID: meta.(*AWSClient).accountid,
		Resource:  fmt.Sprintf("instance/%s", d.Id()),
	}
	d.Set("arn", arn.String())

	// Instance attributes
	{
		attr, err := conn.DescribeInstanceAttribute(&ec2.DescribeInstanceAttributeInput{
			Attribute:  aws.String("disableApiTermination"),
			InstanceId: aws.String(d.Id()),
		})
		if err != nil {
			return err
		}
		d.Set("disable_api_termination", attr.DisableApiTermination.Value)
	}
	{
		attr, err := conn.DescribeInstanceAttribute(&ec2.DescribeInstanceAttributeInput{
			Attribute:  aws.String(ec2.InstanceAttributeNameUserData),
			InstanceId: aws.String(d.Id()),
		})
		if err != nil {
			return err
		}
		if attr.UserData != nil && attr.UserData.Value != nil {
			// Always use `user_data_base64`. Otherwise we will always
			// register drift as we will be comparing a hash (.tfstate)
			// to a hash of the hast (.tf.json).
			d.Set("user_data_base64", attr.UserData.Value)
		}
	}

	// AWS Standard will return InstanceCreditSpecification.NotSupported errors for EC2 Instance IDs outside T2 and T3 instance types
	// Reference: https://github.com/terraform-providers/terraform-provider-aws/issues/8055
	if strings.HasPrefix(aws.StringValue(instance.InstanceType), "t2") || strings.HasPrefix(aws.StringValue(instance.InstanceType), "t3") {
		creditSpecifications, err := getCreditSpecifications(conn, d.Id())

		// Ignore UnsupportedOperation errors for AWS China and GovCloud (US)
		// Reference: https://github.com/terraform-providers/terraform-provider-aws/pull/4362
		if err != nil && !isAWSErr(err, "UnsupportedOperation", "") {
			return fmt.Errorf("error getting EC2 Instance (%s) Credit Specifications: %s", d.Id(), err)
		}

		if err := d.Set("credit_specification", creditSpecifications); err != nil {
			return fmt.Errorf("error setting credit_specification: %s", err)
		}
	}

	if d.Get("get_password_data").(bool) {
		passwordData, err := getAwsEc2InstancePasswordData(*instance.InstanceId, conn)
		if err != nil {
			return err
		}
		d.Set("password_data", passwordData)
	} else {
		d.Set("get_password_data", false)
		d.Set("password_data", nil)
	}

	return nil
}

func resourceAwsInstanceUpdate(d *schema.ResourceData, meta interface{}) error {
	conn := meta.(*AWSClient).ec2conn

	d.Partial(true)

	if d.HasChange("tags") && !d.IsNewResource() {
		o, n := d.GetChange("tags")

		if err := keyvaluetags.Ec2UpdateTags(conn, d.Id(), o, n); err != nil {
			return fmt.Errorf("error updating tags: %s", err)
		}

		d.SetPartial("tags")
	}

	if d.HasChange("volume_tags") && !d.IsNewResource() {
		volumeIds, err := getAwsInstanceVolumeIds(conn, d.Id())
		if err != nil {
			return err
		}

		o, n := d.GetChange("volume_tags")

		for _, volumeId := range volumeIds {
			if err := keyvaluetags.Ec2UpdateTags(conn, volumeId, o, n); err != nil {
				return fmt.Errorf("error updating volume_tags (%s): %s", volumeId, err)
			}
		}

		d.SetPartial("volume_tags")
	}

	if d.HasChange("iam_instance_profile") && !d.IsNewResource() {
		request := &ec2.DescribeIamInstanceProfileAssociationsInput{
			Filters: []*ec2.Filter{
				{
					Name:   aws.String("instance-id"),
					Values: []*string{aws.String(d.Id())},
				},
			},
		}

		resp, err := conn.DescribeIamInstanceProfileAssociations(request)
		if err != nil {
			return err
		}

		// An Iam Instance Profile has been provided and is pending a change
		// This means it is an association or a replacement to an association
		if _, ok := d.GetOk("iam_instance_profile"); ok {
			// Does not have an Iam Instance Profile associated with it, need to associate
			if len(resp.IamInstanceProfileAssociations) == 0 {
				input := &ec2.AssociateIamInstanceProfileInput{
					InstanceId: aws.String(d.Id()),
					IamInstanceProfile: &ec2.IamInstanceProfileSpecification{
						Name: aws.String(d.Get("iam_instance_profile").(string)),
					},
				}
				err := resource.Retry(1*time.Minute, func() *resource.RetryError {
					_, err := conn.AssociateIamInstanceProfile(input)
					if err != nil {
						if isAWSErr(err, "InvalidParameterValue", "Invalid IAM Instance Profile") {
							return resource.RetryableError(err)
						}
						return resource.NonRetryableError(err)
					}
					return nil
				})
				if isResourceTimeoutError(err) {
					_, err = conn.AssociateIamInstanceProfile(input)
				}
				if err != nil {
					return fmt.Errorf("Error associating instance with instance profile: %s", err)
				}

			} else {
				// Has an Iam Instance Profile associated with it, need to replace the association
				associationId := resp.IamInstanceProfileAssociations[0].AssociationId
				input := &ec2.ReplaceIamInstanceProfileAssociationInput{
					AssociationId: associationId,
					IamInstanceProfile: &ec2.IamInstanceProfileSpecification{
						Name: aws.String(d.Get("iam_instance_profile").(string)),
					},
				}
				err := resource.Retry(1*time.Minute, func() *resource.RetryError {
					_, err := conn.ReplaceIamInstanceProfileAssociation(input)
					if err != nil {
						if isAWSErr(err, "InvalidParameterValue", "Invalid IAM Instance Profile") {
							return resource.RetryableError(err)
						}
						return resource.NonRetryableError(err)
					}
					return nil
				})
				if isResourceTimeoutError(err) {
					_, err = conn.ReplaceIamInstanceProfileAssociation(input)
				}
				if err != nil {
					return fmt.Errorf("Error replacing instance profile association: %s", err)
				}
			}
			// An Iam Instance Profile has _not_ been provided but is pending a change. This means there is a pending removal
		} else {
			if len(resp.IamInstanceProfileAssociations) > 0 {
				// Has an Iam Instance Profile associated with it, need to remove the association
				associationId := resp.IamInstanceProfileAssociations[0].AssociationId

				_, err := conn.DisassociateIamInstanceProfile(&ec2.DisassociateIamInstanceProfileInput{
					AssociationId: associationId,
				})
				if err != nil {
					return err
				}
			}
		}
	}

	// SourceDestCheck can only be modified on an instance without manually specified network interfaces.
	// SourceDestCheck, in that case, is configured at the network interface level
	if _, ok := d.GetOk("network_interface"); !ok {

		// If we have a new resource and source_dest_check is still true, don't modify
		sourceDestCheck := d.Get("source_dest_check").(bool)

		// Because we're calling Update prior to Read, and the default value of `source_dest_check` is `true`,
		// HasChange() thinks there is a diff between what is set on the instance and what is set in state. We need to ensure that
		// if a diff has occurred, it's not because it's a new instance.
		if d.HasChange("source_dest_check") && !d.IsNewResource() || d.IsNewResource() && !sourceDestCheck {
			// SourceDestCheck can only be set on VPC instances
			// AWS will return an error of InvalidParameterCombination if we attempt
			// to modify the source_dest_check of an instance in EC2 Classic
			log.Printf("[INFO] Modifying `source_dest_check` on Instance %s", d.Id())
			_, err := conn.ModifyInstanceAttribute(&ec2.ModifyInstanceAttributeInput{
				InstanceId: aws.String(d.Id()),
				SourceDestCheck: &ec2.AttributeBooleanValue{
					Value: aws.Bool(sourceDestCheck),
				},
			})
			if err != nil {
				if ec2err, ok := err.(awserr.Error); ok {
					// Tolerate InvalidParameterCombination error in Classic, otherwise
					// return the error
					if ec2err.Code() != "InvalidParameterCombination" {
						return err
					}
					log.Printf("[WARN] Attempted to modify SourceDestCheck on non VPC instance: %s", ec2err.Message())
				}
			}
		}
	}

	if d.HasChange("vpc_security_group_ids") && !d.IsNewResource() {
		var groups []*string
		if v := d.Get("vpc_security_group_ids").(*schema.Set); v.Len() > 0 {
			for _, v := range v.List() {
				groups = append(groups, aws.String(v.(string)))
			}
		}

		if len(groups) < 1 {
			return fmt.Errorf("VPC-based instances require at least one security group to be attached.")
		}
		// If a user has multiple network interface attachments on the target EC2 instance, simply modifying the
		// instance attributes via a `ModifyInstanceAttributes()` request would fail with the following error message:
		// "There are multiple interfaces attached to instance 'i-XX'. Please specify an interface ID for the operation instead."
		// Thus, we need to actually modify the primary network interface for the new security groups, as the primary
		// network interface is where we modify/create security group assignments during Create.
		log.Printf("[INFO] Modifying `vpc_security_group_ids` on Instance %q", d.Id())
		instances, err := conn.DescribeInstances(&ec2.DescribeInstancesInput{
			InstanceIds: []*string{aws.String(d.Id())},
		})
		if err != nil {
			return err
		}
		instance := instances.Reservations[0].Instances[0]
		var primaryInterface ec2.InstanceNetworkInterface
		for _, ni := range instance.NetworkInterfaces {
			if *ni.Attachment.DeviceIndex == 0 {
				primaryInterface = *ni
			}
		}

		if primaryInterface.NetworkInterfaceId == nil {
			log.Print("[Error] Attempted to set vpc_security_group_ids on an instance without a primary network interface")
			return fmt.Errorf(
				"Failed to update vpc_security_group_ids on %q, which does not contain a primary network interface",
				d.Id())
		}

		if _, err := conn.ModifyNetworkInterfaceAttribute(&ec2.ModifyNetworkInterfaceAttributeInput{
			NetworkInterfaceId: primaryInterface.NetworkInterfaceId,
			Groups:             groups,
		}); err != nil {
			return err
		}
	}

	if d.HasChange("instance_type") && !d.IsNewResource() {
		log.Printf("[INFO] Stopping Instance %q for instance_type change", d.Id())
		_, err := conn.StopInstances(&ec2.StopInstancesInput{
			InstanceIds: []*string{aws.String(d.Id())},
		})
		if err != nil {
			return fmt.Errorf("error stopping instance (%s): %s", d.Id(), err)
		}

		stateConf := &resource.StateChangeConf{
			Pending:    []string{"pending", "running", "shutting-down", "stopped", "stopping"},
			Target:     []string{"stopped"},
			Refresh:    InstanceStateRefreshFunc(conn, d.Id(), []string{}),
			Timeout:    d.Timeout(schema.TimeoutUpdate),
			Delay:      10 * time.Second,
			MinTimeout: 3 * time.Second,
		}

		_, err = stateConf.WaitForState()
		if err != nil {
			return fmt.Errorf(
				"Error waiting for instance (%s) to stop: %s", d.Id(), err)
		}

		log.Printf("[INFO] Modifying instance type %s", d.Id())
		_, err = conn.ModifyInstanceAttribute(&ec2.ModifyInstanceAttributeInput{
			InstanceId: aws.String(d.Id()),
			InstanceType: &ec2.AttributeValue{
				Value: aws.String(d.Get("instance_type").(string)),
			},
		})
		if err != nil {
			return err
		}

		log.Printf("[INFO] Starting Instance %q after instance_type change", d.Id())
		_, err = conn.StartInstances(&ec2.StartInstancesInput{
			InstanceIds: []*string{aws.String(d.Id())},
		})
		if err != nil {
			return fmt.Errorf("error starting instance (%s): %s", d.Id(), err)
		}

		stateConf = &resource.StateChangeConf{
			Pending:    []string{"pending", "stopped"},
			Target:     []string{"running"},
			Refresh:    InstanceStateRefreshFunc(conn, d.Id(), []string{"terminated"}),
			Timeout:    d.Timeout(schema.TimeoutUpdate),
			Delay:      10 * time.Second,
			MinTimeout: 3 * time.Second,
		}

		_, err = stateConf.WaitForState()
		if err != nil {
			return fmt.Errorf(
				"Error waiting for instance (%s) to become ready: %s",
				d.Id(), err)
		}
	}

	if d.HasChange("disable_api_termination") && !d.IsNewResource() {
		_, err := conn.ModifyInstanceAttribute(&ec2.ModifyInstanceAttributeInput{
			InstanceId: aws.String(d.Id()),
			DisableApiTermination: &ec2.AttributeBooleanValue{
				Value: aws.Bool(d.Get("disable_api_termination").(bool)),
			},
		})
		if err != nil {
			return err
		}
	}

	if d.HasChange("instance_initiated_shutdown_behavior") {
		log.Printf("[INFO] Modifying instance %s", d.Id())
		_, err := conn.ModifyInstanceAttribute(&ec2.ModifyInstanceAttributeInput{
			InstanceId: aws.String(d.Id()),
			InstanceInitiatedShutdownBehavior: &ec2.AttributeValue{
				Value: aws.String(d.Get("instance_initiated_shutdown_behavior").(string)),
			},
		})
		if err != nil {
			return err
		}
	}

	if d.HasChange("monitoring") {
		var mErr error
		if d.Get("monitoring").(bool) {
			log.Printf("[DEBUG] Enabling monitoring for Instance (%s)", d.Id())
			_, mErr = conn.MonitorInstances(&ec2.MonitorInstancesInput{
				InstanceIds: []*string{aws.String(d.Id())},
			})
		} else {
			log.Printf("[DEBUG] Disabling monitoring for Instance (%s)", d.Id())
			_, mErr = conn.UnmonitorInstances(&ec2.UnmonitorInstancesInput{
				InstanceIds: []*string{aws.String(d.Id())},
			})
		}
		if mErr != nil {
			return fmt.Errorf("Error updating Instance monitoring: %s", mErr)
		}
	}

	if d.HasChange("credit_specification") && !d.IsNewResource() {
		if v, ok := d.GetOk("credit_specification"); ok && len(v.([]interface{})) > 0 && v.([]interface{})[0] != nil {
			creditSpecification := v.([]interface{})[0].(map[string]interface{})
			log.Printf("[DEBUG] Modifying credit specification for Instance (%s)", d.Id())
			_, err := conn.ModifyInstanceCreditSpecification(&ec2.ModifyInstanceCreditSpecificationInput{
				InstanceCreditSpecifications: []*ec2.InstanceCreditSpecificationRequest{
					{
						InstanceId: aws.String(d.Id()),
						CpuCredits: aws.String(creditSpecification["cpu_credits"].(string)),
					},
				},
			})
			if err != nil {
				return fmt.Errorf("Error updating Instance credit specification: %s", err)
			}
		}
	}

	// TODO(mitchellh): wait for the attributes we modified to
	// persist the change...

	d.Partial(false)

	return resourceAwsInstanceRead(d, meta)
}

func resourceAwsInstanceDelete(d *schema.ResourceData, meta interface{}) error {
	conn := meta.(*AWSClient).ec2conn

	err := awsTerminateInstance(conn, d.Id(), d.Timeout(schema.TimeoutDelete))

	if err != nil {
		return fmt.Errorf("error terminating EC2 Instance (%s): %s", d.Id(), err)
	}

	return nil
}

// InstanceStateRefreshFunc returns a resource.StateRefreshFunc that is used to watch
// an EC2 instance.
func InstanceStateRefreshFunc(conn *ec2.EC2, instanceID string, failStates []string) resource.StateRefreshFunc {
	return func() (interface{}, string, error) {
		resp, err := conn.DescribeInstances(&ec2.DescribeInstancesInput{
			InstanceIds: []*string{aws.String(instanceID)},
		})
		if err != nil {
			if ec2err, ok := err.(awserr.Error); ok && ec2err.Code() == "InvalidInstanceID.NotFound" {
				// Set this to nil as if we didn't find anything.
				resp = nil
			} else {
				log.Printf("Error on InstanceStateRefresh: %s", err)
				return nil, "", err
			}
		}

		if resp == nil || len(resp.Reservations) == 0 || len(resp.Reservations[0].Instances) == 0 {
			// Sometimes AWS just has consistency issues and doesn't see
			// our instance yet. Return an empty state.
			return nil, "", nil
		}

		i := resp.Reservations[0].Instances[0]
		state := *i.State.Name

		for _, failState := range failStates {
			if state == failState {
				return i, state, fmt.Errorf("Failed to reach target state. Reason: %s",
					stringifyStateReason(i.StateReason))
			}
		}

		return i, state, nil
	}
}

func stringifyStateReason(sr *ec2.StateReason) string {
	if sr.Message != nil {
		return *sr.Message
	}
	if sr.Code != nil {
		return *sr.Code
	}

	return sr.String()
}

func readBlockDevices(d *schema.ResourceData, instance *ec2.Instance, conn *ec2.EC2) error {
	ibds, err := readBlockDevicesFromInstance(instance, conn)
	if err != nil {
		return err
	}

	if err := d.Set("ebs_block_device", ibds["ebs"]); err != nil {
		return err
	}

	// This handles the import case which needs to be defaulted to empty
	if _, ok := d.GetOk("root_block_device"); !ok {
		if err := d.Set("root_block_device", []interface{}{}); err != nil {
			return err
		}
	}

	if ibds["root"] != nil {
		roots := []interface{}{ibds["root"]}
		if err := d.Set("root_block_device", roots); err != nil {
			return err
		}
	}

	return nil
}

func readBlockDevicesFromInstance(instance *ec2.Instance, conn *ec2.EC2) (map[string]interface{}, error) {
	blockDevices := make(map[string]interface{})
	blockDevices["ebs"] = make([]map[string]interface{}, 0)
	blockDevices["root"] = nil
	// Ephemeral devices don't show up in BlockDeviceMappings or DescribeVolumes so we can't actually set them

	instanceBlockDevices := make(map[string]*ec2.InstanceBlockDeviceMapping)
	for _, bd := range instance.BlockDeviceMappings {
		if bd.Ebs != nil {
			instanceBlockDevices[*bd.Ebs.VolumeId] = bd
		}
	}

	if len(instanceBlockDevices) == 0 {
		return nil, nil
	}

	volIDs := make([]*string, 0, len(instanceBlockDevices))
	for volID := range instanceBlockDevices {
		volIDs = append(volIDs, aws.String(volID))
	}

	// Need to call DescribeVolumes to get volume_size and volume_type for each
	// EBS block device
	volResp, err := conn.DescribeVolumes(&ec2.DescribeVolumesInput{
		VolumeIds: volIDs,
	})
	if err != nil {
		return nil, err
	}

	for _, vol := range volResp.Volumes {
		instanceBd := instanceBlockDevices[*vol.VolumeId]
		bd := make(map[string]interface{})

		bd["volume_id"] = *vol.VolumeId

		if instanceBd.Ebs != nil && instanceBd.Ebs.DeleteOnTermination != nil {
			bd["delete_on_termination"] = *instanceBd.Ebs.DeleteOnTermination
		}
		if vol.Size != nil {
			bd["volume_size"] = *vol.Size
		}
		if vol.VolumeType != nil {
			bd["volume_type"] = *vol.VolumeType
		}
		if vol.Iops != nil {
			bd["iops"] = *vol.Iops
		}
		if vol.Encrypted != nil {
			bd["encrypted"] = *vol.Encrypted
		}
		if vol.KmsKeyId != nil {
			bd["kms_key_id"] = *vol.KmsKeyId
		}

		if blockDeviceIsRoot(instanceBd, instance) {
			blockDevices["root"] = bd
		} else {
			if instanceBd.DeviceName != nil {
				bd["device_name"] = *instanceBd.DeviceName
			}
			if vol.SnapshotId != nil {
				bd["snapshot_id"] = *vol.SnapshotId
			}

			blockDevices["ebs"] = append(blockDevices["ebs"].([]map[string]interface{}), bd)
		}
	}

	return blockDevices, nil
}

func blockDeviceIsRoot(bd *ec2.InstanceBlockDeviceMapping, instance *ec2.Instance) bool {
	return bd.DeviceName != nil &&
		instance.RootDeviceName != nil &&
		*bd.DeviceName == *instance.RootDeviceName
}

func fetchRootDeviceName(ami string, conn *ec2.EC2) (*string, error) {
	if ami == "" {
		return nil, errors.New("Cannot fetch root device name for blank AMI ID.")
	}

	log.Printf("[DEBUG] Describing AMI %q to get root block device name", ami)
	res, err := conn.DescribeImages(&ec2.DescribeImagesInput{
		ImageIds: []*string{aws.String(ami)},
	})
	if isAWSErr(err, "InvalidAMIID.Unavailable", "") ||
		isAWSErr(err, "InvalidAMIID.NotFound", "") {
		return nil, nil
	}
	if err != nil {
		return nil, err
	}

	// For a bad image, we just return nil so we don't block a refresh
	if len(res.Images) == 0 {
		return nil, fmt.Errorf("No images found for AMI %s", ami)
	}

	image := res.Images[0]
	rootDeviceName := image.RootDeviceName

	// Instance store backed AMIs do not provide a root device name.
	if *image.RootDeviceType == ec2.DeviceTypeInstanceStore {
		return nil, fmt.Errorf("Instance store backed AMIs do not provide a root device name - Use an EBS AMI")
	}

	// Some AMIs have a RootDeviceName like "/dev/sda1" that does not appear as a
	// DeviceName in the BlockDeviceMapping list (which will instead have
	// something like "/dev/sda")
	//
	// While this seems like it breaks an invariant of AMIs, it ends up working
	// on the AWS side, and AMIs like this are common enough that we need to
	// special case it so Terraform does the right thing.
	//
	// Our heuristic is: if the RootDeviceName does not appear in the
	// BlockDeviceMapping, assume that the DeviceName of the first
	// BlockDeviceMapping entry serves as the root device.
	rootDeviceNameInMapping := false
	for _, bdm := range image.BlockDeviceMappings {
		if aws.StringValue(bdm.DeviceName) == aws.StringValue(image.RootDeviceName) {
			rootDeviceNameInMapping = true
		}
	}

	if !rootDeviceNameInMapping && len(image.BlockDeviceMappings) > 0 {
		rootDeviceName = image.BlockDeviceMappings[0].DeviceName
	}

	if rootDeviceName == nil {
		return nil, fmt.Errorf("Error finding Root Device Name for AMI (%s)", ami)
	}

	return rootDeviceName, nil
}

func buildNetworkInterfaceOpts(d *schema.ResourceData, groups []*string, nInterfaces interface{}) []*ec2.InstanceNetworkInterfaceSpecification {
	networkInterfaces := []*ec2.InstanceNetworkInterfaceSpecification{}
	// Get necessary items
	subnet, hasSubnet := d.GetOk("subnet_id")

	if hasSubnet {
		// If we have a non-default VPC / Subnet specified, we can flag
		// AssociatePublicIpAddress to get a Public IP assigned. By default these are not provided.
		// You cannot specify both SubnetId and the NetworkInterface.0.* parameters though, otherwise
		// you get: Network interfaces and an instance-level subnet ID may not be specified on the same request
		// You also need to attach Security Groups to the NetworkInterface instead of the instance,
		// to avoid: Network interfaces and an instance-level security groups may not be specified on
		// the same request
		ni := &ec2.InstanceNetworkInterfaceSpecification{
			DeviceIndex: aws.Int64(int64(0)),
			SubnetId:    aws.String(subnet.(string)),
			Groups:      groups,
		}

		if v, ok := d.GetOkExists("associate_public_ip_address"); ok {
			ni.AssociatePublicIpAddress = aws.Bool(v.(bool))
		}

		if v, ok := d.GetOk("private_ip"); ok {
			ni.PrivateIpAddress = aws.String(v.(string))
		}

		if v, ok := d.GetOk("ipv6_address_count"); ok {
			ni.Ipv6AddressCount = aws.Int64(int64(v.(int)))
		}

		if v, ok := d.GetOk("ipv6_addresses"); ok {
			ipv6Addresses := make([]*ec2.InstanceIpv6Address, len(v.([]interface{})))
			for _, address := range v.([]interface{}) {
				ipv6Address := &ec2.InstanceIpv6Address{
					Ipv6Address: aws.String(address.(string)),
				}

				ipv6Addresses = append(ipv6Addresses, ipv6Address)
			}

			ni.Ipv6Addresses = ipv6Addresses
		}

		if v := d.Get("vpc_security_group_ids").(*schema.Set); v.Len() > 0 {
			for _, v := range v.List() {
				ni.Groups = append(ni.Groups, aws.String(v.(string)))
			}
		}

		networkInterfaces = append(networkInterfaces, ni)
	} else {
		// If we have manually specified network interfaces, build and attach those here.
		vL := nInterfaces.(*schema.Set).List()
		for _, v := range vL {
			ini := v.(map[string]interface{})
			ni := &ec2.InstanceNetworkInterfaceSpecification{
				DeviceIndex:         aws.Int64(int64(ini["device_index"].(int))),
				NetworkInterfaceId:  aws.String(ini["network_interface_id"].(string)),
				DeleteOnTermination: aws.Bool(ini["delete_on_termination"].(bool)),
			}
			networkInterfaces = append(networkInterfaces, ni)
		}
	}

	return networkInterfaces
}

func readBlockDeviceMappingsFromConfig(
	d *schema.ResourceData, conn *ec2.EC2) ([]*ec2.BlockDeviceMapping, error) {
	blockDevices := make([]*ec2.BlockDeviceMapping, 0)

	if v, ok := d.GetOk("ebs_block_device"); ok {
		vL := v.(*schema.Set).List()
		for _, v := range vL {
			bd := v.(map[string]interface{})
			ebs := &ec2.EbsBlockDevice{
				DeleteOnTermination: aws.Bool(bd["delete_on_termination"].(bool)),
			}

			if v, ok := bd["snapshot_id"].(string); ok && v != "" {
				ebs.SnapshotId = aws.String(v)
			}

			if v, ok := bd["encrypted"].(bool); ok && v {
				ebs.Encrypted = aws.Bool(v)
			}

			if v, ok := bd["kms_key_id"].(string); ok && v != "" {
				ebs.KmsKeyId = aws.String(v)
			}

			if v, ok := bd["volume_size"].(int); ok && v != 0 {
				ebs.VolumeSize = aws.Int64(int64(v))
			}

			if v, ok := bd["volume_type"].(string); ok && v != "" {
				ebs.VolumeType = aws.String(v)
				if ec2.VolumeTypeIo1 == strings.ToLower(v) {
					// Condition: This parameter is required for requests to create io1
					// volumes; it is not used in requests to create gp2, st1, sc1, or
					// standard volumes.
					// See: http://docs.aws.amazon.com/AWSEC2/latest/APIReference/API_EbsBlockDevice.html
					if v, ok := bd["iops"].(int); ok && v > 0 {
						ebs.Iops = aws.Int64(int64(v))
					}
				}
			}

			blockDevices = append(blockDevices, &ec2.BlockDeviceMapping{
				DeviceName: aws.String(bd["device_name"].(string)),
				Ebs:        ebs,
			})
		}
	}

	if v, ok := d.GetOk("ephemeral_block_device"); ok {
		vL := v.(*schema.Set).List()
		for _, v := range vL {
			bd := v.(map[string]interface{})
			bdm := &ec2.BlockDeviceMapping{
				DeviceName:  aws.String(bd["device_name"].(string)),
				VirtualName: aws.String(bd["virtual_name"].(string)),
			}
			if v, ok := bd["no_device"].(bool); ok && v {
				bdm.NoDevice = aws.String("")
				// When NoDevice is true, just ignore VirtualName since it's not needed
				bdm.VirtualName = nil
			}

			if bdm.NoDevice == nil && aws.StringValue(bdm.VirtualName) == "" {
				return nil, errors.New("virtual_name cannot be empty when no_device is false or undefined.")
			}

			blockDevices = append(blockDevices, bdm)
		}
	}

	if v, ok := d.GetOk("root_block_device"); ok {
		vL := v.([]interface{})
		if len(vL) > 1 {
			return nil, errors.New("Cannot specify more than one root_block_device.")
		}
		for _, v := range vL {
			bd := v.(map[string]interface{})
			ebs := &ec2.EbsBlockDevice{
				DeleteOnTermination: aws.Bool(bd["delete_on_termination"].(bool)),
			}

			if v, ok := bd["encrypted"].(bool); ok && v {
				ebs.Encrypted = aws.Bool(v)
			}

			if v, ok := bd["kms_key_id"].(string); ok && v != "" {
				ebs.KmsKeyId = aws.String(bd["kms_key_id"].(string))
			}

			if v, ok := bd["volume_size"].(int); ok && v != 0 {
				ebs.VolumeSize = aws.Int64(int64(v))
			}

			if v, ok := bd["volume_type"].(string); ok && v != "" {
				ebs.VolumeType = aws.String(v)
			}

			if v, ok := bd["iops"].(int); ok && v > 0 && *ebs.VolumeType == "io1" {
				// Only set the iops attribute if the volume type is io1. Setting otherwise
				// can trigger a refresh/plan loop based on the computed value that is given
				// from AWS, and prevent us from specifying 0 as a valid iops.
				//   See https://github.com/hashicorp/terraform/pull/4146
				//   See https://github.com/hashicorp/terraform/issues/7765
				ebs.Iops = aws.Int64(int64(v))
			} else if v, ok := bd["iops"].(int); ok && v > 0 && *ebs.VolumeType != "io1" {
				// Message user about incompatibility
				log.Print("[WARN] IOPs is only valid for storate type io1 for EBS Volumes")
			}

			dn, err := fetchRootDeviceName(d.Get("ami").(string), conn)
			if err != nil {
				return nil, fmt.Errorf("Expected 1 AMI for ID: %s (%s)", d.Get("ami").(string), err)
			}

			blockDevices = append(blockDevices, &ec2.BlockDeviceMapping{
				DeviceName: dn,
				Ebs:        ebs,
			})
		}
	}

	return blockDevices, nil
}

func readVolumeTags(conn *ec2.EC2, instanceId string) ([]*ec2.Tag, error) {
	volumeIds, err := getAwsInstanceVolumeIds(conn, instanceId)
	if err != nil {
		return nil, err
	}

	resp, err := conn.DescribeTags(&ec2.DescribeTagsInput{
		Filters: ec2AttributeFiltersFromMultimap(map[string][]string{
			"resource-id": volumeIds,
		}),
	})
	if err != nil {
		return nil, fmt.Errorf("error getting tags for volumes (%s): %s", volumeIds, err)
	}

	return ec2TagsFromTagDescriptions(resp.Tags), nil
}

// Determine whether we're referring to security groups with
// IDs or names. We use a heuristic to figure this out. By default,
// we use IDs if we're in a VPC, and names otherwise (EC2-Classic).
// However, the default VPC accepts either, so store them both here and let the
// config determine which one to use in Plan and Apply.
func readSecurityGroups(d *schema.ResourceData, instance *ec2.Instance, conn *ec2.EC2) error {
	// An instance with a subnet is in a VPC; an instance without a subnet is in EC2-Classic.
	hasSubnet := instance.SubnetId != nil && *instance.SubnetId != ""
	useID, useName := hasSubnet, !hasSubnet

	// If the instance is in a VPC, find out if that VPC is Default to determine
	// whether to store names.
	if instance.VpcId != nil && *instance.VpcId != "" {
		out, err := conn.DescribeVpcs(&ec2.DescribeVpcsInput{
			VpcIds: []*string{instance.VpcId},
		})
		if err != nil {
			log.Printf("[WARN] Unable to describe VPC %q: %s", *instance.VpcId, err)
		} else if len(out.Vpcs) == 0 {
			// This may happen in Eucalyptus Cloud
			log.Printf("[WARN] Unable to retrieve VPCs")
		} else {
			isInDefaultVpc := *out.Vpcs[0].IsDefault
			useName = isInDefaultVpc
		}
	}

	// Build up the security groups
	if useID {
		sgs := make([]string, 0, len(instance.SecurityGroups))
		for _, sg := range instance.SecurityGroups {
			sgs = append(sgs, *sg.GroupId)
		}
		log.Printf("[DEBUG] Setting Security Group IDs: %#v", sgs)
		if err := d.Set("vpc_security_group_ids", sgs); err != nil {
			return err
		}
	} else {
		if err := d.Set("vpc_security_group_ids", []string{}); err != nil {
			return err
		}
	}
	if useName {
		sgs := make([]string, 0, len(instance.SecurityGroups))
		for _, sg := range instance.SecurityGroups {
			sgs = append(sgs, *sg.GroupName)
		}
		log.Printf("[DEBUG] Setting Security Group Names: %#v", sgs)
		if err := d.Set("security_groups", sgs); err != nil {
			return err
		}
	} else {
		if err := d.Set("security_groups", []string{}); err != nil {
			return err
		}
	}
	return nil
}

func getAwsEc2InstancePasswordData(instanceID string, conn *ec2.EC2) (string, error) {
	log.Printf("[INFO] Reading password data for instance %s", instanceID)

	var passwordData string
	var resp *ec2.GetPasswordDataOutput
	input := &ec2.GetPasswordDataInput{
		InstanceId: aws.String(instanceID),
	}
	err := resource.Retry(15*time.Minute, func() *resource.RetryError {
		var err error
		resp, err = conn.GetPasswordData(input)

		if err != nil {
			return resource.NonRetryableError(err)
		}

		if resp.PasswordData == nil || *resp.PasswordData == "" {
			return resource.RetryableError(fmt.Errorf("Password data is blank for instance ID: %s", instanceID))
		}

		passwordData = strings.TrimSpace(*resp.PasswordData)

		log.Printf("[INFO] Password data read for instance %s", instanceID)
		return nil
	})
	if isResourceTimeoutError(err) {
		resp, err = conn.GetPasswordData(input)
		if err != nil {
			return "", fmt.Errorf("Error getting password data: %s", err)
		}
		if resp.PasswordData == nil || *resp.PasswordData == "" {
			return "", fmt.Errorf("Password data is blank for instance ID: %s", instanceID)
		}
		passwordData = strings.TrimSpace(*resp.PasswordData)
	}
	if err != nil {
		return "", err
	}

	return passwordData, nil
}

type awsInstanceOpts struct {
	BlockDeviceMappings               []*ec2.BlockDeviceMapping
	DisableAPITermination             *bool
	EBSOptimized                      *bool
	Monitoring                        *ec2.RunInstancesMonitoringEnabled
	IAMInstanceProfile                *ec2.IamInstanceProfileSpecification
	ImageID                           *string
	InstanceInitiatedShutdownBehavior *string
	InstanceType                      *string
	Ipv6AddressCount                  *int64
	Ipv6Addresses                     []*ec2.InstanceIpv6Address
	KeyName                           *string
	NetworkInterfaces                 []*ec2.InstanceNetworkInterfaceSpecification
	Placement                         *ec2.Placement
	PrivateIPAddress                  *string
	SecurityGroupIDs                  []*string
	SecurityGroups                    []*string
	SpotPlacement                     *ec2.SpotPlacement
	SubnetID                          *string
	UserData64                        *string
	CreditSpecification               *ec2.CreditSpecificationRequest
	CpuOptions                        *ec2.CpuOptionsRequest
}

func buildAwsInstanceOpts(
	d *schema.ResourceData, meta interface{}) (*awsInstanceOpts, error) {
	conn := meta.(*AWSClient).ec2conn

	instanceType := d.Get("instance_type").(string)
	opts := &awsInstanceOpts{
		DisableAPITermination: aws.Bool(d.Get("disable_api_termination").(bool)),
		EBSOptimized:          aws.Bool(d.Get("ebs_optimized").(bool)),
		ImageID:               aws.String(d.Get("ami").(string)),
		InstanceType:          aws.String(instanceType),
	}

	// Set default cpu_credits as Unlimited for T3 instance type
	if strings.HasPrefix(instanceType, "t3") {
		opts.CreditSpecification = &ec2.CreditSpecificationRequest{
			CpuCredits: aws.String("unlimited"),
		}
	}

	if v, ok := d.GetOk("credit_specification"); ok {
		// Only T2 and T3 are burstable performance instance types and supports Unlimited
		if strings.HasPrefix(instanceType, "t2") || strings.HasPrefix(instanceType, "t3") {
			if cs, ok := v.([]interface{})[0].(map[string]interface{}); ok {
				opts.CreditSpecification = &ec2.CreditSpecificationRequest{
					CpuCredits: aws.String(cs["cpu_credits"].(string)),
				}
			} else {
				log.Print("[WARN] credit_specification is defined but the value of cpu_credits is missing, default value will be used.")
			}
		} else {
			log.Print("[WARN] credit_specification is defined but instance type is not T2/T3. Ignoring...")
		}
	}

	if v := d.Get("instance_initiated_shutdown_behavior").(string); v != "" {
		opts.InstanceInitiatedShutdownBehavior = aws.String(v)
	}

	opts.Monitoring = &ec2.RunInstancesMonitoringEnabled{
		Enabled: aws.Bool(d.Get("monitoring").(bool)),
	}

	opts.IAMInstanceProfile = &ec2.IamInstanceProfileSpecification{
		Name: aws.String(d.Get("iam_instance_profile").(string)),
	}

	userData := d.Get("user_data").(string)
	userDataBase64 := d.Get("user_data_base64").(string)

	if userData != "" {
		opts.UserData64 = aws.String(base64Encode([]byte(userData)))
	} else if userDataBase64 != "" {
		opts.UserData64 = aws.String(userDataBase64)
	}

	// check for non-default Subnet, and cast it to a String
	subnet, hasSubnet := d.GetOk("subnet_id")
	subnetID := subnet.(string)

	// Placement is used for aws_instance; SpotPlacement is used for
	// aws_spot_instance_request. They represent the same data. :-|
	opts.Placement = &ec2.Placement{
		AvailabilityZone: aws.String(d.Get("availability_zone").(string)),
		GroupName:        aws.String(d.Get("placement_group").(string)),
	}

	opts.SpotPlacement = &ec2.SpotPlacement{
		AvailabilityZone: aws.String(d.Get("availability_zone").(string)),
		GroupName:        aws.String(d.Get("placement_group").(string)),
	}

	if v := d.Get("tenancy").(string); v != "" {
		opts.Placement.Tenancy = aws.String(v)
	}
	if v := d.Get("host_id").(string); v != "" {
		opts.Placement.HostId = aws.String(v)
	}

	if v := d.Get("cpu_core_count").(int); v > 0 {
		tc := d.Get("cpu_threads_per_core").(int)
		if tc < 0 {
			tc = 2
		}
		opts.CpuOptions = &ec2.CpuOptionsRequest{
			CoreCount:      aws.Int64(int64(v)),
			ThreadsPerCore: aws.Int64(int64(tc)),
		}
	}

	var groups []*string
	if v := d.Get("security_groups"); v != nil {
		// Security group names.
		// For a nondefault VPC, you must use security group IDs instead.
		// See http://docs.aws.amazon.com/AWSEC2/latest/APIReference/API_RunInstances.html
		sgs := v.(*schema.Set).List()
		if len(sgs) > 0 && hasSubnet {
			log.Print("[WARN] Deprecated. Attempting to use 'security_groups' within a VPC instance. Use 'vpc_security_group_ids' instead.")
		}
		for _, v := range sgs {
			str := v.(string)
			groups = append(groups, aws.String(str))
		}
	}

	networkInterfaces, interfacesOk := d.GetOk("network_interface")

	// If setting subnet and public address, OR manual network interfaces, populate those now.
	if hasSubnet || interfacesOk {
		// Otherwise we're attaching (a) network interface(s)
		opts.NetworkInterfaces = buildNetworkInterfaceOpts(d, groups, networkInterfaces)
	} else {
		// If simply specifying a subnetID, privateIP, Security Groups, or VPC Security Groups, build these now
		if subnetID != "" {
			opts.SubnetID = aws.String(subnetID)
		}

		if v, ok := d.GetOk("private_ip"); ok {
			opts.PrivateIPAddress = aws.String(v.(string))
		}
		if opts.SubnetID != nil &&
			*opts.SubnetID != "" {
			opts.SecurityGroupIDs = groups
		} else {
			opts.SecurityGroups = groups
		}

		if v, ok := d.GetOk("ipv6_address_count"); ok {
			opts.Ipv6AddressCount = aws.Int64(int64(v.(int)))
		}

		if v, ok := d.GetOk("ipv6_addresses"); ok {
			ipv6Addresses := make([]*ec2.InstanceIpv6Address, len(v.([]interface{})))
			for _, address := range v.([]interface{}) {
				ipv6Address := &ec2.InstanceIpv6Address{
					Ipv6Address: aws.String(address.(string)),
				}

				ipv6Addresses = append(ipv6Addresses, ipv6Address)
			}

			opts.Ipv6Addresses = ipv6Addresses
		}

		if v := d.Get("vpc_security_group_ids").(*schema.Set); v.Len() > 0 {
			for _, v := range v.List() {
				opts.SecurityGroupIDs = append(opts.SecurityGroupIDs, aws.String(v.(string)))
			}
		}
	}

	if v, ok := d.GetOk("key_name"); ok {
		opts.KeyName = aws.String(v.(string))
	}

	blockDevices, err := readBlockDeviceMappingsFromConfig(d, conn)
	if err != nil {
		return nil, err
	}
	if len(blockDevices) > 0 {
		opts.BlockDeviceMappings = blockDevices
	}
	return opts, nil
}

func awsTerminateInstance(conn *ec2.EC2, id string, timeout time.Duration) error {
	log.Printf("[INFO] Terminating instance: %s", id)
	req := &ec2.TerminateInstancesInput{
		InstanceIds: []*string{aws.String(id)},
	}
	if _, err := conn.TerminateInstances(req); err != nil {
		if ec2err, ok := err.(awserr.Error); ok && ec2err.Code() == "InvalidInstanceID.NotFound" {
			return nil
		}
		return err
	}

	return waitForInstanceDeletion(conn, id, timeout)
}

func waitForInstanceDeletion(conn *ec2.EC2, id string, timeout time.Duration) error {
	log.Printf("[DEBUG] Waiting for instance (%s) to become terminated", id)

	stateConf := &resource.StateChangeConf{
		Pending:    []string{"pending", "running", "shutting-down", "stopped", "stopping"},
		Target:     []string{"terminated"},
		Refresh:    InstanceStateRefreshFunc(conn, id, []string{}),
		Timeout:    timeout,
		Delay:      10 * time.Second,
		MinTimeout: 3 * time.Second,
	}

	_, err := stateConf.WaitForState()
	if err != nil {
		return fmt.Errorf(
			"Error waiting for instance (%s) to terminate: %s", id, err)
	}

	return nil
}

func iamInstanceProfileArnToName(ip *ec2.IamInstanceProfile) string {
	if ip == nil || ip.Arn == nil {
		return ""
	}
	parts := strings.Split(*ip.Arn, "/")
	return parts[len(parts)-1]
}

func userDataHashSum(user_data string) string {
	// Check whether the user_data is not Base64 encoded.
	// Always calculate hash of base64 decoded value since we
	// check against double-encoding when setting it
	v, base64DecodeError := base64.StdEncoding.DecodeString(user_data)
	if base64DecodeError != nil {
		v = []byte(user_data)
	}

	hash := sha1.Sum(v)
	return hex.EncodeToString(hash[:])
}

func getAwsInstanceVolumeIds(conn *ec2.EC2, instanceId string) ([]string, error) {
	volumeIds := []string{}

	resp, err := conn.DescribeVolumes(&ec2.DescribeVolumesInput{
		Filters: buildEC2AttributeFilterList(map[string]string{
			"attachment.instance-id": instanceId,
		}),
	})
	if err != nil {
		return nil, fmt.Errorf("error getting volumes for instance (%s): %s", instanceId, err)
	}

	for _, v := range resp.Volumes {
		volumeIds = append(volumeIds, aws.StringValue(v.VolumeId))
	}

	return volumeIds, nil
}

func getCreditSpecifications(conn *ec2.EC2, instanceId string) ([]map[string]interface{}, error) {
	var creditSpecifications []map[string]interface{}
	creditSpecification := make(map[string]interface{})

	attr, err := conn.DescribeInstanceCreditSpecifications(&ec2.DescribeInstanceCreditSpecificationsInput{
		InstanceIds: []*string{aws.String(instanceId)},
	})
	if err != nil {
		return creditSpecifications, err
	}
	if len(attr.InstanceCreditSpecifications) > 0 {
		creditSpecification["cpu_credits"] = aws.StringValue(attr.InstanceCreditSpecifications[0].CpuCredits)
		creditSpecifications = append(creditSpecifications, creditSpecification)
	}

	return creditSpecifications, nil
}

func awsTagsToMap(ts []*ec2.Tag) map[string]string {
	result := map[string]string{}
	for _, t := range ts {
		if strings.HasPrefix(*t.Key, "aws:") {
			result[*t.Key] = *t.Value
		}
	}
	return result
}<|MERGE_RESOLUTION|>--- conflicted
+++ resolved
@@ -812,14 +812,8 @@
 		d.Set("monitoring", monitoringState == "enabled" || monitoringState == "pending")
 	}
 
-<<<<<<< HEAD
 	d.Set("tags", tagsToMap(instance.Tags))
 	d.Set("aws_tags", awsTagsToMap(instance.Tags))
-=======
-	if err := d.Set("tags", keyvaluetags.Ec2KeyValueTags(instance.Tags).IgnoreAws().Map()); err != nil {
-		return fmt.Errorf("error setting tags: %s", err)
-	}
->>>>>>> 2cd7beee
 
 	volumeTags, err := readVolumeTags(conn, d.Id())
 	if err != nil {
