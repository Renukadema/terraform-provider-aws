package aws

import (
	"errors"
	"fmt"
	"log"
	"regexp"
	"testing"

	"github.com/aws/aws-sdk-go/aws"
	"github.com/aws/aws-sdk-go/service/elb"
	"github.com/aws/aws-sdk-go/service/elbv2"
	"github.com/hashicorp/aws-sdk-go-base/tfawserr"
	"github.com/hashicorp/terraform-plugin-sdk/v2/helper/acctest"
	"github.com/hashicorp/terraform-plugin-sdk/v2/helper/resource"
	"github.com/hashicorp/terraform-plugin-sdk/v2/terraform"
	"github.com/terraform-providers/terraform-provider-aws/aws/internal/service/elbv2/finder"
)

func init() {
	RegisterServiceErrorCheckFunc(elbv2.EndpointsID, testAccErrorCheckSkipELBv2)

	resource.AddTestSweepers("aws_lb", &resource.Sweeper{
		Name: "aws_lb",
		F:    testSweepLBs,
		Dependencies: []string{
			"aws_api_gateway_vpc_link",
			"aws_vpc_endpoint_service",
		},
	})
}

func testAccErrorCheckSkipELBv2(t *testing.T) resource.ErrorCheckFunc {
	return testAccErrorCheckSkipMessagesContaining(t,
		"ValidationError: Type must be one of: 'application, network'",
		"ValidationError: Action type 'authenticate-cognito' must be one of 'redirect,fixed-response,forward,authenticate-oidc'",
	)
}

func testSweepLBs(region string) error {
	client, err := sharedClientForRegion(region)
	if err != nil {
		return fmt.Errorf("error getting client: %s", err)
	}
	conn := client.(*AWSClient).elbv2conn

	err = conn.DescribeLoadBalancersPages(&elbv2.DescribeLoadBalancersInput{}, func(page *elbv2.DescribeLoadBalancersOutput, lastPage bool) bool {
		if page == nil || len(page.LoadBalancers) == 0 {
			log.Print("[DEBUG] No LBs to sweep")
			return false
		}

		for _, loadBalancer := range page.LoadBalancers {
			name := aws.StringValue(loadBalancer.LoadBalancerName)

			log.Printf("[INFO] Deleting LB: %s", name)
			_, err := conn.DeleteLoadBalancer(&elbv2.DeleteLoadBalancerInput{
				LoadBalancerArn: loadBalancer.LoadBalancerArn,
			})
			if err != nil {
				log.Printf("[ERROR] Failed to delete LB (%s): %s", name, err)
			}
		}
		return !lastPage
	})
	if err != nil {
		if testSweepSkipSweepError(err) {
			log.Printf("[WARN] Skipping LB sweep for %s: %s", region, err)
			return nil
		}
		return fmt.Errorf("Error retrieving LBs: %s", err)
	}
	return nil
}

func TestLBCloudwatchSuffixFromARN(t *testing.T) {
	cases := []struct {
		name   string
		arn    *string
		suffix string
	}{
		{
			name:   "valid suffix",
			arn:    aws.String(`arn:aws:elasticloadbalancing:us-east-1:123456:loadbalancer/app/my-alb/abc123`), //lintignore:AWSAT003,AWSAT005
			suffix: `app/my-alb/abc123`,
		},
		{
			name:   "no suffix",
			arn:    aws.String(`arn:aws:elasticloadbalancing:us-east-1:123456:loadbalancer`), //lintignore:AWSAT003,AWSAT005
			suffix: ``,
		},
		{
			name:   "nil ARN",
			arn:    nil,
			suffix: ``,
		},
	}

	for _, tc := range cases {
		actual := lbSuffixFromARN(tc.arn)
		if actual != tc.suffix {
			t.Fatalf("bad suffix: %q\nExpected: %s\n     Got: %s", tc.name, tc.suffix, actual)
		}
	}
}

func TestAccAWSLB_ALB_basic(t *testing.T) {
	var conf elbv2.LoadBalancer
	lbName := fmt.Sprintf("testaccawslb-basic-%s", acctest.RandString(10))
	resourceName := "aws_lb.lb_test"

	resource.ParallelTest(t, resource.TestCase{
		PreCheck:     func() { testAccPreCheck(t) },
		ErrorCheck:   testAccErrorCheck(t, elbv2.EndpointsID),
		Providers:    testAccProviders,
		CheckDestroy: testAccCheckAWSLBDestroy,
		Steps: []resource.TestStep{
			{
				Config: testAccAWSLBConfig_basic(lbName),
				Check: resource.ComposeAggregateTestCheckFunc(
					testAccCheckAWSLBExists(resourceName, &conf),
					resource.TestCheckResourceAttr(resourceName, "access_logs.#", "1"),
					resource.TestCheckResourceAttr(resourceName, "access_logs.0.enabled", "false"),
					testAccMatchResourceAttrRegionalARN(resourceName, "arn", "elasticloadbalancing", regexp.MustCompile(fmt.Sprintf("loadbalancer/app/%s/.+", lbName))),
					resource.TestCheckResourceAttrSet(resourceName, "dns_name"),
					resource.TestCheckResourceAttr(resourceName, "enable_deletion_protection", "false"),
					resource.TestCheckResourceAttr(resourceName, "idle_timeout", "30"),
					resource.TestCheckResourceAttr(resourceName, "internal", "true"),
					resource.TestCheckResourceAttr(resourceName, "ip_address_type", "ipv4"),
					resource.TestCheckResourceAttr(resourceName, "load_balancer_type", "application"),
					resource.TestCheckResourceAttr(resourceName, "name", lbName),
					resource.TestCheckResourceAttr(resourceName, "security_groups.#", "1"),
					resource.TestCheckResourceAttr(resourceName, "subnets.#", "2"),
					resource.TestCheckResourceAttr(resourceName, "tags.%", "1"),
					resource.TestCheckResourceAttr(resourceName, "tags.Name", "TestAccAWSALB_basic"),
					resource.TestCheckResourceAttrSet(resourceName, "vpc_id"),
					resource.TestCheckResourceAttrSet(resourceName, "zone_id"),
				),
			},
		},
	})
}

func TestAccAWSLB_NLB_basic(t *testing.T) {
	var conf elbv2.LoadBalancer
	lbName := fmt.Sprintf("testaccawslb-basic-%s", acctest.RandString(10))
	resourceName := "aws_lb.lb_test"

	resource.ParallelTest(t, resource.TestCase{
		PreCheck:     func() { testAccPreCheck(t) },
		ErrorCheck:   testAccErrorCheck(t, elbv2.EndpointsID),
		Providers:    testAccProviders,
		CheckDestroy: testAccCheckAWSLBDestroy,
		Steps: []resource.TestStep{
			{
				Config: testAccAWSLBConfig_networkLoadbalancer(lbName, false),
				Check: resource.ComposeAggregateTestCheckFunc(
					testAccCheckAWSLBExists(resourceName, &conf),
					resource.TestCheckResourceAttr(resourceName, "access_logs.#", "1"),
					resource.TestCheckResourceAttr(resourceName, "access_logs.0.enabled", "false"),
					testAccMatchResourceAttrRegionalARN(resourceName, "arn", "elasticloadbalancing", regexp.MustCompile(fmt.Sprintf("loadbalancer/net/%s/.+", lbName))),
					resource.TestCheckResourceAttrSet(resourceName, "dns_name"),
					resource.TestCheckResourceAttr(resourceName, "enable_deletion_protection", "false"),
					resource.TestCheckResourceAttr(resourceName, "internal", "true"),
					resource.TestCheckResourceAttr(resourceName, "ip_address_type", "ipv4"),
					resource.TestCheckResourceAttr(resourceName, "load_balancer_type", "network"),
					resource.TestCheckResourceAttr(resourceName, "name", lbName),
					resource.TestCheckResourceAttr(resourceName, "tags.%", "1"),
					resource.TestCheckResourceAttr(resourceName, "tags.Name", "TestAccAWSALB_basic"),
					resource.TestCheckResourceAttrSet(resourceName, "zone_id"),
				),
			},
		},
	})
}

func TestAccAWSLB_LoadBalancerType_Gateway(t *testing.T) {
	var conf elbv2.LoadBalancer
	rName := acctest.RandomWithPrefix("tf-acc-test")
	resourceName := "aws_lb.test"

	resource.ParallelTest(t, resource.TestCase{
		PreCheck:          func() { testAccPreCheck(t); testAccPreCheckElbv2GatewayLoadBalancer(t) },
		ErrorCheck:        testAccErrorCheck(t, elbv2.EndpointsID),
		ProviderFactories: testAccProviderFactories,
		CheckDestroy:      testAccCheckAWSLBDestroy,
		Steps: []resource.TestStep{
			{
				Config: testAccAWSLBConfig_LoadBalancerType_Gateway(rName),
				Check: resource.ComposeAggregateTestCheckFunc(
					testAccCheckAWSLBExists(resourceName, &conf),
					testAccMatchResourceAttrRegionalARN(resourceName, "arn", "elasticloadbalancing", regexp.MustCompile(fmt.Sprintf("loadbalancer/gwy/%s/.+", rName))),
					resource.TestCheckResourceAttr(resourceName, "load_balancer_type", elbv2.LoadBalancerTypeEnumGateway),
				),
			},
			{
				ResourceName:      resourceName,
				ImportState:       true,
				ImportStateVerify: true,
				ImportStateVerifyIgnore: []string{
					"drop_invalid_header_fields",
					"enable_http2",
					"idle_timeout",
				},
			},
		},
	})
}

func TestAccAWSLB_IPv6SubnetMapping(t *testing.T) {
	var conf elbv2.LoadBalancer
	rName := acctest.RandomWithPrefix("tf-acc-test")
	resourceName := "aws_lb.test"

	resource.ParallelTest(t, resource.TestCase{
		PreCheck:          func() { testAccPreCheck(t) },
		ErrorCheck:        testAccErrorCheck(t, elbv2.EndpointsID),
		ProviderFactories: testAccProviderFactories,
		CheckDestroy:      testAccCheckAWSLBDestroy,
		Steps: []resource.TestStep{
			{
				Config: testAccAWSLBConfig_IPv6(rName),
				Check: resource.ComposeAggregateTestCheckFunc(
					testAccCheckAWSLBExists(resourceName, &conf),
					resource.TestMatchTypeSetElemNestedAttrs(resourceName, "subnet_mapping.*", map[string]*regexp.Regexp{
						"ipv6_address": regexp.MustCompile("[a-f0-6]+:[a-f0-6:]+"),
					}),
				),
			},
			{
				ResourceName:      resourceName,
				ImportState:       true,
				ImportStateVerify: true,
				ImportStateVerifyIgnore: []string{
					"drop_invalid_header_fields",
					"enable_http2",
					"idle_timeout",
				},
			},
		},
	})
}

func TestAccAWSLB_LoadBalancerType_Gateway_EnableCrossZoneLoadBalancing(t *testing.T) {
	var conf elbv2.LoadBalancer
	rName := acctest.RandomWithPrefix("tf-acc-test")
	resourceName := "aws_lb.test"

	resource.ParallelTest(t, resource.TestCase{
		PreCheck:          func() { testAccPreCheck(t); testAccPreCheckElbv2GatewayLoadBalancer(t) },
		ErrorCheck:        testAccErrorCheck(t, elbv2.EndpointsID),
		ProviderFactories: testAccProviderFactories,
		CheckDestroy:      testAccCheckAWSLBDestroy,
		Steps: []resource.TestStep{
			{
				Config: testAccAWSLBConfig_LoadBalancerType_Gateway_EnableCrossZoneLoadBalancing(rName, true),
				Check: resource.ComposeAggregateTestCheckFunc(
					testAccCheckAWSLBExists(resourceName, &conf),
					testAccMatchResourceAttrRegionalARN(resourceName, "arn", "elasticloadbalancing", regexp.MustCompile(fmt.Sprintf("loadbalancer/gwy/%s/.+", rName))),
					resource.TestCheckResourceAttr(resourceName, "load_balancer_type", elbv2.LoadBalancerTypeEnumGateway),
					resource.TestCheckResourceAttr(resourceName, "enable_cross_zone_load_balancing", "true"),
				),
			},
			{
				ResourceName:      resourceName,
				ImportState:       true,
				ImportStateVerify: true,
				ImportStateVerifyIgnore: []string{
					"drop_invalid_header_fields",
					"enable_http2",
					"idle_timeout",
				},
			},
			{
				Config: testAccAWSLBConfig_LoadBalancerType_Gateway_EnableCrossZoneLoadBalancing(rName, false),
				Check: resource.ComposeAggregateTestCheckFunc(
					testAccCheckAWSLBExists(resourceName, &conf),
					testAccMatchResourceAttrRegionalARN(resourceName, "arn", "elasticloadbalancing", regexp.MustCompile(fmt.Sprintf("loadbalancer/gwy/%s/.+", rName))),
					resource.TestCheckResourceAttr(resourceName, "load_balancer_type", elbv2.LoadBalancerTypeEnumGateway),
					resource.TestCheckResourceAttr(resourceName, "enable_cross_zone_load_balancing", "false"),
				),
			},
		},
	})
}

func TestAccAWSLB_ALB_outpost(t *testing.T) {
	var conf elbv2.LoadBalancer
	lbName := fmt.Sprintf("testaccawslb-outpost-%s", acctest.RandString(10))
	resourceName := "aws_lb.lb_test"

	resource.ParallelTest(t, resource.TestCase{
		PreCheck:     func() { testAccPreCheck(t); testAccPreCheckAWSOutpostsOutposts(t) },
		ErrorCheck:   testAccErrorCheck(t, elbv2.EndpointsID),
		Providers:    testAccProviders,
		CheckDestroy: testAccCheckAWSLBDestroy,
		Steps: []resource.TestStep{
			{
				Config: testAccAWSLBConfig_outpost(lbName),
				Check: resource.ComposeAggregateTestCheckFunc(
					testAccCheckAWSLBExists(resourceName, &conf),
					resource.TestCheckResourceAttr(resourceName, "access_logs.#", "1"),
					resource.TestCheckResourceAttr(resourceName, "access_logs.0.enabled", "false"),
					testAccMatchResourceAttrRegionalARN(resourceName, "arn", "elasticloadbalancing", regexp.MustCompile(fmt.Sprintf("loadbalancer/app/%s/.+", lbName))),
					resource.TestCheckResourceAttrSet(resourceName, "dns_name"),
					resource.TestCheckResourceAttr(resourceName, "enable_deletion_protection", "false"),
					resource.TestCheckResourceAttr(resourceName, "idle_timeout", "30"),
					resource.TestCheckResourceAttr(resourceName, "ip_address_type", "ipv4"),
					resource.TestCheckResourceAttr(resourceName, "load_balancer_type", "application"),
					resource.TestCheckResourceAttr(resourceName, "name", lbName),
					resource.TestCheckResourceAttr(resourceName, "security_groups.#", "1"),
					resource.TestCheckResourceAttr(resourceName, "subnets.#", "1"),
					resource.TestCheckResourceAttr(resourceName, "tags.%", "1"),
					resource.TestCheckResourceAttr(resourceName, "tags.Name", "TestAccAWSALB_outpost"),
					resource.TestCheckResourceAttr(resourceName, "subnet_mapping.#", "1"),
					resource.TestCheckResourceAttrSet(resourceName, "subnet_mapping.0.outpost_id"),
					resource.TestCheckResourceAttrSet(resourceName, "customer_owned_ipv4_pool"),
					resource.TestCheckResourceAttrSet(resourceName, "vpc_id"),
					resource.TestCheckResourceAttrSet(resourceName, "zone_id"),
				),
			},
		},
	})
}

func TestAccAWSLB_networkLoadbalancerEIP(t *testing.T) {
	var conf elbv2.LoadBalancer
	resourceName := "aws_lb.lb_test"
	lbName := fmt.Sprintf("testaccawslb-basic-%s", acctest.RandString(10))

	resource.ParallelTest(t, resource.TestCase{
		PreCheck:     func() { testAccPreCheck(t) },
		ErrorCheck:   testAccErrorCheck(t, elbv2.EndpointsID),
		Providers:    testAccProviders,
		CheckDestroy: testAccCheckAWSLBDestroy,
		Steps: []resource.TestStep{
			{
				Config: testAccAWSLBConfig_networkLoadBalancerEIP(lbName),
				Check: resource.ComposeAggregateTestCheckFunc(
					testAccCheckAWSLBExists(resourceName, &conf),
					resource.TestCheckResourceAttr(resourceName, "name", lbName),
					resource.TestCheckResourceAttr(resourceName, "internal", "false"),
					resource.TestCheckResourceAttr(resourceName, "ip_address_type", "ipv4"),
					resource.TestCheckResourceAttrSet(resourceName, "zone_id"),
					resource.TestCheckResourceAttrSet(resourceName, "dns_name"),
					resource.TestCheckResourceAttrSet(resourceName, "arn"),
					resource.TestCheckResourceAttr(resourceName, "load_balancer_type", "network"),
					resource.TestCheckResourceAttr(resourceName, "enable_deletion_protection", "false"),
					resource.TestCheckResourceAttr(resourceName, "subnet_mapping.#", "2"),
				),
			},
		},
	})
}

func TestAccAWSLB_NLB_privateipv4address(t *testing.T) {
	var conf elbv2.LoadBalancer
	lbName := fmt.Sprintf("testaccawslb-pipv4a-%s", acctest.RandString(10))
	resourceName := "aws_lb.test"

	resource.ParallelTest(t, resource.TestCase{
		PreCheck:     func() { testAccPreCheck(t) },
		ErrorCheck:   testAccErrorCheck(t, elbv2.EndpointsID),
		Providers:    testAccProviders,
		CheckDestroy: testAccCheckAWSLBDestroy,
		Steps: []resource.TestStep{
			{
				Config: testAccAWSLBConfig_networkLoadBalancerPrivateIPV4Address(lbName),
				Check: resource.ComposeAggregateTestCheckFunc(
					testAccCheckAWSLBExists(resourceName, &conf),
					resource.TestCheckResourceAttr(resourceName, "internal", "true"),
					resource.TestCheckResourceAttr(resourceName, "load_balancer_type", "network"),
					resource.TestCheckResourceAttr(resourceName, "subnet_mapping.#", "1"),
				),
			},
			{
				ResourceName:      resourceName,
				ImportState:       true,
				ImportStateVerify: true,
			},
		},
	})
}

func TestAccAWSLB_BackwardsCompatibility(t *testing.T) {
	var conf elbv2.LoadBalancer
	lbName := fmt.Sprintf("testaccawslb-basic-%s", acctest.RandString(10))
	resourceName := "aws_alb.lb_test"

	resource.ParallelTest(t, resource.TestCase{
		PreCheck:     func() { testAccPreCheck(t) },
		ErrorCheck:   testAccErrorCheck(t, elbv2.EndpointsID),
		Providers:    testAccProviders,
		CheckDestroy: testAccCheckAWSLBDestroy,
		Steps: []resource.TestStep{
			{
				Config: testAccAWSLBConfigBackwardsCompatibility(lbName),
				Check: resource.ComposeAggregateTestCheckFunc(
					testAccCheckAWSLBExists(resourceName, &conf),
					resource.TestCheckResourceAttr(resourceName, "name", lbName),
					resource.TestCheckResourceAttr(resourceName, "internal", "true"),
					resource.TestCheckResourceAttr(resourceName, "subnets.#", "2"),
					resource.TestCheckResourceAttr(resourceName, "security_groups.#", "1"),
					resource.TestCheckResourceAttr(resourceName, "tags.%", "1"),
					resource.TestCheckResourceAttr(resourceName, "tags.Name", "TestAccAWSALB_basic"),
					resource.TestCheckResourceAttr(resourceName, "enable_deletion_protection", "false"),
					resource.TestCheckResourceAttr(resourceName, "idle_timeout", "30"),
					resource.TestCheckResourceAttr(resourceName, "ip_address_type", "ipv4"),
					resource.TestCheckResourceAttr(resourceName, "load_balancer_type", "application"),
					resource.TestCheckResourceAttrSet(resourceName, "vpc_id"),
					resource.TestCheckResourceAttrSet(resourceName, "zone_id"),
					resource.TestCheckResourceAttrSet(resourceName, "dns_name"),
					resource.TestCheckResourceAttrSet(resourceName, "arn"),
				),
			},
		},
	})
}

func TestAccAWSLB_generatedName(t *testing.T) {
	var conf elbv2.LoadBalancer
	resourceName := "aws_lb.lb_test"

	resource.ParallelTest(t, resource.TestCase{
		PreCheck:     func() { testAccPreCheck(t) },
		ErrorCheck:   testAccErrorCheck(t, elbv2.EndpointsID),
		Providers:    testAccProviders,
		CheckDestroy: testAccCheckAWSLBDestroy,
		Steps: []resource.TestStep{
			{
				Config: testAccAWSLBConfig_generatedName(),
				Check: resource.ComposeAggregateTestCheckFunc(
					testAccCheckAWSLBExists(resourceName, &conf),
					resource.TestCheckResourceAttrSet(resourceName, "name"),
				),
			},
		},
	})
}

func TestAccAWSLB_generatesNameForZeroValue(t *testing.T) {
	var conf elbv2.LoadBalancer
	resourceName := "aws_lb.lb_test"

	resource.ParallelTest(t, resource.TestCase{
		PreCheck:     func() { testAccPreCheck(t) },
		ErrorCheck:   testAccErrorCheck(t, elbv2.EndpointsID),
		Providers:    testAccProviders,
		CheckDestroy: testAccCheckAWSLBDestroy,
		Steps: []resource.TestStep{
			{
				Config: testAccAWSLBConfig_zeroValueName(),
				Check: resource.ComposeAggregateTestCheckFunc(
					testAccCheckAWSLBExists(resourceName, &conf),
					resource.TestCheckResourceAttrSet(resourceName, "name"),
				),
			},
		},
	})
}

func TestAccAWSLB_namePrefix(t *testing.T) {
	var conf elbv2.LoadBalancer
	resourceName := "aws_lb.lb_test"

	resource.ParallelTest(t, resource.TestCase{
		PreCheck:     func() { testAccPreCheck(t) },
		ErrorCheck:   testAccErrorCheck(t, elbv2.EndpointsID),
		Providers:    testAccProviders,
		CheckDestroy: testAccCheckAWSLBDestroy,
		Steps: []resource.TestStep{
			{
				Config: testAccAWSLBConfig_namePrefix(),
				Check: resource.ComposeAggregateTestCheckFunc(
					testAccCheckAWSLBExists(resourceName, &conf),
					resource.TestCheckResourceAttrSet(resourceName, "name"),
					resource.TestMatchResourceAttr(resourceName, "name",
						regexp.MustCompile("^tf-lb-")),
				),
			},
		},
	})
}

func TestAccAWSLB_tags(t *testing.T) {
	var conf elbv2.LoadBalancer
	lbName := fmt.Sprintf("testaccawslb-basic-%s", acctest.RandString(10))
	resourceName := "aws_lb.lb_test"

	resource.ParallelTest(t, resource.TestCase{
		PreCheck:     func() { testAccPreCheck(t) },
		ErrorCheck:   testAccErrorCheck(t, elbv2.EndpointsID),
		Providers:    testAccProviders,
		CheckDestroy: testAccCheckAWSLBDestroy,
		Steps: []resource.TestStep{
			{
				Config: testAccAWSLBConfig_basic(lbName),
				Check: resource.ComposeAggregateTestCheckFunc(
					testAccCheckAWSLBExists(resourceName, &conf),
					resource.TestCheckResourceAttr(resourceName, "tags.%", "1"),
					resource.TestCheckResourceAttr(resourceName, "tags.Name", "TestAccAWSALB_basic"),
				),
			},
			{
				Config: testAccAWSLBConfig_updatedTags(lbName),
				Check: resource.ComposeAggregateTestCheckFunc(
					testAccCheckAWSLBExists(resourceName, &conf),
					resource.TestCheckResourceAttr(resourceName, "tags.%", "2"),
					resource.TestCheckResourceAttr(resourceName, "tags.Type", "Sample Type Tag"),
					resource.TestCheckResourceAttr(resourceName, "tags.Environment", "Production"),
				),
			},
			{
				Config: testAccAWSLBConfig_basic(lbName),
				Check: resource.ComposeAggregateTestCheckFunc(
					testAccCheckAWSLBExists(resourceName, &conf),
					resource.TestCheckResourceAttr(resourceName, "tags.%", "1"),
					resource.TestCheckResourceAttr(resourceName, "tags.Name", "TestAccAWSALB_basic"),
				),
			},
		},
	})
}

func TestAccAWSLB_networkLoadbalancer_updateCrossZone(t *testing.T) {
	var pre, mid, post elbv2.LoadBalancer
	lbName := fmt.Sprintf("testaccawslb-nlbcz-%s", acctest.RandString(10))
	resourceName := "aws_lb.lb_test"

	resource.ParallelTest(t, resource.TestCase{
		PreCheck:     func() { testAccPreCheck(t) },
		ErrorCheck:   testAccErrorCheck(t, elbv2.EndpointsID),
		Providers:    testAccProviders,
		CheckDestroy: testAccCheckAWSLBDestroy,
		Steps: []resource.TestStep{
			{
				Config: testAccAWSLBConfig_networkLoadbalancer(lbName, true),
				Check: resource.ComposeAggregateTestCheckFunc(
					testAccCheckAWSLBExists(resourceName, &pre),
					testAccCheckAWSLBAttribute(resourceName, "load_balancing.cross_zone.enabled", "true"),
					resource.TestCheckResourceAttr(resourceName, "enable_cross_zone_load_balancing", "true"),
				),
			},
			{
				Config: testAccAWSLBConfig_networkLoadbalancer(lbName, false),
				Check: resource.ComposeAggregateTestCheckFunc(
					testAccCheckAWSLBExists(resourceName, &mid),
					testAccCheckAWSLBAttribute(resourceName, "load_balancing.cross_zone.enabled", "false"),
					resource.TestCheckResourceAttr(resourceName, "enable_cross_zone_load_balancing", "false"),
					testAccCheckAWSlbARNs(&pre, &mid),
				),
			},
			{
				Config: testAccAWSLBConfig_networkLoadbalancer(lbName, true),
				Check: resource.ComposeAggregateTestCheckFunc(
					testAccCheckAWSLBExists(resourceName, &post),
					testAccCheckAWSLBAttribute(resourceName, "load_balancing.cross_zone.enabled", "true"),
					resource.TestCheckResourceAttr(resourceName, "enable_cross_zone_load_balancing", "true"),
					testAccCheckAWSlbARNs(&mid, &post),
				),
			},
		},
	})
}

func TestAccAWSLB_applicationLoadBalancer_updateHttp2(t *testing.T) {
	var pre, mid, post elbv2.LoadBalancer
	lbName := fmt.Sprintf("testaccawsalb-http2-%s", acctest.RandString(10))
	resourceName := "aws_lb.lb_test"

	resource.ParallelTest(t, resource.TestCase{
		PreCheck:     func() { testAccPreCheck(t) },
		ErrorCheck:   testAccErrorCheck(t, elbv2.EndpointsID),
		Providers:    testAccProviders,
		CheckDestroy: testAccCheckAWSLBDestroy,
		Steps: []resource.TestStep{
			{
				Config: testAccAWSLBConfig_enableHttp2(lbName, false),
				Check: resource.ComposeAggregateTestCheckFunc(
					testAccCheckAWSLBExists(resourceName, &pre),
					testAccCheckAWSLBAttribute(resourceName, "routing.http2.enabled", "false"),
					resource.TestCheckResourceAttr(resourceName, "enable_http2", "false"),
				),
			},
			{
				Config: testAccAWSLBConfig_enableHttp2(lbName, true),
				Check: resource.ComposeAggregateTestCheckFunc(
					testAccCheckAWSLBExists(resourceName, &mid),
					testAccCheckAWSLBAttribute(resourceName, "routing.http2.enabled", "true"),
					resource.TestCheckResourceAttr(resourceName, "enable_http2", "true"),
					testAccCheckAWSlbARNs(&pre, &mid),
				),
			},
			{
				Config: testAccAWSLBConfig_enableHttp2(lbName, false),
				Check: resource.ComposeAggregateTestCheckFunc(
					testAccCheckAWSLBExists(resourceName, &post),
					testAccCheckAWSLBAttribute(resourceName, "routing.http2.enabled", "false"),
					resource.TestCheckResourceAttr(resourceName, "enable_http2", "false"),
					testAccCheckAWSlbARNs(&mid, &post),
				),
			},
		},
	})
}

func TestAccAWSLB_applicationLoadBalancer_updateDropInvalidHeaderFields(t *testing.T) {
	var pre, mid, post elbv2.LoadBalancer
	lbName := fmt.Sprintf("testaccawsalb-headers-%s", acctest.RandString(10))

	resource.ParallelTest(t, resource.TestCase{
		PreCheck:     func() { testAccPreCheck(t) },
		ErrorCheck:   testAccErrorCheck(t, elbv2.EndpointsID),
		Providers:    testAccProviders,
		CheckDestroy: testAccCheckAWSLBDestroy,
		Steps: []resource.TestStep{
			{
				Config: testAccAWSLBConfig_enableDropInvalidHeaderFields(lbName, false),
				Check: resource.ComposeAggregateTestCheckFunc(
					testAccCheckAWSLBExists("aws_lb.lb_test", &pre),
					testAccCheckAWSLBAttribute("aws_lb.lb_test", "routing.http.drop_invalid_header_fields.enabled", "false"),
					resource.TestCheckResourceAttr("aws_lb.lb_test", "drop_invalid_header_fields", "false"),
				),
			},
			{
				Config: testAccAWSLBConfig_enableDropInvalidHeaderFields(lbName, true),
				Check: resource.ComposeAggregateTestCheckFunc(
					testAccCheckAWSLBExists("aws_lb.lb_test", &mid),
					testAccCheckAWSLBAttribute("aws_lb.lb_test", "routing.http.drop_invalid_header_fields.enabled", "true"),
					resource.TestCheckResourceAttr("aws_lb.lb_test", "drop_invalid_header_fields", "true"),
					testAccCheckAWSlbARNs(&pre, &mid),
				),
			},
			{
				Config: testAccAWSLBConfig_enableDropInvalidHeaderFields(lbName, false),
				Check: resource.ComposeAggregateTestCheckFunc(
					testAccCheckAWSLBExists("aws_lb.lb_test", &post),
					testAccCheckAWSLBAttribute("aws_lb.lb_test", "routing.http.drop_invalid_header_fields.enabled", "false"),
					resource.TestCheckResourceAttr("aws_lb.lb_test", "drop_invalid_header_fields", "false"),
					testAccCheckAWSlbARNs(&mid, &post),
				),
			},
		},
	})
}

func TestAccAWSLB_applicationLoadBalancer_updateDeletionProtection(t *testing.T) {
	var pre, mid, post elbv2.LoadBalancer
	lbName := fmt.Sprintf("testaccawsalb-basic-%s", acctest.RandString(10))
	resourceName := "aws_lb.lb_test"

	resource.ParallelTest(t, resource.TestCase{
		PreCheck:     func() { testAccPreCheck(t) },
		ErrorCheck:   testAccErrorCheck(t, elbv2.EndpointsID),
		Providers:    testAccProviders,
		CheckDestroy: testAccCheckAWSLBDestroy,
		Steps: []resource.TestStep{
			{
				Config: testAccAWSLBConfig_enableDeletionProtection(lbName, false),
				Check: resource.ComposeAggregateTestCheckFunc(
					testAccCheckAWSLBExists(resourceName, &pre),
					testAccCheckAWSLBAttribute(resourceName, "deletion_protection.enabled", "false"),
					resource.TestCheckResourceAttr(resourceName, "enable_deletion_protection", "false"),
				),
			},
			{
				Config: testAccAWSLBConfig_enableDeletionProtection(lbName, true),
				Check: resource.ComposeAggregateTestCheckFunc(
					testAccCheckAWSLBExists(resourceName, &mid),
					testAccCheckAWSLBAttribute(resourceName, "deletion_protection.enabled", "true"),
					resource.TestCheckResourceAttr(resourceName, "enable_deletion_protection", "true"),
					testAccCheckAWSlbARNs(&pre, &mid),
				),
			},
			{
				Config: testAccAWSLBConfig_enableDeletionProtection(lbName, false),
				Check: resource.ComposeAggregateTestCheckFunc(
					testAccCheckAWSLBExists(resourceName, &post),
					testAccCheckAWSLBAttribute(resourceName, "deletion_protection.enabled", "false"),
					resource.TestCheckResourceAttr(resourceName, "enable_deletion_protection", "false"),
					testAccCheckAWSlbARNs(&mid, &post),
				),
			},
		},
	})
}

func TestAccAWSLB_updatedSecurityGroups(t *testing.T) {
	var pre, post elbv2.LoadBalancer
	lbName := fmt.Sprintf("testaccawslb-basic-%s", acctest.RandString(10))
	resourceName := "aws_lb.lb_test"

	resource.ParallelTest(t, resource.TestCase{
		PreCheck:     func() { testAccPreCheck(t) },
		ErrorCheck:   testAccErrorCheck(t, elbv2.EndpointsID),
		Providers:    testAccProviders,
		CheckDestroy: testAccCheckAWSLBDestroy,
		Steps: []resource.TestStep{
			{
				Config: testAccAWSLBConfig_basic(lbName),
				Check: resource.ComposeAggregateTestCheckFunc(
					testAccCheckAWSLBExists(resourceName, &pre),
					resource.TestCheckResourceAttr(resourceName, "security_groups.#", "1"),
				),
			},
			{
				Config: testAccAWSLBConfig_updateSecurityGroups(lbName),
				Check: resource.ComposeAggregateTestCheckFunc(
					testAccCheckAWSLBExists(resourceName, &post),
					resource.TestCheckResourceAttr(resourceName, "security_groups.#", "2"),
					testAccCheckAWSlbARNs(&pre, &post),
				),
			},
		},
	})
}

func TestAccAWSLB_updatedSubnets(t *testing.T) {
	var pre, post elbv2.LoadBalancer
	lbName := fmt.Sprintf("testaccawslb-basic-%s", acctest.RandString(10))
	resourceName := "aws_lb.lb_test"

	resource.ParallelTest(t, resource.TestCase{
		PreCheck:     func() { testAccPreCheck(t) },
		ErrorCheck:   testAccErrorCheck(t, elbv2.EndpointsID),
		Providers:    testAccProviders,
		CheckDestroy: testAccCheckAWSLBDestroy,
		Steps: []resource.TestStep{
			{
				Config: testAccAWSLBConfig_basic(lbName),
				Check: resource.ComposeAggregateTestCheckFunc(
					testAccCheckAWSLBExists(resourceName, &pre),
					resource.TestCheckResourceAttr(resourceName, "subnets.#", "2"),
				),
			},
			{
				Config: testAccAWSLBConfig_updateSubnets(lbName),
				Check: resource.ComposeAggregateTestCheckFunc(
					testAccCheckAWSLBExists(resourceName, &post),
					resource.TestCheckResourceAttr(resourceName, "subnets.#", "3"),
					testAccCheckAWSlbARNs(&pre, &post),
				),
			},
		},
	})
}

func TestAccAWSLB_updatedIpAddressType(t *testing.T) {
	var pre, post elbv2.LoadBalancer
	lbName := fmt.Sprintf("testaccawslb-basic-%s", acctest.RandString(10))
	resourceName := "aws_lb.lb_test"

	resource.ParallelTest(t, resource.TestCase{
		PreCheck:     func() { testAccPreCheck(t) },
		ErrorCheck:   testAccErrorCheck(t, elbv2.EndpointsID),
		Providers:    testAccProviders,
		CheckDestroy: testAccCheckAWSLBDestroy,
		Steps: []resource.TestStep{
			{
				Config: testAccAWSLBConfigWithIpAddressType(lbName),
				Check: resource.ComposeAggregateTestCheckFunc(
					testAccCheckAWSLBExists(resourceName, &pre),
					resource.TestCheckResourceAttr(resourceName, "ip_address_type", "ipv4"),
				),
			},
			{
				Config: testAccAWSLBConfigWithIpAddressTypeUpdated(lbName),
				Check: resource.ComposeAggregateTestCheckFunc(
					testAccCheckAWSLBExists(resourceName, &post),
					resource.TestCheckResourceAttr(resourceName, "ip_address_type", "dualstack"),
				),
			},
		},
	})
}

// TestAccAWSALB_noSecurityGroup regression tests the issue in #8264,
// where if an ALB is created without a security group, a default one
// is assigned.
func TestAccAWSLB_noSecurityGroup(t *testing.T) {
	var conf elbv2.LoadBalancer
	lbName := fmt.Sprintf("testaccawslb-nosg-%s", acctest.RandString(10))
	resourceName := "aws_lb.lb_test"

	resource.ParallelTest(t, resource.TestCase{
		PreCheck:     func() { testAccPreCheck(t) },
		ErrorCheck:   testAccErrorCheck(t, elbv2.EndpointsID),
		Providers:    testAccProviders,
		CheckDestroy: testAccCheckAWSLBDestroy,
		Steps: []resource.TestStep{
			{
				Config: testAccAWSLBConfig_nosg(lbName),
				Check: resource.ComposeAggregateTestCheckFunc(
					testAccCheckAWSLBExists(resourceName, &conf),
					resource.TestCheckResourceAttr(resourceName, "name", lbName),
					resource.TestCheckResourceAttr(resourceName, "internal", "true"),
					resource.TestCheckResourceAttr(resourceName, "subnets.#", "2"),
					resource.TestCheckResourceAttr(resourceName, "security_groups.#", "1"),
					resource.TestCheckResourceAttr(resourceName, "tags.%", "1"),
					resource.TestCheckResourceAttr(resourceName, "tags.Name", "TestAccAWSALB_basic"),
					resource.TestCheckResourceAttr(resourceName, "enable_deletion_protection", "false"),
					resource.TestCheckResourceAttr(resourceName, "idle_timeout", "30"),
					resource.TestCheckResourceAttrSet(resourceName, "vpc_id"),
					resource.TestCheckResourceAttrSet(resourceName, "zone_id"),
					resource.TestCheckResourceAttrSet(resourceName, "dns_name"),
				),
			},
		},
	})
}

func TestAccAWSLB_ALB_AccessLogs(t *testing.T) {
	var conf elbv2.LoadBalancer
	bucketName := fmt.Sprintf("tf-test-access-logs-%s", acctest.RandString(6))
	lbName := fmt.Sprintf("testaccawslbaccesslog-%s", acctest.RandString(4))
	resourceName := "aws_lb.test"

	resource.ParallelTest(t, resource.TestCase{
		PreCheck:     func() { testAccPreCheck(t) },
		ErrorCheck:   testAccErrorCheck(t, elbv2.EndpointsID),
		Providers:    testAccProviders,
		CheckDestroy: testAccCheckAWSLBDestroy,
		Steps: []resource.TestStep{
			{
				Config: testAccAWSLBConfigALBAccessLogs(true, lbName, bucketName, ""),
				Check: resource.ComposeAggregateTestCheckFunc(
					testAccCheckAWSLBExists(resourceName, &conf),
					testAccCheckAWSLBAttribute(resourceName, "access_logs.s3.bucket", bucketName),
					testAccCheckAWSLBAttribute(resourceName, "access_logs.s3.enabled", "true"),
					testAccCheckAWSLBAttribute(resourceName, "access_logs.s3.prefix", ""),
					resource.TestCheckResourceAttr(resourceName, "access_logs.#", "1"),
					resource.TestCheckResourceAttr(resourceName, "access_logs.0.bucket", bucketName),
					resource.TestCheckResourceAttr(resourceName, "access_logs.0.enabled", "true"),
					resource.TestCheckResourceAttr(resourceName, "access_logs.0.prefix", ""),
				),
			},
			{
				ResourceName:      resourceName,
				ImportState:       true,
				ImportStateVerify: true,
			},
			{
				Config: testAccAWSLBConfigALBAccessLogs(false, lbName, bucketName, ""),
				Check: resource.ComposeAggregateTestCheckFunc(
					testAccCheckAWSLBExists(resourceName, &conf),
					testAccCheckAWSLBAttribute(resourceName, "access_logs.s3.bucket", bucketName),
					testAccCheckAWSLBAttribute(resourceName, "access_logs.s3.enabled", "false"),
					testAccCheckAWSLBAttribute(resourceName, "access_logs.s3.prefix", ""),
					resource.TestCheckResourceAttr(resourceName, "access_logs.#", "1"),
					resource.TestCheckResourceAttr(resourceName, "access_logs.0.bucket", bucketName),
					resource.TestCheckResourceAttr(resourceName, "access_logs.0.enabled", "false"),
					resource.TestCheckResourceAttr(resourceName, "access_logs.0.prefix", ""),
				),
			},
			{
				ResourceName:      resourceName,
				ImportState:       true,
				ImportStateVerify: true,
			},
			{
				Config: testAccAWSLBConfigALBAccessLogs(true, lbName, bucketName, ""),
				Check: resource.ComposeAggregateTestCheckFunc(
					testAccCheckAWSLBExists(resourceName, &conf),
					testAccCheckAWSLBAttribute(resourceName, "access_logs.s3.bucket", bucketName),
					testAccCheckAWSLBAttribute(resourceName, "access_logs.s3.enabled", "true"),
					testAccCheckAWSLBAttribute(resourceName, "access_logs.s3.prefix", ""),
					resource.TestCheckResourceAttr(resourceName, "access_logs.#", "1"),
					resource.TestCheckResourceAttr(resourceName, "access_logs.0.bucket", bucketName),
					resource.TestCheckResourceAttr(resourceName, "access_logs.0.enabled", "true"),
					resource.TestCheckResourceAttr(resourceName, "access_logs.0.prefix", ""),
				),
			},
			{
				ResourceName:      resourceName,
				ImportState:       true,
				ImportStateVerify: true,
			},
			{
				Config: testAccAWSLBConfigALBAccessLogsNoBlocks(lbName, bucketName),
				Check: resource.ComposeAggregateTestCheckFunc(
					testAccCheckAWSLBExists(resourceName, &conf),
					testAccCheckAWSLBAttribute(resourceName, "access_logs.s3.bucket", bucketName),
					testAccCheckAWSLBAttribute(resourceName, "access_logs.s3.enabled", "false"),
					testAccCheckAWSLBAttribute(resourceName, "access_logs.s3.prefix", ""),
					resource.TestCheckResourceAttr(resourceName, "access_logs.#", "1"),
					resource.TestCheckResourceAttr(resourceName, "access_logs.0.bucket", bucketName),
					resource.TestCheckResourceAttr(resourceName, "access_logs.0.enabled", "false"),
					resource.TestCheckResourceAttr(resourceName, "access_logs.0.prefix", ""),
				),
			},
			{
				ResourceName:      resourceName,
				ImportState:       true,
				ImportStateVerify: true,
			},
		},
	})
}

func TestAccAWSLB_ALB_AccessLogs_Prefix(t *testing.T) {
	var conf elbv2.LoadBalancer
	bucketName := fmt.Sprintf("tf-test-access-logs-%s", acctest.RandString(6))
	lbName := fmt.Sprintf("testaccawslbaccesslog-%s", acctest.RandString(4))
	resourceName := "aws_lb.test"

	resource.ParallelTest(t, resource.TestCase{
		PreCheck:     func() { testAccPreCheck(t) },
		ErrorCheck:   testAccErrorCheck(t, elbv2.EndpointsID),
		Providers:    testAccProviders,
		CheckDestroy: testAccCheckAWSLBDestroy,
		Steps: []resource.TestStep{
			{
				Config: testAccAWSLBConfigALBAccessLogs(true, lbName, bucketName, "prefix1"),
				Check: resource.ComposeAggregateTestCheckFunc(
					testAccCheckAWSLBExists(resourceName, &conf),
					testAccCheckAWSLBAttribute(resourceName, "access_logs.s3.bucket", bucketName),
					testAccCheckAWSLBAttribute(resourceName, "access_logs.s3.enabled", "true"),
					testAccCheckAWSLBAttribute(resourceName, "access_logs.s3.prefix", "prefix1"),
					resource.TestCheckResourceAttr(resourceName, "access_logs.#", "1"),
					resource.TestCheckResourceAttr(resourceName, "access_logs.0.bucket", bucketName),
					resource.TestCheckResourceAttr(resourceName, "access_logs.0.enabled", "true"),
					resource.TestCheckResourceAttr(resourceName, "access_logs.0.prefix", "prefix1"),
				),
			},
			{
				ResourceName:      resourceName,
				ImportState:       true,
				ImportStateVerify: true,
			},
			{
				Config: testAccAWSLBConfigALBAccessLogs(true, lbName, bucketName, ""),
				Check: resource.ComposeAggregateTestCheckFunc(
					testAccCheckAWSLBExists(resourceName, &conf),
					testAccCheckAWSLBAttribute(resourceName, "access_logs.s3.bucket", bucketName),
					testAccCheckAWSLBAttribute(resourceName, "access_logs.s3.enabled", "true"),
					testAccCheckAWSLBAttribute(resourceName, "access_logs.s3.prefix", ""),
					resource.TestCheckResourceAttr(resourceName, "access_logs.#", "1"),
					resource.TestCheckResourceAttr(resourceName, "access_logs.0.bucket", bucketName),
					resource.TestCheckResourceAttr(resourceName, "access_logs.0.enabled", "true"),
					resource.TestCheckResourceAttr(resourceName, "access_logs.0.prefix", ""),
				),
			},
			{
				ResourceName:      resourceName,
				ImportState:       true,
				ImportStateVerify: true,
			},
			{
				Config: testAccAWSLBConfigALBAccessLogs(true, lbName, bucketName, "prefix1"),
				Check: resource.ComposeAggregateTestCheckFunc(
					testAccCheckAWSLBExists(resourceName, &conf),
					testAccCheckAWSLBAttribute(resourceName, "access_logs.s3.bucket", bucketName),
					testAccCheckAWSLBAttribute(resourceName, "access_logs.s3.enabled", "true"),
					testAccCheckAWSLBAttribute(resourceName, "access_logs.s3.prefix", "prefix1"),
					resource.TestCheckResourceAttr(resourceName, "access_logs.#", "1"),
					resource.TestCheckResourceAttr(resourceName, "access_logs.0.bucket", bucketName),
					resource.TestCheckResourceAttr(resourceName, "access_logs.0.enabled", "true"),
					resource.TestCheckResourceAttr(resourceName, "access_logs.0.prefix", "prefix1"),
				),
			},
			{
				ResourceName:      resourceName,
				ImportState:       true,
				ImportStateVerify: true,
			},
		},
	})
}

func TestAccAWSLB_NLB_AccessLogs(t *testing.T) {
	var conf elbv2.LoadBalancer
	bucketName := fmt.Sprintf("tf-test-access-logs-%s", acctest.RandString(6))
	lbName := fmt.Sprintf("testaccawslbaccesslog-%s", acctest.RandString(4))
	resourceName := "aws_lb.test"

	resource.ParallelTest(t, resource.TestCase{
		PreCheck:     func() { testAccPreCheck(t) },
		ErrorCheck:   testAccErrorCheck(t, elbv2.EndpointsID),
		Providers:    testAccProviders,
		CheckDestroy: testAccCheckAWSLBDestroy,
		Steps: []resource.TestStep{
			{
				Config: testAccAWSLBConfigNLBAccessLogs(true, lbName, bucketName, ""),
				Check: resource.ComposeAggregateTestCheckFunc(
					testAccCheckAWSLBExists(resourceName, &conf),
					testAccCheckAWSLBAttribute(resourceName, "access_logs.s3.bucket", bucketName),
					testAccCheckAWSLBAttribute(resourceName, "access_logs.s3.enabled", "true"),
					testAccCheckAWSLBAttribute(resourceName, "access_logs.s3.prefix", ""),
					resource.TestCheckResourceAttr(resourceName, "access_logs.#", "1"),
					resource.TestCheckResourceAttr(resourceName, "access_logs.0.bucket", bucketName),
					resource.TestCheckResourceAttr(resourceName, "access_logs.0.enabled", "true"),
					resource.TestCheckResourceAttr(resourceName, "access_logs.0.prefix", ""),
				),
			},
			{
				ResourceName:      resourceName,
				ImportState:       true,
				ImportStateVerify: true,
			},
			{
				Config: testAccAWSLBConfigNLBAccessLogs(false, lbName, bucketName, ""),
				Check: resource.ComposeAggregateTestCheckFunc(
					testAccCheckAWSLBExists(resourceName, &conf),
					testAccCheckAWSLBAttribute(resourceName, "access_logs.s3.bucket", bucketName),
					testAccCheckAWSLBAttribute(resourceName, "access_logs.s3.enabled", "false"),
					testAccCheckAWSLBAttribute(resourceName, "access_logs.s3.prefix", ""),
					resource.TestCheckResourceAttr(resourceName, "access_logs.#", "1"),
					resource.TestCheckResourceAttr(resourceName, "access_logs.0.bucket", bucketName),
					resource.TestCheckResourceAttr(resourceName, "access_logs.0.enabled", "false"),
					resource.TestCheckResourceAttr(resourceName, "access_logs.0.prefix", ""),
				),
			},
			{
				ResourceName:      resourceName,
				ImportState:       true,
				ImportStateVerify: true,
			},
			{
				Config: testAccAWSLBConfigNLBAccessLogs(true, lbName, bucketName, ""),
				Check: resource.ComposeAggregateTestCheckFunc(
					testAccCheckAWSLBExists(resourceName, &conf),
					testAccCheckAWSLBAttribute(resourceName, "access_logs.s3.bucket", bucketName),
					testAccCheckAWSLBAttribute(resourceName, "access_logs.s3.enabled", "true"),
					testAccCheckAWSLBAttribute(resourceName, "access_logs.s3.prefix", ""),
					resource.TestCheckResourceAttr(resourceName, "access_logs.#", "1"),
					resource.TestCheckResourceAttr(resourceName, "access_logs.0.bucket", bucketName),
					resource.TestCheckResourceAttr(resourceName, "access_logs.0.enabled", "true"),
					resource.TestCheckResourceAttr(resourceName, "access_logs.0.prefix", ""),
				),
			},
			{
				ResourceName:      resourceName,
				ImportState:       true,
				ImportStateVerify: true,
			},
			{
				Config: testAccAWSLBConfigNLBAccessLogsNoBlocks(lbName, bucketName),
				Check: resource.ComposeAggregateTestCheckFunc(
					testAccCheckAWSLBExists(resourceName, &conf),
					testAccCheckAWSLBAttribute(resourceName, "access_logs.s3.bucket", bucketName),
					testAccCheckAWSLBAttribute(resourceName, "access_logs.s3.enabled", "false"),
					testAccCheckAWSLBAttribute(resourceName, "access_logs.s3.prefix", ""),
					resource.TestCheckResourceAttr(resourceName, "access_logs.#", "1"),
					resource.TestCheckResourceAttr(resourceName, "access_logs.0.bucket", bucketName),
					resource.TestCheckResourceAttr(resourceName, "access_logs.0.enabled", "false"),
					resource.TestCheckResourceAttr(resourceName, "access_logs.0.prefix", ""),
				),
			},
			{
				ResourceName:      resourceName,
				ImportState:       true,
				ImportStateVerify: true,
			},
		},
	})
}

func TestAccAWSLB_NLB_AccessLogs_Prefix(t *testing.T) {
	var conf elbv2.LoadBalancer
	bucketName := fmt.Sprintf("tf-test-access-logs-%s", acctest.RandString(6))
	lbName := fmt.Sprintf("testaccawslbaccesslog-%s", acctest.RandString(4))
	resourceName := "aws_lb.test"

	resource.ParallelTest(t, resource.TestCase{
		PreCheck:     func() { testAccPreCheck(t) },
		ErrorCheck:   testAccErrorCheck(t, elbv2.EndpointsID),
		Providers:    testAccProviders,
		CheckDestroy: testAccCheckAWSLBDestroy,
		Steps: []resource.TestStep{
			{
				Config: testAccAWSLBConfigNLBAccessLogs(true, lbName, bucketName, "prefix1"),
				Check: resource.ComposeAggregateTestCheckFunc(
					testAccCheckAWSLBExists(resourceName, &conf),
					testAccCheckAWSLBAttribute(resourceName, "access_logs.s3.bucket", bucketName),
					testAccCheckAWSLBAttribute(resourceName, "access_logs.s3.enabled", "true"),
					testAccCheckAWSLBAttribute(resourceName, "access_logs.s3.prefix", "prefix1"),
					resource.TestCheckResourceAttr(resourceName, "access_logs.#", "1"),
					resource.TestCheckResourceAttr(resourceName, "access_logs.0.bucket", bucketName),
					resource.TestCheckResourceAttr(resourceName, "access_logs.0.enabled", "true"),
					resource.TestCheckResourceAttr(resourceName, "access_logs.0.prefix", "prefix1"),
				),
			},
			{
				ResourceName:      resourceName,
				ImportState:       true,
				ImportStateVerify: true,
			},
			{
				Config: testAccAWSLBConfigNLBAccessLogs(true, lbName, bucketName, ""),
				Check: resource.ComposeAggregateTestCheckFunc(
					testAccCheckAWSLBExists(resourceName, &conf),
					testAccCheckAWSLBAttribute(resourceName, "access_logs.s3.bucket", bucketName),
					testAccCheckAWSLBAttribute(resourceName, "access_logs.s3.enabled", "true"),
					testAccCheckAWSLBAttribute(resourceName, "access_logs.s3.prefix", ""),
					resource.TestCheckResourceAttr(resourceName, "access_logs.#", "1"),
					resource.TestCheckResourceAttr(resourceName, "access_logs.0.bucket", bucketName),
					resource.TestCheckResourceAttr(resourceName, "access_logs.0.enabled", "true"),
					resource.TestCheckResourceAttr(resourceName, "access_logs.0.prefix", ""),
				),
			},
			{
				ResourceName:      resourceName,
				ImportState:       true,
				ImportStateVerify: true,
			},
			{
				Config: testAccAWSLBConfigNLBAccessLogs(true, lbName, bucketName, "prefix1"),
				Check: resource.ComposeAggregateTestCheckFunc(
					testAccCheckAWSLBExists(resourceName, &conf),
					testAccCheckAWSLBAttribute(resourceName, "access_logs.s3.bucket", bucketName),
					testAccCheckAWSLBAttribute(resourceName, "access_logs.s3.enabled", "true"),
					testAccCheckAWSLBAttribute(resourceName, "access_logs.s3.prefix", "prefix1"),
					resource.TestCheckResourceAttr(resourceName, "access_logs.#", "1"),
					resource.TestCheckResourceAttr(resourceName, "access_logs.0.bucket", bucketName),
					resource.TestCheckResourceAttr(resourceName, "access_logs.0.enabled", "true"),
					resource.TestCheckResourceAttr(resourceName, "access_logs.0.prefix", "prefix1"),
				),
			},
			{
				ResourceName:      resourceName,
				ImportState:       true,
				ImportStateVerify: true,
			},
		},
	})
}

func TestAccAWSLB_networkLoadbalancer_subnet_change(t *testing.T) {
	var conf elbv2.LoadBalancer
	lbName := fmt.Sprintf("testaccawslb-basic-%s", acctest.RandString(10))
	resourceName := "aws_lb.lb_test"

	resource.ParallelTest(t, resource.TestCase{
		PreCheck:     func() { testAccPreCheck(t) },
		ErrorCheck:   testAccErrorCheck(t, elbv2.EndpointsID),
		Providers:    testAccProviders,
		CheckDestroy: testAccCheckAWSLBDestroy,
		Steps: []resource.TestStep{
			{
				Config: testAccAWSLBConfig_networkLoadbalancer_subnets(lbName),
				Check: resource.ComposeAggregateTestCheckFunc(
					testAccCheckAWSLBExists(resourceName, &conf),
					resource.TestCheckResourceAttr(resourceName, "name", lbName),
					resource.TestCheckResourceAttr(resourceName, "internal", "true"),
					resource.TestCheckResourceAttr(resourceName, "tags.%", "1"),
					resource.TestCheckResourceAttr(resourceName, "tags.Name", "testAccAWSLBConfig_networkLoadbalancer_subnets"),
					resource.TestCheckResourceAttr(resourceName, "load_balancer_type", "network"),
				),
			},
		},
	})
}

func testAccCheckAWSlbARNs(pre, post *elbv2.LoadBalancer) resource.TestCheckFunc {
	return func(s *terraform.State) error {
		if aws.StringValue(pre.LoadBalancerArn) != aws.StringValue(post.LoadBalancerArn) {
			return errors.New("LB has been recreated. ARNs are different")
		}

		return nil
	}
}

func testAccCheckAWSLBExists(n string, res *elbv2.LoadBalancer) resource.TestCheckFunc {
	return func(s *terraform.State) error {
		rs, ok := s.RootModule().Resources[n]
		if !ok {
			return fmt.Errorf("Not found: %s", n)
		}

		if rs.Primary.ID == "" {
			return errors.New("No LB ID is set")
		}

		conn := testAccProvider.Meta().(*AWSClient).elbv2conn

		lb, err := finder.LoadBalancerByARN(conn, rs.Primary.ID)

		if err != nil {
			return fmt.Errorf("error reading LB (%s): %w", rs.Primary.ID, err)
		}

		if lb != nil {
			*res = *lb
			return nil
		}

		return fmt.Errorf("LB (%s) not found", rs.Primary.ID)
	}
}

func testAccCheckAWSLBAttribute(n, key, value string) resource.TestCheckFunc {
	return func(s *terraform.State) error {
		rs, ok := s.RootModule().Resources[n]
		if !ok {
			return fmt.Errorf("Not found: %s", n)
		}

		if rs.Primary.ID == "" {
			return errors.New("No LB ID is set")
		}

		conn := testAccProvider.Meta().(*AWSClient).elbv2conn
		attributesResp, err := conn.DescribeLoadBalancerAttributes(&elbv2.DescribeLoadBalancerAttributesInput{
			LoadBalancerArn: aws.String(rs.Primary.ID),
		})
		if err != nil {
			return fmt.Errorf("Error retrieving LB Attributes: %s", err)
		}

		for _, attr := range attributesResp.Attributes {
			if aws.StringValue(attr.Key) == key {
				if aws.StringValue(attr.Value) == value {
					return nil
				}
				return fmt.Errorf("LB attribute %s expected: %q actual: %q", key, value, aws.StringValue(attr.Value))
			}
		}
		return fmt.Errorf("LB attribute %s does not exist on LB: %s", key, rs.Primary.ID)
	}
}

func testAccCheckAWSLBDestroy(s *terraform.State) error {
	conn := testAccProvider.Meta().(*AWSClient).elbv2conn

	for _, rs := range s.RootModule().Resources {
		if rs.Type != "aws_lb" && rs.Type != "aws_alb" {
			continue
		}

		lb, err := finder.LoadBalancerByARN(conn, rs.Primary.ID)

		if tfawserr.ErrCodeContains(err, elb.ErrCodeAccessPointNotFoundException) {
			continue
		}

		if err != nil {
			return fmt.Errorf("Unexpected error checking LB (%s) destroyed: %w", rs.Primary.ID, err)
		}

		if lb != nil && aws.StringValue(lb.LoadBalancerArn) == rs.Primary.ID {
			return fmt.Errorf("LB %q still exists", rs.Primary.ID)
		}
	}

	return nil
}

<<<<<<< HEAD
func TestAccAWSLB_ALB_WaitForProvision(t *testing.T) {
	var conf elbv2.LoadBalancer
	lbName := fmt.Sprintf("testaccawslb-basic-%s", acctest.RandStringFromCharSet(10, acctest.CharSetAlphaNum))
	resourceName := "aws_lb.lb_test"

	resource.ParallelTest(t, resource.TestCase{
		PreCheck:      func() { testAccPreCheck(t) },
		IDRefreshName: resourceName,
		Providers:     testAccProviders,
		CheckDestroy:  testAccCheckAWSLBDestroy,
		Steps: []resource.TestStep{
			{
				Config: testAccAWSLBConfigWaitForProvisioning(lbName, true, false),
				Check: resource.ComposeAggregateTestCheckFunc(
					testAccCheckAWSLBExists(resourceName, &conf),
					resource.TestCheckResourceAttr(resourceName, "access_logs.#", "1"),
					resource.TestCheckResourceAttr(resourceName, "access_logs.0.enabled", "false"),
					testAccMatchResourceAttrRegionalARN(resourceName, "arn", "elasticloadbalancing", regexp.MustCompile(fmt.Sprintf("loadbalancer/app/%s/.+", lbName))),
					resource.TestCheckResourceAttrSet(resourceName, "dns_name"),
					resource.TestCheckResourceAttr(resourceName, "enable_deletion_protection", "true"),
					resource.TestCheckResourceAttr(resourceName, "idle_timeout", "30"),
					resource.TestCheckResourceAttr(resourceName, "internal", "true"),
					resource.TestCheckResourceAttr(resourceName, "ip_address_type", "ipv4"),
					resource.TestCheckResourceAttr(resourceName, "load_balancer_type", "application"),
					resource.TestCheckResourceAttr(resourceName, "name", lbName),
					resource.TestCheckResourceAttr(resourceName, "security_groups.#", "1"),
					resource.TestCheckResourceAttr(resourceName, "subnets.#", "2"),
					resource.TestCheckResourceAttr(resourceName, "tags.%", "1"),
					resource.TestCheckResourceAttr(resourceName, "tags.Name", "TestAccAWSALB_WaitForProvision"),
					resource.TestCheckResourceAttrSet(resourceName, "vpc_id"),
					resource.TestCheckResourceAttrSet(resourceName, "zone_id"),
					resource.TestCheckResourceAttr(resourceName, "wait_for_provisioning", "false"),
				),
			},
			{
				Config: testAccAWSLBConfigWaitForProvisioning(lbName, false, false),
				Check: resource.ComposeAggregateTestCheckFunc(
					testAccCheckAWSLBExists(resourceName, &conf),
					resource.TestCheckResourceAttr(resourceName, "access_logs.#", "1"),
					resource.TestCheckResourceAttr(resourceName, "access_logs.0.enabled", "false"),
					testAccMatchResourceAttrRegionalARN(resourceName, "arn", "elasticloadbalancing", regexp.MustCompile(fmt.Sprintf("loadbalancer/app/%s/.+", lbName))),
					resource.TestCheckResourceAttrSet(resourceName, "dns_name"),
					resource.TestCheckResourceAttr(resourceName, "enable_deletion_protection", "false"),
					resource.TestCheckResourceAttr(resourceName, "idle_timeout", "30"),
					resource.TestCheckResourceAttr(resourceName, "internal", "true"),
					resource.TestCheckResourceAttr(resourceName, "ip_address_type", "ipv4"),
					resource.TestCheckResourceAttr(resourceName, "load_balancer_type", "application"),
					resource.TestCheckResourceAttr(resourceName, "name", lbName),
					resource.TestCheckResourceAttr(resourceName, "security_groups.#", "1"),
					resource.TestCheckResourceAttr(resourceName, "subnets.#", "2"),
					resource.TestCheckResourceAttr(resourceName, "tags.%", "1"),
					resource.TestCheckResourceAttr(resourceName, "tags.Name", "TestAccAWSALB_WaitForProvision"),
					resource.TestCheckResourceAttrSet(resourceName, "vpc_id"),
					resource.TestCheckResourceAttrSet(resourceName, "zone_id"),
					resource.TestCheckResourceAttr(resourceName, "wait_for_provisioning", "false"),
				),
			},
		},
	})
=======
func testAccPreCheckElbv2GatewayLoadBalancer(t *testing.T) {
	conn := testAccProvider.Meta().(*AWSClient).elbv2conn

	input := &elbv2.DescribeAccountLimitsInput{}

	output, err := conn.DescribeAccountLimits(input)

	if testAccPreCheckSkipError(err) {
		t.Skipf("skipping acceptance testing: %s", err)
	}

	if err != nil {
		t.Fatalf("unexpected ELBv2 Gateway Load Balancer PreCheck error: %s", err)
	}

	if output == nil {
		t.Fatal("unexpected ELBv2 Gateway Load Balancer PreCheck error: empty response")
	}

	for _, limit := range output.Limits {
		if limit == nil {
			continue
		}

		if aws.StringValue(limit.Name) == "gateway-load-balancers" {
			return
		}
	}

	t.Skip("skipping acceptance testing: region does not support ELBv2 Gateway Load Balancers")
>>>>>>> 9c4de248
}

func testAccAWSLBConfigWithIpAddressTypeUpdated(lbName string) string {
	return composeConfig(testAccAvailableAZsNoOptInConfig(), fmt.Sprintf(`
resource "aws_lb" "lb_test" {
  name            = "%s"
  security_groups = [aws_security_group.alb_test.id]
  subnets         = [aws_subnet.alb_test_1.id, aws_subnet.alb_test_2.id]

  ip_address_type = "dualstack"

  idle_timeout               = 30
  enable_deletion_protection = false

  tags = {
    Name = "TestAccAWSALB_basic"
  }
}

resource "aws_lb_listener" "test" {
  load_balancer_arn = aws_lb.lb_test.id
  protocol          = "HTTP"
  port              = "80"

  default_action {
    target_group_arn = aws_lb_target_group.test.id
    type             = "forward"
  }
}

resource "aws_lb_target_group" "test" {
  name     = "%s"
  port     = 80
  protocol = "HTTP"
  vpc_id   = aws_vpc.alb_test.id

  deregistration_delay = 200

  stickiness {
    type            = "lb_cookie"
    cookie_duration = 10000
  }

  health_check {
    path                = "/health2"
    interval            = 30
    port                = 8082
    protocol            = "HTTPS"
    timeout             = 4
    healthy_threshold   = 4
    unhealthy_threshold = 4
    matcher             = "200"
  }
}

resource "aws_egress_only_internet_gateway" "igw" {
  vpc_id = aws_vpc.alb_test.id
}

resource "aws_vpc" "alb_test" {
  cidr_block                       = "10.0.0.0/16"
  assign_generated_ipv6_cidr_block = true

  tags = {
    Name = "terraform-testacc-lb-with-ip-address-type-updated"
  }
}

resource "aws_internet_gateway" "foo" {
  vpc_id = aws_vpc.alb_test.id
}

resource "aws_subnet" "alb_test_1" {
  vpc_id                  = aws_vpc.alb_test.id
  cidr_block              = "10.0.1.0/24"
  map_public_ip_on_launch = true
  availability_zone       = data.aws_availability_zones.available.names[0]
  ipv6_cidr_block         = cidrsubnet(aws_vpc.alb_test.ipv6_cidr_block, 8, 1)

  tags = {
    Name = "tf-acc-lb-with-ip-address-type-updated-1"
  }
}

resource "aws_subnet" "alb_test_2" {
  vpc_id                  = aws_vpc.alb_test.id
  cidr_block              = "10.0.2.0/24"
  map_public_ip_on_launch = true
  availability_zone       = data.aws_availability_zones.available.names[1]
  ipv6_cidr_block         = cidrsubnet(aws_vpc.alb_test.ipv6_cidr_block, 8, 2)

  tags = {
    Name = "tf-acc-lb-with-ip-address-type-updated-2"
  }
}

resource "aws_security_group" "alb_test" {
  name        = "allow_all_alb_test"
  description = "Used for ALB Testing"
  vpc_id      = aws_vpc.alb_test.id

  ingress {
    from_port   = 0
    to_port     = 0
    protocol    = "-1"
    cidr_blocks = ["0.0.0.0/0"]
  }

  tags = {
    Name = "TestAccAWSALB_basic"
  }
}
`, lbName, lbName))
}

func testAccAWSLBConfigWithIpAddressType(lbName string) string {
	return composeConfig(testAccAvailableAZsNoOptInConfig(), fmt.Sprintf(`
resource "aws_lb" "lb_test" {
  name            = "%s"
  security_groups = [aws_security_group.alb_test.id]
  subnets         = [aws_subnet.alb_test_1.id, aws_subnet.alb_test_2.id]

  ip_address_type = "ipv4"

  idle_timeout               = 30
  enable_deletion_protection = false

  tags = {
    Name = "TestAccAWSALB_basic"
  }
}

resource "aws_lb_listener" "test" {
  load_balancer_arn = aws_lb.lb_test.id
  protocol          = "HTTP"
  port              = "80"

  default_action {
    target_group_arn = aws_lb_target_group.test.id
    type             = "forward"
  }
}

resource "aws_lb_target_group" "test" {
  name     = "%s"
  port     = 80
  protocol = "HTTP"
  vpc_id   = aws_vpc.alb_test.id

  deregistration_delay = 200

  stickiness {
    type            = "lb_cookie"
    cookie_duration = 10000
  }

  health_check {
    path                = "/health2"
    interval            = 30
    port                = 8082
    protocol            = "HTTPS"
    timeout             = 4
    healthy_threshold   = 4
    unhealthy_threshold = 4
    matcher             = "200"
  }
}

resource "aws_egress_only_internet_gateway" "igw" {
  vpc_id = aws_vpc.alb_test.id
}

resource "aws_vpc" "alb_test" {
  cidr_block                       = "10.0.0.0/16"
  assign_generated_ipv6_cidr_block = true

  tags = {
    Name = "terraform-testacc-lb-with-ip-address-type"
  }
}

resource "aws_internet_gateway" "foo" {
  vpc_id = aws_vpc.alb_test.id
}

resource "aws_subnet" "alb_test_1" {
  vpc_id                  = aws_vpc.alb_test.id
  cidr_block              = "10.0.1.0/24"
  map_public_ip_on_launch = true
  availability_zone       = data.aws_availability_zones.available.names[0]
  ipv6_cidr_block         = cidrsubnet(aws_vpc.alb_test.ipv6_cidr_block, 8, 1)

  tags = {
    Name = "tf-acc-lb-with-ip-address-type-1"
  }
}

resource "aws_subnet" "alb_test_2" {
  vpc_id                  = aws_vpc.alb_test.id
  cidr_block              = "10.0.2.0/24"
  map_public_ip_on_launch = true
  availability_zone       = data.aws_availability_zones.available.names[1]
  ipv6_cidr_block         = cidrsubnet(aws_vpc.alb_test.ipv6_cidr_block, 8, 2)

  tags = {
    Name = "tf-acc-lb-with-ip-address-type-2"
  }
}

resource "aws_security_group" "alb_test" {
  name        = "allow_all_alb_test"
  description = "Used for ALB Testing"
  vpc_id      = aws_vpc.alb_test.id

  ingress {
    from_port   = 0
    to_port     = 0
    protocol    = "-1"
    cidr_blocks = ["0.0.0.0/0"]
  }

  tags = {
    Name = "TestAccAWSALB_basic"
  }
}
`, lbName, lbName))
}

func testAccAWSLBConfig_basic(lbName string) string {
	return composeConfig(testAccAvailableAZsNoOptInConfig(), fmt.Sprintf(`
resource "aws_lb" "lb_test" {
  name            = "%s"
  internal        = true
  security_groups = [aws_security_group.alb_test.id]
  subnets         = aws_subnet.alb_test.*.id

  idle_timeout               = 30
  enable_deletion_protection = false

  tags = {
    Name = "TestAccAWSALB_basic"
  }
}

variable "subnets" {
  default = ["10.0.1.0/24", "10.0.2.0/24"]
  type    = list(string)
}

resource "aws_vpc" "alb_test" {
  cidr_block = "10.0.0.0/16"

  tags = {
    Name = "terraform-testacc-lb-basic"
  }
}

resource "aws_subnet" "alb_test" {
  count                   = 2
  vpc_id                  = aws_vpc.alb_test.id
  cidr_block              = element(var.subnets, count.index)
  map_public_ip_on_launch = true
  availability_zone       = element(data.aws_availability_zones.available.names, count.index)

  tags = {
    Name = "tf-acc-lb-basic"
  }
}

resource "aws_security_group" "alb_test" {
  name        = "allow_all_alb_test"
  description = "Used for ALB Testing"
  vpc_id      = aws_vpc.alb_test.id

  ingress {
    from_port   = 0
    to_port     = 0
    protocol    = "-1"
    cidr_blocks = ["0.0.0.0/0"]
  }

  egress {
    from_port   = 0
    to_port     = 0
    protocol    = "-1"
    cidr_blocks = ["0.0.0.0/0"]
  }

  tags = {
    Name = "TestAccAWSALB_basic"
  }
}
`, lbName))
}

func testAccAWSLBConfig_outpost(lbName string) string {
	return composeConfig(testAccAvailableAZsNoOptInConfig(), fmt.Sprintf(`
data "aws_outposts_outposts" "test" {}

data "aws_outposts_outpost" "test" {
  id = tolist(data.aws_outposts_outposts.test.ids)[0]
}

data "aws_ec2_coip_pools" "test" {}

data "aws_ec2_local_gateway_route_table" "test" {
  outpost_arn = tolist(data.aws_outposts_outposts.test.arns)[0]
}

resource "aws_ec2_local_gateway_route_table_vpc_association" "test" {
  local_gateway_route_table_id = data.aws_ec2_local_gateway_route_table.test.id
  vpc_id                       = aws_vpc.alb_test.id
}

resource "aws_route_table" "test" {
  vpc_id     = aws_vpc.alb_test.id
  depends_on = [aws_ec2_local_gateway_route_table_vpc_association.test]
}

resource "aws_route_table_association" "a" {
  subnet_id      = aws_subnet.alb_test.id
  route_table_id = aws_route_table.test.id
}

resource "aws_lb" "lb_test" {
  name                       = "%s"
  security_groups            = [aws_security_group.alb_test.id]
  customer_owned_ipv4_pool   = tolist(data.aws_ec2_coip_pools.test.pool_ids)[0]
  idle_timeout               = 30
  enable_deletion_protection = false
  subnets                    = [aws_subnet.alb_test.id]

  tags = {
    Name = "TestAccAWSALB_outpost"
  }
}

resource "aws_vpc" "alb_test" {
  cidr_block = "10.0.0.0/16"

  tags = {
    Name = "terraform-testacc-lb-outpost"
  }
}

resource "aws_subnet" "alb_test" {
  vpc_id            = aws_vpc.alb_test.id
  cidr_block        = "10.0.0.0/24"
  availability_zone = data.aws_outposts_outpost.test.availability_zone
  outpost_arn       = data.aws_outposts_outpost.test.arn

  tags = {
    Name = "tf-acc-lb-outpost"
  }
}

resource "aws_security_group" "alb_test" {
  name        = "allow_all_alb_test"
  description = "Used for ALB Testing"
  vpc_id      = aws_vpc.alb_test.id

  ingress {
    from_port   = 0
    to_port     = 0
    protocol    = "-1"
    cidr_blocks = ["0.0.0.0/0"]
  }

  egress {
    from_port   = 0
    to_port     = 0
    protocol    = "-1"
    cidr_blocks = ["0.0.0.0/0"]
  }

  tags = {
    Name = "TestAccAWSALB_outpost"
  }
}
`, lbName))
}

func testAccAWSLBConfig_enableHttp2(lbName string, http2 bool) string {
	return composeConfig(testAccAvailableAZsNoOptInConfig(), fmt.Sprintf(`
resource "aws_lb" "lb_test" {
  name            = "%s"
  internal        = true
  security_groups = [aws_security_group.alb_test.id]
  subnets         = aws_subnet.alb_test.*.id

  idle_timeout               = 30
  enable_deletion_protection = false

  enable_http2 = %t

  tags = {
    Name = "TestAccAWSALB_basic"
  }
}

variable "subnets" {
  default = ["10.0.1.0/24", "10.0.2.0/24"]
  type    = list(string)
}

resource "aws_vpc" "alb_test" {
  cidr_block = "10.0.0.0/16"

  tags = {
    Name = "terraform-testacc-lb-basic"
  }
}

resource "aws_subnet" "alb_test" {
  count                   = 2
  vpc_id                  = aws_vpc.alb_test.id
  cidr_block              = element(var.subnets, count.index)
  map_public_ip_on_launch = true
  availability_zone       = element(data.aws_availability_zones.available.names, count.index)

  tags = {
    Name = "tf-acc-lb-basic-${count.index}"
  }
}

resource "aws_security_group" "alb_test" {
  name        = "allow_all_alb_test"
  description = "Used for ALB Testing"
  vpc_id      = aws_vpc.alb_test.id

  ingress {
    from_port   = 0
    to_port     = 0
    protocol    = "-1"
    cidr_blocks = ["0.0.0.0/0"]
  }

  egress {
    from_port   = 0
    to_port     = 0
    protocol    = "-1"
    cidr_blocks = ["0.0.0.0/0"]
  }

  tags = {
    Name = "TestAccAWSALB_basic"
  }
}
`, lbName, http2))
}

func testAccAWSLBConfig_enableDropInvalidHeaderFields(lbName string, dropInvalid bool) string {
	return composeConfig(testAccAvailableAZsNoOptInConfig(), fmt.Sprintf(`
resource "aws_lb" "lb_test" {
  name            = "%s"
  internal        = true
  security_groups = [aws_security_group.alb_test.id]
  subnets         = aws_subnet.alb_test[*].id

  idle_timeout               = 30
  enable_deletion_protection = false

  drop_invalid_header_fields = %t

  tags = {
    Name = "TestAccAWSALB_basic"
  }
}

variable "subnets" {
  default = ["10.0.1.0/24", "10.0.2.0/24"]
  type    = list(string)
}

resource "aws_vpc" "alb_test" {
  cidr_block = "10.0.0.0/16"

  tags = {
    Name = "terraform-testacc-lb-basic"
  }
}

resource "aws_subnet" "alb_test" {
  count                   = 2
  vpc_id                  = aws_vpc.alb_test.id
  cidr_block              = element(var.subnets, count.index)
  map_public_ip_on_launch = true
  availability_zone       = element(data.aws_availability_zones.available.names, count.index)

  tags = {
    Name = "tf-acc-lb-basic-${count.index}"
  }
}

resource "aws_security_group" "alb_test" {
  name        = "allow_all_alb_test"
  description = "Used for ALB Testing"
  vpc_id      = aws_vpc.alb_test.id

  ingress {
    from_port   = 0
    to_port     = 0
    protocol    = "-1"
    cidr_blocks = ["0.0.0.0/0"]
  }

  egress {
    from_port   = 0
    to_port     = 0
    protocol    = "-1"
    cidr_blocks = ["0.0.0.0/0"]
  }

  tags = {
    Name = "TestAccAWSALB_basic"
  }
}
`, lbName, dropInvalid))
}

func testAccAWSLBConfig_enableDeletionProtection(lbName string, deletion_protection bool) string {
	return composeConfig(testAccAvailableAZsNoOptInConfig(), fmt.Sprintf(`
resource "aws_lb" "lb_test" {
  name            = "%s"
  internal        = true
  security_groups = [aws_security_group.alb_test.id]
  subnets         = aws_subnet.alb_test.*.id

  idle_timeout               = 30
  enable_deletion_protection = %t

  tags = {
    Name = "TestAccAWSALB_basic"
  }
}

variable "subnets" {
  default = ["10.0.1.0/24", "10.0.2.0/24"]
  type    = list(string)
}

resource "aws_vpc" "alb_test" {
  cidr_block = "10.0.0.0/16"

  tags = {
    Name = "terraform-testacc-lb-basic"
  }
}

resource "aws_subnet" "alb_test" {
  count                   = 2
  vpc_id                  = aws_vpc.alb_test.id
  cidr_block              = element(var.subnets, count.index)
  map_public_ip_on_launch = true
  availability_zone       = element(data.aws_availability_zones.available.names, count.index)

  tags = {
    Name = "tf-acc-lb-basic-${count.index}"
  }
}

resource "aws_security_group" "alb_test" {
  name        = "allow_all_alb_test"
  description = "Used for ALB Testing"
  vpc_id      = aws_vpc.alb_test.id

  ingress {
    from_port   = 0
    to_port     = 0
    protocol    = "-1"
    cidr_blocks = ["0.0.0.0/0"]
  }

  egress {
    from_port   = 0
    to_port     = 0
    protocol    = "-1"
    cidr_blocks = ["0.0.0.0/0"]
  }

  tags = {
    Name = "TestAccAWSALB_basic"
  }
}
`, lbName, deletion_protection))
}

func testAccAWSLBConfig_networkLoadbalancer_subnets(lbName string) string {
	return composeConfig(testAccAvailableAZsNoOptInConfig(), fmt.Sprintf(`
resource "aws_vpc" "alb_test" {
  cidr_block = "10.0.0.0/16"

  tags = {
    Name = "terraform-testacc-lb-network-load-balancer-subnets"
  }
}

resource "aws_lb" "lb_test" {
  name = "%s"

  subnets = [
    aws_subnet.alb_test_1.id,
    aws_subnet.alb_test_2.id,
    aws_subnet.alb_test_3.id,
  ]

  load_balancer_type               = "network"
  internal                         = true
  idle_timeout                     = 60
  enable_deletion_protection       = false
  enable_cross_zone_load_balancing = false

  tags = {
    Name = "testAccAWSLBConfig_networkLoadbalancer_subnets"
  }
}

resource "aws_subnet" "alb_test_1" {
  vpc_id            = aws_vpc.alb_test.id
  cidr_block        = "10.0.1.0/24"
  availability_zone = data.aws_availability_zones.available.names[0]

  tags = {
    Name = "tf-acc-lb-network-load-balancer-subnets-1"
  }
}

resource "aws_subnet" "alb_test_2" {
  vpc_id            = aws_vpc.alb_test.id
  cidr_block        = "10.0.2.0/24"
  availability_zone = data.aws_availability_zones.available.names[1]

  tags = {
    Name = "tf-acc-lb-network-load-balancer-subnets-2"
  }
}

resource "aws_subnet" "alb_test_3" {
  vpc_id            = aws_vpc.alb_test.id
  cidr_block        = "10.0.3.0/24"
  availability_zone = data.aws_availability_zones.available.names[2]

  tags = {
    Name = "tf-acc-lb-network-load-balancer-subnets-3"
  }
}
`, lbName))
}

func testAccAWSLBConfig_networkLoadbalancer(lbName string, cz bool) string {
	return composeConfig(testAccAvailableAZsNoOptInConfig(), fmt.Sprintf(`
resource "aws_lb" "lb_test" {
  name               = "%s"
  internal           = true
  load_balancer_type = "network"

  enable_deletion_protection       = false
  enable_cross_zone_load_balancing = %t

  subnet_mapping {
    subnet_id = aws_subnet.alb_test.id
  }

  tags = {
    Name = "TestAccAWSALB_basic"
  }
}

resource "aws_vpc" "alb_test" {
  cidr_block = "10.10.0.0/16"

  tags = {
    Name = "terraform-testacc-network-load-balancer"
  }
}

resource "aws_subnet" "alb_test" {
  vpc_id                  = aws_vpc.alb_test.id
  cidr_block              = "10.10.0.0/21"
  map_public_ip_on_launch = true
  availability_zone       = data.aws_availability_zones.available.names[0]

  tags = {
    Name = "tf-acc-network-load-balancer"
  }
}
`, lbName, cz))
}

func testAccAWSLBConfig_LoadBalancerType_Gateway(rName string) string {
	return composeConfig(
		testAccAvailableAZsNoOptInConfig(),
		fmt.Sprintf(`
resource "aws_vpc" "test" {
  cidr_block = "10.10.10.0/25"

  tags = {
    Name = "tf-acc-test-load-balancer"
  }
}

resource "aws_subnet" "test" {
  availability_zone = data.aws_availability_zones.available.names[0]
  cidr_block        = cidrsubnet(aws_vpc.test.cidr_block, 2, 0)
  vpc_id            = aws_vpc.test.id

  tags = {
    Name = "tf-acc-test-load-balancer"
  }
}

resource "aws_lb" "test" {
  load_balancer_type = "gateway"
  name               = %[1]q

  subnet_mapping {
    subnet_id = aws_subnet.test.id
  }
}
`, rName))
}

func testAccAWSLBConfig_IPv6(rName string) string {
	return composeConfig(
		testAccAvailableAZsNoOptInConfig(),
		fmt.Sprintf(`
resource "aws_vpc" "test" {
  assign_generated_ipv6_cidr_block = true
  cidr_block                       = "10.10.10.0/25"

  tags = {
    Name = "tf-acc-test-load-balancer"
  }
}

resource "aws_internet_gateway" "gw" {
  vpc_id = aws_vpc.test.id

  tags = {
    Name = "main"
  }
}

resource "aws_subnet" "test" {
  availability_zone = data.aws_availability_zones.available.names[0]
  cidr_block        = cidrsubnet(aws_vpc.test.cidr_block, 2, 0)
  ipv6_cidr_block   = cidrsubnet(aws_vpc.test.ipv6_cidr_block, 8, 16)
  vpc_id            = aws_vpc.test.id

  tags = {
    Name = "tf-acc-test-load-balancer"
  }
}

resource "aws_lb" "test" {
  name                       = %[1]q
  load_balancer_type         = "network"
  enable_deletion_protection = false

  subnet_mapping {
    subnet_id    = aws_subnet.test.id
    ipv6_address = cidrhost(cidrsubnet(aws_vpc.test.ipv6_cidr_block, 8, 16), 5)
  }

  tags = {
    Name = "TestAccAWSALB_ipv6address"
  }

  depends_on = [aws_internet_gateway.gw]
}
`, rName))
}

func testAccAWSLBConfig_LoadBalancerType_Gateway_EnableCrossZoneLoadBalancing(rName string, enableCrossZoneLoadBalancing bool) string {
	return composeConfig(
		testAccAvailableAZsNoOptInConfig(),
		fmt.Sprintf(`
resource "aws_vpc" "test" {
  cidr_block = "10.10.10.0/25"

  tags = {
    Name = "tf-acc-test-load-balancer"
  }
}

resource "aws_subnet" "test" {
  availability_zone = data.aws_availability_zones.available.names[0]
  cidr_block        = cidrsubnet(aws_vpc.test.cidr_block, 2, 0)
  vpc_id            = aws_vpc.test.id

  tags = {
    Name = "tf-acc-test-load-balancer"
  }
}

resource "aws_lb" "test" {
  enable_cross_zone_load_balancing = %[2]t
  load_balancer_type               = "gateway"
  name                             = %[1]q

  subnet_mapping {
    subnet_id = aws_subnet.test.id
  }
}
`, rName, enableCrossZoneLoadBalancing))
}

func testAccAWSLBConfig_networkLoadBalancerEIP(lbName string) string {
	return composeConfig(testAccAvailableAZsNoOptInConfig(), fmt.Sprintf(`
resource "aws_vpc" "main" {
  cidr_block = "10.10.0.0/16"

  tags = {
    Name = "terraform-testacc-lb-network-load-balancer-eip"
  }
}

resource "aws_subnet" "public" {
  count             = 2
  availability_zone = data.aws_availability_zones.available.names[count.index]
  cidr_block        = "10.10.${count.index}.0/24"
  vpc_id            = aws_vpc.main.id

  tags = {
    Name = "tf-acc-lb-network-load-balancer-eip-${count.index}"
  }
}

resource "aws_internet_gateway" "default" {
  vpc_id = aws_vpc.main.id
}

resource "aws_route_table" "public" {
  vpc_id = aws_vpc.main.id

  route {
    cidr_block = "0.0.0.0/0"
    gateway_id = aws_internet_gateway.default.id
  }
}

resource "aws_route_table_association" "a" {
  count          = 2
  subnet_id      = aws_subnet.public[count.index].id
  route_table_id = aws_route_table.public.id
}

resource "aws_lb" "lb_test" {
  name               = "%s"
  load_balancer_type = "network"

  subnet_mapping {
    subnet_id     = aws_subnet.public[0].id
    allocation_id = aws_eip.lb[0].id
  }

  subnet_mapping {
    subnet_id     = aws_subnet.public[1].id
    allocation_id = aws_eip.lb[1].id
  }

  depends_on = [aws_internet_gateway.default]
}

resource "aws_eip" "lb" {
  count = "2"
}
`, lbName))
}

func testAccAWSLBConfig_networkLoadBalancerPrivateIPV4Address(lbName string) string {
	return composeConfig(testAccAvailableAZsNoOptInConfig(), fmt.Sprintf(`
resource "aws_lb" "test" {
  name                       = "%s"
  internal                   = true
  load_balancer_type         = "network"
  enable_deletion_protection = false

  subnet_mapping {
    subnet_id            = aws_subnet.test.id
    private_ipv4_address = "10.10.0.15"
  }

  tags = {
    Name = "TestAccAWSALB_privateipv4address"
  }
}

resource "aws_vpc" "test" {
  cidr_block = "10.10.0.0/16"

  tags = {
    Name = "TestAccAWSALB_privateipv4address"
  }
}

resource "aws_subnet" "test" {
  vpc_id                  = aws_vpc.test.id
  cidr_block              = "10.10.0.0/21"
  map_public_ip_on_launch = true
  availability_zone       = data.aws_availability_zones.available.names[0]

  tags = {
    Name = "TestAccAWSALB_privateipv4address"
  }
}
`, lbName))
}

func testAccAWSLBConfigBackwardsCompatibility(lbName string) string {
	return composeConfig(testAccAvailableAZsNoOptInConfig(), fmt.Sprintf(`
resource "aws_alb" "lb_test" {
  name            = "%s"
  internal        = true
  security_groups = [aws_security_group.alb_test.id]
  subnets         = aws_subnet.alb_test.*.id

  idle_timeout               = 30
  enable_deletion_protection = false

  tags = {
    Name = "TestAccAWSALB_basic"
  }
}

variable "subnets" {
  default = ["10.0.1.0/24", "10.0.2.0/24"]
  type    = list(string)
}

resource "aws_vpc" "alb_test" {
  cidr_block = "10.0.0.0/16"

  tags = {
    Name = "terraform-testacc-lb-bc"
  }
}

resource "aws_subnet" "alb_test" {
  count                   = 2
  vpc_id                  = aws_vpc.alb_test.id
  cidr_block              = element(var.subnets, count.index)
  map_public_ip_on_launch = true
  availability_zone       = element(data.aws_availability_zones.available.names, count.index)

  tags = {
    Name = "tf-acc-lb-bc-${count.index}"
  }
}

resource "aws_security_group" "alb_test" {
  name        = "allow_all_alb_test"
  description = "Used for ALB Testing"
  vpc_id      = aws_vpc.alb_test.id

  ingress {
    from_port   = 0
    to_port     = 0
    protocol    = "-1"
    cidr_blocks = ["0.0.0.0/0"]
  }

  egress {
    from_port   = 0
    to_port     = 0
    protocol    = "-1"
    cidr_blocks = ["0.0.0.0/0"]
  }

  tags = {
    Name = "TestAccAWSALB_basic"
  }
}
`, lbName))
}

func testAccAWSLBConfig_updateSubnets(lbName string) string {
	return composeConfig(testAccAvailableAZsNoOptInConfig(), fmt.Sprintf(`
resource "aws_lb" "lb_test" {
  name            = "%s"
  internal        = true
  security_groups = [aws_security_group.alb_test.id]
  subnets         = aws_subnet.alb_test.*.id

  idle_timeout               = 30
  enable_deletion_protection = false

  tags = {
    Name = "TestAccAWSALB_basic"
  }
}

variable "subnets" {
  default = ["10.0.1.0/24", "10.0.2.0/24", "10.0.3.0/24"]
  type    = list(string)
}

resource "aws_vpc" "alb_test" {
  cidr_block = "10.0.0.0/16"

  tags = {
    Name = "terraform-testacc-lb-update-subnets"
  }
}

resource "aws_subnet" "alb_test" {
  count                   = 3
  vpc_id                  = aws_vpc.alb_test.id
  cidr_block              = element(var.subnets, count.index)
  map_public_ip_on_launch = true
  availability_zone       = element(data.aws_availability_zones.available.names, count.index)

  tags = {
    Name = "tf-acc-lb-update-subnets-${count.index}"
  }
}

resource "aws_security_group" "alb_test" {
  name        = "allow_all_alb_test"
  description = "Used for ALB Testing"
  vpc_id      = aws_vpc.alb_test.id

  ingress {
    from_port   = 0
    to_port     = 0
    protocol    = "-1"
    cidr_blocks = ["0.0.0.0/0"]
  }

  egress {
    from_port   = 0
    to_port     = 0
    protocol    = "-1"
    cidr_blocks = ["0.0.0.0/0"]
  }

  tags = {
    Name = "TestAccAWSALB_basic"
  }
}
`, lbName))
}

func testAccAWSLBConfig_generatedName() string {
	return composeConfig(testAccAvailableAZsNoOptInConfig(), `
resource "aws_lb" "lb_test" {
  internal        = true
  security_groups = [aws_security_group.alb_test.id]
  subnets         = aws_subnet.alb_test.*.id

  idle_timeout               = 30
  enable_deletion_protection = false

  tags = {
    Name = "TestAccAWSALB_basic"
  }
}

variable "subnets" {
  default = ["10.0.1.0/24", "10.0.2.0/24"]
  type    = list(string)
}

resource "aws_vpc" "alb_test" {
  cidr_block = "10.0.0.0/16"

  tags = {
    Name = "terraform-testacc-lb-generated-name"
  }
}

resource "aws_internet_gateway" "gw" {
  vpc_id = aws_vpc.alb_test.id

  tags = {
    Name = "TestAccAWSALB_basic"
  }
}

resource "aws_subnet" "alb_test" {
  count                   = 2
  vpc_id                  = aws_vpc.alb_test.id
  cidr_block              = element(var.subnets, count.index)
  map_public_ip_on_launch = true
  availability_zone       = element(data.aws_availability_zones.available.names, count.index)

  tags = {
    Name = "tf-acc-lb-generated-name-${count.index}"
  }
}

resource "aws_security_group" "alb_test" {
  name        = "allow_all_alb_test"
  description = "Used for ALB Testing"
  vpc_id      = aws_vpc.alb_test.id

  ingress {
    from_port   = 0
    to_port     = 0
    protocol    = "-1"
    cidr_blocks = ["0.0.0.0/0"]
  }

  egress {
    from_port   = 0
    to_port     = 0
    protocol    = "-1"
    cidr_blocks = ["0.0.0.0/0"]
  }

  tags = {
    Name = "TestAccAWSALB_basic"
  }
}
`)
}

func testAccAWSLBConfig_zeroValueName() string {
	return composeConfig(testAccAvailableAZsNoOptInConfig(), `
resource "aws_lb" "lb_test" {
  name            = ""
  internal        = true
  security_groups = [aws_security_group.alb_test.id]
  subnets         = aws_subnet.alb_test.*.id

  idle_timeout               = 30
  enable_deletion_protection = false

  tags = {
    Name = "TestAccAWSALB_basic"
  }
}

# See https://github.com/hashicorp/terraform-provider-aws/issues/2498
output "lb_name" {
  value = aws_lb.lb_test.name
}

variable "subnets" {
  default = ["10.0.1.0/24", "10.0.2.0/24"]
  type    = list(string)
}

resource "aws_vpc" "alb_test" {
  cidr_block = "10.0.0.0/16"

  tags = {
    Name = "terraform-testacc-lb-zero-value-name"
  }
}

resource "aws_internet_gateway" "gw" {
  vpc_id = aws_vpc.alb_test.id

  tags = {
    Name = "TestAccAWSALB_basic"
  }
}

resource "aws_subnet" "alb_test" {
  count                   = 2
  vpc_id                  = aws_vpc.alb_test.id
  cidr_block              = element(var.subnets, count.index)
  map_public_ip_on_launch = true
  availability_zone       = element(data.aws_availability_zones.available.names, count.index)

  tags = {
    Name = "tf-acc-lb-zero-value-name-${count.index}"
  }
}

resource "aws_security_group" "alb_test" {
  name        = "allow_all_alb_test"
  description = "Used for ALB Testing"
  vpc_id      = aws_vpc.alb_test.id

  ingress {
    from_port   = 0
    to_port     = 0
    protocol    = "-1"
    cidr_blocks = ["0.0.0.0/0"]
  }

  egress {
    from_port   = 0
    to_port     = 0
    protocol    = "-1"
    cidr_blocks = ["0.0.0.0/0"]
  }

  tags = {
    Name = "TestAccAWSALB_basic"
  }
}
`)
}

func testAccAWSLBConfig_namePrefix() string {
	return composeConfig(testAccAvailableAZsNoOptInConfig(), `
resource "aws_lb" "lb_test" {
  name_prefix     = "tf-lb-"
  internal        = true
  security_groups = [aws_security_group.alb_test.id]
  subnets         = aws_subnet.alb_test.*.id

  idle_timeout               = 30
  enable_deletion_protection = false

  tags = {
    Name = "TestAccAWSALB_basic"
  }
}

variable "subnets" {
  default = ["10.0.1.0/24", "10.0.2.0/24"]
  type    = list(string)
}

resource "aws_vpc" "alb_test" {
  cidr_block = "10.0.0.0/16"

  tags = {
    Name = "terraform-testacc-lb-name-prefix"
  }
}

resource "aws_subnet" "alb_test" {
  count                   = 2
  vpc_id                  = aws_vpc.alb_test.id
  cidr_block              = element(var.subnets, count.index)
  map_public_ip_on_launch = true
  availability_zone       = element(data.aws_availability_zones.available.names, count.index)

  tags = {
    Name = "tf-acc-lb-name-prefix-${count.index}"
  }
}

resource "aws_security_group" "alb_test" {
  name        = "allow_all_alb_test"
  description = "Used for ALB Testing"
  vpc_id      = aws_vpc.alb_test.id

  ingress {
    from_port   = 0
    to_port     = 0
    protocol    = "-1"
    cidr_blocks = ["0.0.0.0/0"]
  }

  egress {
    from_port   = 0
    to_port     = 0
    protocol    = "-1"
    cidr_blocks = ["0.0.0.0/0"]
  }

  tags = {
    Name = "TestAccAWSALB_basic"
  }
}
`)
}

func testAccAWSLBConfig_updatedTags(lbName string) string {
	return composeConfig(testAccAvailableAZsNoOptInConfig(), fmt.Sprintf(`
resource "aws_lb" "lb_test" {
  name            = "%s"
  internal        = true
  security_groups = [aws_security_group.alb_test.id]
  subnets         = aws_subnet.alb_test.*.id

  idle_timeout               = 30
  enable_deletion_protection = false

  tags = {
    Environment = "Production"
    Type        = "Sample Type Tag"
  }
}

variable "subnets" {
  default = ["10.0.1.0/24", "10.0.2.0/24"]
  type    = list(string)
}

resource "aws_vpc" "alb_test" {
  cidr_block = "10.0.0.0/16"

  tags = {
    Name = "terraform-testacc-lb-updated-tags"
  }
}

resource "aws_subnet" "alb_test" {
  count                   = 2
  vpc_id                  = aws_vpc.alb_test.id
  cidr_block              = element(var.subnets, count.index)
  map_public_ip_on_launch = true
  availability_zone       = element(data.aws_availability_zones.available.names, count.index)

  tags = {
    Name = "tf-acc-lb-updated-tags-${count.index}"
  }
}

resource "aws_security_group" "alb_test" {
  name        = "allow_all_alb_test"
  description = "Used for ALB Testing"
  vpc_id      = aws_vpc.alb_test.id

  ingress {
    from_port   = 0
    to_port     = 0
    protocol    = "-1"
    cidr_blocks = ["0.0.0.0/0"]
  }

  egress {
    from_port   = 0
    to_port     = 0
    protocol    = "-1"
    cidr_blocks = ["0.0.0.0/0"]
  }

  tags = {
    Name = "TestAccAWSALB_basic"
  }
}
`, lbName))
}

func testAccAWSLBConfigALBAccessLogsBase(bucketName string) string {
	return composeConfig(testAccAvailableAZsNoOptInConfig(), fmt.Sprintf(`
data "aws_elb_service_account" "current" {}

resource "aws_vpc" "test" {
  cidr_block = "10.0.0.0/16"

  tags = {
    Name = "terraform-testacc-lb-access-logs"
  }
}

resource "aws_subnet" "alb_test" {
  count = 2

  availability_zone = element(data.aws_availability_zones.available.names, count.index)
  cidr_block        = "10.0.${count.index}.0/24"
  vpc_id            = aws_vpc.test.id

  tags = {
    Name = "tf-acc-lb-access-logs-${count.index}"
  }
}

resource "aws_s3_bucket" "test" {
  bucket        = %[1]q
  force_destroy = true
}

data "aws_iam_policy_document" "test" {
  statement {
    actions   = ["s3:PutObject"]
    effect    = "Allow"
    resources = ["${aws_s3_bucket.test.arn}/*"]

    principals {
      type        = "AWS"
      identifiers = [data.aws_elb_service_account.current.arn]
    }
  }
}

resource "aws_s3_bucket_policy" "test" {
  bucket = aws_s3_bucket.test.bucket
  policy = data.aws_iam_policy_document.test.json
}
`, bucketName))
}

func testAccAWSLBConfigALBAccessLogs(enabled bool, lbName, bucketName, bucketPrefix string) string {
	return composeConfig(testAccAWSLBConfigALBAccessLogsBase(bucketName), fmt.Sprintf(`
resource "aws_lb" "test" {
  internal = true
  name     = %[1]q
  subnets  = aws_subnet.alb_test.*.id

  access_logs {
    bucket  = aws_s3_bucket_policy.test.bucket
    enabled = %[2]t
    prefix  = %[3]q
  }
}
`, lbName, enabled, bucketPrefix))
}

func testAccAWSLBConfigALBAccessLogsNoBlocks(lbName, bucketName string) string {
	return composeConfig(testAccAWSLBConfigALBAccessLogsBase(bucketName), fmt.Sprintf(`
resource "aws_lb" "test" {
  internal = true
  name     = %[1]q
  subnets  = aws_subnet.alb_test.*.id
}
`, lbName))
}

func testAccAWSLBConfigNLBAccessLogsBase(bucketName string) string {
	return composeConfig(testAccAvailableAZsNoOptInConfig(), fmt.Sprintf(`
data "aws_elb_service_account" "current" {}

resource "aws_vpc" "test" {
  cidr_block = "10.0.0.0/16"

  tags = {
    Name = "terraform-testacc-lb-access-logs"
  }
}

resource "aws_subnet" "alb_test" {
  count = 2

  availability_zone = element(data.aws_availability_zones.available.names, count.index)
  cidr_block        = "10.0.${count.index}.0/24"
  vpc_id            = aws_vpc.test.id

  tags = {
    Name = "tf-acc-lb-access-logs-${count.index}"
  }
}

resource "aws_s3_bucket" "test" {
  bucket        = %[1]q
  force_destroy = true
}

data "aws_iam_policy_document" "test" {
  statement {
    actions   = ["s3:PutObject"]
    effect    = "Allow"
    resources = ["${aws_s3_bucket.test.arn}/*"]

    principals {
      type        = "Service"
      identifiers = ["delivery.logs.amazonaws.com"]
    }
  }

  statement {
    actions   = ["s3:GetBucketAcl"]
    effect    = "Allow"
    resources = [aws_s3_bucket.test.arn]

    principals {
      type        = "Service"
      identifiers = ["delivery.logs.amazonaws.com"]
    }
  }
}

resource "aws_s3_bucket_policy" "test" {
  bucket = aws_s3_bucket.test.bucket
  policy = data.aws_iam_policy_document.test.json
}
`, bucketName))
}

func testAccAWSLBConfigNLBAccessLogs(enabled bool, lbName, bucketName, bucketPrefix string) string {
	return composeConfig(testAccAWSLBConfigNLBAccessLogsBase(bucketName), fmt.Sprintf(`
resource "aws_lb" "test" {
  internal           = true
  load_balancer_type = "network"
  name               = %[1]q
  subnets            = aws_subnet.alb_test.*.id

  access_logs {
    bucket  = aws_s3_bucket_policy.test.bucket
    enabled = %[2]t
    prefix  = %[3]q
  }
}
`, lbName, enabled, bucketPrefix))
}

func testAccAWSLBConfigNLBAccessLogsNoBlocks(lbName, bucketName string) string {
	return composeConfig(testAccAWSLBConfigNLBAccessLogsBase(bucketName), fmt.Sprintf(`
resource "aws_lb" "test" {
  internal           = true
  load_balancer_type = "network"
  name               = %[1]q
  subnets            = aws_subnet.alb_test.*.id
}
`, lbName))
}

func testAccAWSLBConfig_nosg(lbName string) string {
	return composeConfig(testAccAvailableAZsNoOptInConfig(), fmt.Sprintf(`
resource "aws_lb" "lb_test" {
  name     = "%s"
  internal = true
  subnets  = aws_subnet.alb_test.*.id

  idle_timeout               = 30
  enable_deletion_protection = false

  tags = {
    Name = "TestAccAWSALB_basic"
  }
}

variable "subnets" {
  default = ["10.0.1.0/24", "10.0.2.0/24"]
  type    = list(string)
}

resource "aws_vpc" "alb_test" {
  cidr_block = "10.0.0.0/16"

  tags = {
    Name = "terraform-testacc-lb-no-sg"
  }
}

resource "aws_subnet" "alb_test" {
  count                   = 2
  vpc_id                  = aws_vpc.alb_test.id
  cidr_block              = element(var.subnets, count.index)
  map_public_ip_on_launch = true
  availability_zone       = element(data.aws_availability_zones.available.names, count.index)

  tags = {
    Name = "tf-acc-lb-no-sg-${count.index}"
  }
}
`, lbName))
}

func testAccAWSLBConfig_updateSecurityGroups(lbName string) string {
	return composeConfig(testAccAvailableAZsNoOptInConfig(), fmt.Sprintf(`
resource "aws_lb" "lb_test" {
  name            = "%s"
  internal        = true
  security_groups = [aws_security_group.alb_test.id, aws_security_group.alb_test_2.id]
  subnets         = aws_subnet.alb_test.*.id

  idle_timeout               = 30
  enable_deletion_protection = false

  tags = {
    Name = "TestAccAWSALB_basic"
  }
}

variable "subnets" {
  default = ["10.0.1.0/24", "10.0.2.0/24"]
  type    = list(string)
}

resource "aws_vpc" "alb_test" {
  cidr_block = "10.0.0.0/16"

  tags = {
    Name = "terraform-testacc-lb-update-security-groups"
  }
}

resource "aws_subnet" "alb_test" {
  count                   = 2
  vpc_id                  = aws_vpc.alb_test.id
  cidr_block              = element(var.subnets, count.index)
  map_public_ip_on_launch = true
  availability_zone       = element(data.aws_availability_zones.available.names, count.index)

  tags = {
    Name = "tf-acc-lb-update-security-groups-${count.index}"
  }
}

resource "aws_security_group" "alb_test_2" {
  name        = "allow_all_alb_test_2"
  description = "Used for ALB Testing"
  vpc_id      = aws_vpc.alb_test.id

  ingress {
    from_port   = 80
    to_port     = 80
    protocol    = "TCP"
    cidr_blocks = ["0.0.0.0/0"]
  }

  tags = {
    Name = "TestAccAWSALB_basic_2"
  }
}

resource "aws_security_group" "alb_test" {
  name        = "allow_all_alb_test"
  description = "Used for ALB Testing"
  vpc_id      = aws_vpc.alb_test.id

  ingress {
    from_port   = 0
    to_port     = 0
    protocol    = "-1"
    cidr_blocks = ["0.0.0.0/0"]
  }

  egress {
    from_port   = 0
    to_port     = 0
    protocol    = "-1"
    cidr_blocks = ["0.0.0.0/0"]
  }

  tags = {
    Name = "TestAccAWSALB_basic"
  }
}
`, lbName))
}

func testAccAWSLBConfigWaitForProvisioning(lbName string, enableDeletionProtection bool, waitForProvisioning bool) string {
	return composeConfig(testAccAvailableAZsNoOptInConfig(), fmt.Sprintf(`
resource "aws_lb" "lb_test" {
  name            = "%s"
  internal        = true
  security_groups = [aws_security_group.alb_test.id]
  subnets         = aws_subnet.alb_test.*.id

  idle_timeout               = 30
  enable_deletion_protection = %t

  tags = {
    Name = "TestAccAWSALB_WaitForProvision"
  }

  wait_for_provisioning = %t
}

variable "subnets" {
  default = ["10.0.1.0/24", "10.0.2.0/24"]
  type    = "list"
}

resource "aws_vpc" "alb_test" {
  cidr_block = "10.0.0.0/16"

  tags = {
    Name = "terraform-testacc-lb-basic"
  }
}

resource "aws_subnet" "alb_test" {
  count                   = 2
  vpc_id                  = aws_vpc.alb_test.id
  cidr_block              = element(var.subnets, count.index)
  map_public_ip_on_launch = true
  availability_zone       = element(data.aws_availability_zones.available.names, count.index)

  tags = {
    Name = "tf-acc-lb-basic"
  }
}

resource "aws_security_group" "alb_test" {
  name        = "allow_all_alb_test"
  description = "Used for ALB Testing"
  vpc_id      = aws_vpc.alb_test.id

  ingress {
    from_port   = 0
    to_port     = 0
    protocol    = "-1"
    cidr_blocks = ["0.0.0.0/0"]
  }

  egress {
    from_port   = 0
    to_port     = 0
    protocol    = "-1"
    cidr_blocks = ["0.0.0.0/0"]
  }

  tags = {
    Name = "TestAccAWSALB_basic"
  }
}
`, lbName, enableDeletionProtection, waitForProvisioning))
}<|MERGE_RESOLUTION|>--- conflicted
+++ resolved
@@ -1246,7 +1246,6 @@
 	return nil
 }
 
-<<<<<<< HEAD
 func TestAccAWSLB_ALB_WaitForProvision(t *testing.T) {
 	var conf elbv2.LoadBalancer
 	lbName := fmt.Sprintf("testaccawslb-basic-%s", acctest.RandStringFromCharSet(10, acctest.CharSetAlphaNum))
@@ -1306,7 +1305,8 @@
 			},
 		},
 	})
-=======
+}
+
 func testAccPreCheckElbv2GatewayLoadBalancer(t *testing.T) {
 	conn := testAccProvider.Meta().(*AWSClient).elbv2conn
 
@@ -1337,7 +1337,6 @@
 	}
 
 	t.Skip("skipping acceptance testing: region does not support ELBv2 Gateway Load Balancers")
->>>>>>> 9c4de248
 }
 
 func testAccAWSLBConfigWithIpAddressTypeUpdated(lbName string) string {
