--- conflicted
+++ resolved
@@ -462,15 +462,11 @@
 	if err := d.Set("user", flattenMqUsers(rawUsers, d.Get("user").(*schema.Set).List())); err != nil {
 		return fmt.Errorf("error setting user: %w", err)
 	}
-<<<<<<< HEAD
+
 	tags := keyvaluetags.MqKeyValueTags(output.Tags).IgnoreAws().IgnoreConfig(ignoreTagsConfig)
 
 	//lintignore:AWSR002
 	if err := d.Set("tags", tags.RemoveDefaultConfig(defaultTagsConfig).Map()); err != nil {
-=======
-
-	if err := d.Set("tags", keyvaluetags.MqKeyValueTags(output.Tags).IgnoreAws().IgnoreConfig(ignoreTagsConfig).Map()); err != nil {
->>>>>>> 5c130d7c
 		return fmt.Errorf("error setting tags: %w", err)
 	}
 
