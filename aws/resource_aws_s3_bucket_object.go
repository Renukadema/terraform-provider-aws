--- conflicted
+++ resolved
@@ -169,11 +169,6 @@
 				Optional: true,
 			},
 
-<<<<<<< HEAD
-			"remove_all_on_delete": {
-				Type:     schema.TypeBool,
-				Optional: true,
-=======
 			"force_destroy": {
 				Type:     schema.TypeBool,
 				Optional: true,
@@ -202,7 +197,6 @@
 				Type:         schema.TypeString,
 				Optional:     true,
 				ValidateFunc: validation.ValidateRFC3339TimeString,
->>>>>>> 2a971231
 			},
 		},
 	}
@@ -501,46 +495,8 @@
 	// We are effectively ignoring any leading '/' in the key name as aws.Config.DisableRestProtocolURICleaning is false
 	key = strings.TrimPrefix(key, "/")
 
-<<<<<<< HEAD
-	delete_versions := d.Get("remove_all_on_delete").(bool)
-
-	if _, ok := d.GetOk("version_id"); ok && delete_versions {
-		// Bucket is versioned, we need to delete all versions
-		vInput := s3.ListObjectVersionsInput{
-			Bucket: aws.String(bucket),
-			Prefix: aws.String(key),
-		}
-		out, err := s3conn.ListObjectVersions(&vInput)
-		if err != nil {
-			return fmt.Errorf("Failed listing S3 object versions: %s", err)
-		}
-
-		for _, v := range out.Versions {
-			input := s3.DeleteObjectInput{
-				Bucket:    aws.String(bucket),
-				Key:       aws.String(key),
-				VersionId: v.VersionId,
-			}
-			_, err := s3conn.DeleteObject(&input)
-			if err != nil {
-				return fmt.Errorf("Error deleting S3 object version of %s:\n %s:\n %s",
-					key, v, err)
-			}
-		}
-	} else {
-		// Just delete the object
-		input := s3.DeleteObjectInput{
-			Bucket: aws.String(bucket),
-			Key:    aws.String(key),
-		}
-		_, err := s3conn.DeleteObject(&input)
-		if err != nil {
-			return fmt.Errorf("Error deleting S3 bucket object: %s  Bucket: %q Object: %q", err, bucket, key)
-		}
-=======
 	if err := deleteAllS3ObjectVersions(s3conn, bucket, key, d.Get("force_destroy").(bool), false); err != nil {
 		return fmt.Errorf("error deleting S3 Bucket (%s) Object (%s): %s", bucket, key, err)
->>>>>>> 2a971231
 	}
 
 	return nil
