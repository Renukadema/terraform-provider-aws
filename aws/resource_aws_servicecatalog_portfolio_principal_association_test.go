--- conflicted
+++ resolved
@@ -166,11 +166,7 @@
 			return fmt.Errorf("portfolio from association ID %s did not contain expected salt '%s'", rs.Primary.ID, portfolioSaltedName)
 		}
 
-<<<<<<< HEAD
-		rsPrincipal, ok2 := s.RootModule().Resources["aws_servicecatalog_principal.test"+principalSuffix]
-=======
 		rsPrincipal, ok2 := s.RootModule().Resources["aws_iam_role.test"+principalSuffix]
->>>>>>> a480ecaf
 		if !ok2 {
 			return fmt.Errorf("principal %s not found", principalSaltedName)
 		}
