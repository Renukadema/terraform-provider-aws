package aws

import (
	"fmt"
	"regexp"
	"testing"

	"github.com/aws/aws-sdk-go/aws"
	"github.com/aws/aws-sdk-go/aws/awserr"
	"github.com/aws/aws-sdk-go/service/ssm"
	"github.com/hashicorp/terraform-plugin-sdk/v2/helper/acctest"
	"github.com/hashicorp/terraform-plugin-sdk/v2/helper/resource"
	"github.com/hashicorp/terraform-plugin-sdk/v2/terraform"
)

func TestAccAWSSSMMaintenanceWindowTask_basic(t *testing.T) {
	var before, after ssm.MaintenanceWindowTask
	resourceName := "aws_ssm_maintenance_window_task.test"

	name := acctest.RandString(10)
	resource.ParallelTest(t, resource.TestCase{
		PreCheck:     func() { testAccPreCheck(t) },
		Providers:    testAccProviders,
		CheckDestroy: testAccCheckAWSSSMMaintenanceWindowTaskDestroy,
		Steps: []resource.TestStep{
			{
				Config: testAccAWSSSMMaintenanceWindowTaskBasicConfig(name),
				Check: resource.ComposeTestCheckFunc(
					testAccCheckAWSSSMMaintenanceWindowTaskExists(resourceName, &before),
				),
			},
			{
				Config: testAccAWSSSMMaintenanceWindowTaskBasicConfigUpdate(name, "test description", "RUN_COMMAND", "AWS-InstallPowerShellModule", 3, 3, 2),
				Check: resource.ComposeTestCheckFunc(
					testAccCheckAWSSSMMaintenanceWindowTaskExists(resourceName, &after),
					resource.TestCheckResourceAttr(resourceName, "name", fmt.Sprintf("maintenance-window-task-%s", name)),
					resource.TestCheckResourceAttr(resourceName, "description", "test description"),
					resource.TestCheckResourceAttr(resourceName, "task_type", "RUN_COMMAND"),
					resource.TestCheckResourceAttr(resourceName, "task_arn", "AWS-InstallPowerShellModule"),
					resource.TestCheckResourceAttr(resourceName, "priority", "3"),
					resource.TestCheckResourceAttr(resourceName, "max_concurrency", "3"),
					resource.TestCheckResourceAttr(resourceName, "max_errors", "2"),
					testAccCheckAwsSsmWindowsTaskNotRecreated(t, &before, &after),
				),
			},
			{
				ResourceName:      resourceName,
				ImportState:       true,
				ImportStateIdFunc: testAccAWSSSMMaintenanceWindowTaskImportStateIdFunc(resourceName),
				ImportStateVerify: true,
			},
		},
	})
}

func TestAccAWSSSMMaintenanceWindowTask_updateForcesNewResource(t *testing.T) {
	var before, after ssm.MaintenanceWindowTask
	name := acctest.RandString(10)
	resourceName := "aws_ssm_maintenance_window_task.test"

	resource.ParallelTest(t, resource.TestCase{
		PreCheck:     func() { testAccPreCheck(t) },
		Providers:    testAccProviders,
		CheckDestroy: testAccCheckAWSSSMMaintenanceWindowTaskDestroy,
		Steps: []resource.TestStep{
			{
				Config: testAccAWSSSMMaintenanceWindowTaskBasicConfig(name),
				Check: resource.ComposeTestCheckFunc(
					testAccCheckAWSSSMMaintenanceWindowTaskExists(resourceName, &before),
				),
			},
			{
				Config: testAccAWSSSMMaintenanceWindowTaskBasicConfigUpdated(name),
				Check: resource.ComposeTestCheckFunc(
					testAccCheckAWSSSMMaintenanceWindowTaskExists(resourceName, &after),
					resource.TestCheckResourceAttr(resourceName, "name", "TestMaintenanceWindowTask"),
					resource.TestCheckResourceAttr(resourceName, "description", "This resource is for test purpose only"),
					testAccCheckAwsSsmWindowsTaskRecreated(t, &before, &after),
				),
			},
			{
				ResourceName:      resourceName,
				ImportState:       true,
				ImportStateIdFunc: testAccAWSSSMMaintenanceWindowTaskImportStateIdFunc(resourceName),
				ImportStateVerify: true,
			},
		},
	})
}

func TestAccAWSSSMMaintenanceWindowTask_TaskInvocationAutomationParameters(t *testing.T) {
	var task ssm.MaintenanceWindowTask
	resourceName := "aws_ssm_maintenance_window_task.test"

	name := acctest.RandString(10)
	resource.ParallelTest(t, resource.TestCase{
		PreCheck:     func() { testAccPreCheck(t) },
		Providers:    testAccProviders,
		CheckDestroy: testAccCheckAWSSSMMaintenanceWindowTaskDestroy,
		Steps: []resource.TestStep{
			{
				Config: testAccAWSSSMMaintenanceWindowTaskAutomationConfig(name, "$DEFAULT"),
				Check: resource.ComposeTestCheckFunc(
					testAccCheckAWSSSMMaintenanceWindowTaskExists(resourceName, &task),
					resource.TestCheckResourceAttr(resourceName, "task_invocation_parameters.0.automation_parameters.0.document_version", "$DEFAULT"),
				),
			},
			{
				Config: testAccAWSSSMMaintenanceWindowTaskAutomationConfigUpdate(name, "$LATEST"),
				Check: resource.ComposeTestCheckFunc(
					testAccCheckAWSSSMMaintenanceWindowTaskExists(resourceName, &task),
					resource.TestCheckResourceAttr(resourceName, "task_invocation_parameters.0.automation_parameters.0.document_version", "$LATEST"),
				),
			},
			{
				ResourceName:      resourceName,
				ImportState:       true,
				ImportStateIdFunc: testAccAWSSSMMaintenanceWindowTaskImportStateIdFunc(resourceName),
				ImportStateVerify: true,
			},
		},
	})
}

func TestAccAWSSSMMaintenanceWindowTask_TaskInvocationLambdaParameters(t *testing.T) {
	var task ssm.MaintenanceWindowTask
	resourceName := "aws_ssm_maintenance_window_task.test"
	rString := acctest.RandString(8)
	rInt := acctest.RandInt()

	funcName := fmt.Sprintf("tf_acc_lambda_func_tags_%s", rString)
	policyName := fmt.Sprintf("tf_acc_policy_lambda_func_tags_%s", rString)
	roleName := fmt.Sprintf("tf_acc_role_lambda_func_tags_%s", rString)
	sgName := fmt.Sprintf("tf_acc_sg_lambda_func_tags_%s", rString)

	resource.ParallelTest(t, resource.TestCase{
		PreCheck:     func() { testAccPreCheck(t) },
		Providers:    testAccProviders,
		CheckDestroy: testAccCheckAWSSSMMaintenanceWindowTaskDestroy,
		Steps: []resource.TestStep{
			{
				Config: testAccAWSSSMMaintenanceWindowTaskLambdaConfig(funcName, policyName, roleName, sgName, rString, rInt),
				Check: resource.ComposeTestCheckFunc(
					testAccCheckAWSSSMMaintenanceWindowTaskExists(resourceName, &task),
				),
			},
			{
				ResourceName:      resourceName,
				ImportState:       true,
				ImportStateIdFunc: testAccAWSSSMMaintenanceWindowTaskImportStateIdFunc(resourceName),
				ImportStateVerify: true,
			},
		},
	})
}

func TestAccAWSSSMMaintenanceWindowTask_TaskInvocationRunCommandParameters(t *testing.T) {
	var task ssm.MaintenanceWindowTask
	resourceName := "aws_ssm_maintenance_window_task.test"
	serviceRoleResourceName := "aws_iam_role.test"
	s3BucketResourceName := "aws_s3_bucket.foo"

	name := acctest.RandString(10)
	resource.ParallelTest(t, resource.TestCase{
		PreCheck:     func() { testAccPreCheck(t) },
		Providers:    testAccProviders,
		CheckDestroy: testAccCheckAWSSSMMaintenanceWindowTaskDestroy,
		Steps: []resource.TestStep{
			{
				Config: testAccAWSSSMMaintenanceWindowTaskRunCommandConfig(name, "test comment", 30, "$LATEST"),
				Check: resource.ComposeTestCheckFunc(
					testAccCheckAWSSSMMaintenanceWindowTaskExists(resourceName, &task),
					resource.TestCheckResourceAttrPair(resourceName, "service_role_arn", serviceRoleResourceName, "arn"),
					resource.TestCheckResourceAttrPair(resourceName, "task_invocation_parameters.0.run_command_parameters.0.service_role_arn", serviceRoleResourceName, "arn"),
					resource.TestCheckResourceAttr(resourceName, "task_invocation_parameters.0.run_command_parameters.0.comment", "test comment"),
					resource.TestCheckResourceAttr(resourceName, "task_invocation_parameters.0.run_command_parameters.0.timeout_seconds", "30"),
					resource.TestCheckResourceAttr(resourceName, "task_invocation_parameters.0.run_command_parameters.0.document_version", "$LATEST"),
				),
			},
			{
				Config: testAccAWSSSMMaintenanceWindowTaskRunCommandConfigUpdate(name, "test comment update", 60, "12345"),
				Check: resource.ComposeTestCheckFunc(
					testAccCheckAWSSSMMaintenanceWindowTaskExists(resourceName, &task),
					resource.TestCheckResourceAttr(resourceName, "task_invocation_parameters.0.run_command_parameters.0.comment", "test comment update"),
					resource.TestCheckResourceAttr(resourceName, "task_invocation_parameters.0.run_command_parameters.0.timeout_seconds", "60"),
					resource.TestCheckResourceAttrPair(resourceName, "task_invocation_parameters.0.run_command_parameters.0.output_s3_bucket", s3BucketResourceName, "id"),
					resource.TestCheckResourceAttr(resourceName, "task_invocation_parameters.0.run_command_parameters.0.document_version", "12345"),
				),
			},
			{
				Config:      testAccAWSSSMMaintenanceWindowTaskRunCommandConfigUpdate(name, "test comment update", 60, "$INVALID"),
				ExpectError: regexp.MustCompile(`(see https://docs.aws.amazon.com/systems-manager/latest/APIReference/API_MaintenanceWindowRunCommandParameters.html)`),
			},
			{
				Config:      testAccAWSSSMMaintenanceWindowTaskRunCommandConfigUpdate(name, "test comment update", 60, "1.2"),
				ExpectError: regexp.MustCompile(`(see https://docs.aws.amazon.com/systems-manager/latest/APIReference/API_MaintenanceWindowRunCommandParameters.html)`),
			},
			{
				ResourceName:      resourceName,
				ImportState:       true,
				ImportStateIdFunc: testAccAWSSSMMaintenanceWindowTaskImportStateIdFunc(resourceName),
				ImportStateVerify: true,
			},
		},
	})
}

func TestAccAWSSSMMaintenanceWindowTask_TaskInvocationStepFunctionParameters(t *testing.T) {
	var task ssm.MaintenanceWindowTask
	resourceName := "aws_ssm_maintenance_window_task.test"
	rString := acctest.RandString(8)

	resource.ParallelTest(t, resource.TestCase{
		PreCheck:     func() { testAccPreCheck(t) },
		Providers:    testAccProviders,
		CheckDestroy: testAccCheckAWSSSMMaintenanceWindowTaskDestroy,
		Steps: []resource.TestStep{
			{
				Config: testAccAWSSSMMaintenanceWindowTaskStepFunctionConfig(rString),
				Check: resource.ComposeTestCheckFunc(
					testAccCheckAWSSSMMaintenanceWindowTaskExists(resourceName, &task),
				),
			},
			{
				ResourceName:      resourceName,
				ImportState:       true,
				ImportStateIdFunc: testAccAWSSSMMaintenanceWindowTaskImportStateIdFunc(resourceName),
				ImportStateVerify: true,
			},
		},
	})
}

func TestAccAWSSSMMaintenanceWindowTask_emptyNotificationConfig(t *testing.T) {
	var task ssm.MaintenanceWindowTask
	rName := acctest.RandomWithPrefix("tf-acc-test")
	resourceName := "aws_ssm_maintenance_window_task.test"

	resource.ParallelTest(t, resource.TestCase{
		PreCheck:     func() { testAccPreCheck(t) },
		Providers:    testAccProviders,
		CheckDestroy: testAccCheckAWSSSMMaintenanceWindowTaskDestroy,
		Steps: []resource.TestStep{
			{
				Config: testAccAWSSSMMaintenanceWindowTaskConfigEmptyNotifcationConfig(rName),
				Check: resource.ComposeTestCheckFunc(
					testAccCheckAWSSSMMaintenanceWindowTaskExists(resourceName, &task),
				),
				ExpectNonEmptyPlan: true,
			},
		},
	})
}

func testAccCheckAwsSsmWindowsTaskNotRecreated(t *testing.T,
	before, after *ssm.MaintenanceWindowTask) resource.TestCheckFunc {
	return func(s *terraform.State) error {
		if aws.StringValue(before.WindowTaskId) != aws.StringValue(after.WindowTaskId) {
			t.Fatalf("Unexpected change of Windows Task IDs, but both were %s and %s", aws.StringValue(before.WindowTaskId), aws.StringValue(after.WindowTaskId))
		}
		return nil
	}
}

func testAccCheckAwsSsmWindowsTaskRecreated(t *testing.T,
	before, after *ssm.MaintenanceWindowTask) resource.TestCheckFunc {
	return func(s *terraform.State) error {
		if before.WindowTaskId == after.WindowTaskId {
			t.Fatalf("Expected change of Windows Task IDs, but both were %v", before.WindowTaskId)
		}
		return nil
	}
}

func testAccCheckAWSSSMMaintenanceWindowTaskExists(n string, task *ssm.MaintenanceWindowTask) resource.TestCheckFunc {
	return func(s *terraform.State) error {
		rs, ok := s.RootModule().Resources[n]
		if !ok {
			return fmt.Errorf("Not found: %s", n)
		}

		if rs.Primary.ID == "" {
			return fmt.Errorf("No SSM Maintenance Window Task Window ID is set")
		}

		conn := testAccProvider.Meta().(*AWSClient).ssmconn

		resp, err := conn.DescribeMaintenanceWindowTasks(&ssm.DescribeMaintenanceWindowTasksInput{
			WindowId: aws.String(rs.Primary.Attributes["window_id"]),
		})
		if err != nil {
			return err
		}

		for _, i := range resp.Tasks {
			if *i.WindowTaskId == rs.Primary.ID {
				*task = *i
				return nil
			}
		}

		return fmt.Errorf("No AWS SSM Maintenance window task found")
	}
}

func testAccCheckAWSSSMMaintenanceWindowTaskDestroy(s *terraform.State) error {
	conn := testAccProvider.Meta().(*AWSClient).ssmconn

	for _, rs := range s.RootModule().Resources {
		if rs.Type != "aws_ssm_maintenance_window_target" {
			continue
		}

		out, err := conn.DescribeMaintenanceWindowTasks(&ssm.DescribeMaintenanceWindowTasksInput{
			WindowId: aws.String(rs.Primary.Attributes["window_id"]),
		})

		if err != nil {
			// Verify the error is what we want
			if ae, ok := err.(awserr.Error); ok && ae.Code() == "DoesNotExistException" {
				continue
			}
			return err
		}

		if len(out.Tasks) > 0 {
			return fmt.Errorf("Expected AWS SSM Maintenance Task to be gone, but was still found")
		}

		return nil
	}

	return nil
}

func testAccAWSSSMMaintenanceWindowTaskImportStateIdFunc(resourceName string) resource.ImportStateIdFunc {
	return func(s *terraform.State) (string, error) {
		rs, ok := s.RootModule().Resources[resourceName]
		if !ok {
			return "", fmt.Errorf("Not found: %s", resourceName)
		}

		return fmt.Sprintf("%s/%s", rs.Primary.Attributes["window_id"], rs.Primary.ID), nil
	}
}

func testAccAWSSSMMaintenanceWindowTaskConfigBase(rName string) string {
	return fmt.Sprintf(`
resource "aws_ssm_maintenance_window" "test" {
  cutoff   = 1
  duration = 3
  name     = %[1]q
  schedule = "cron(0 16 ? * TUE *)"
}

resource "aws_ssm_maintenance_window_target" "test" {
  name          = %[1]q
  resource_type = "INSTANCE"
  window_id     = aws_ssm_maintenance_window.test.id

  targets {
    key    = "tag:Name"
    values = ["tf-acc-test"]
  }
}

resource "aws_iam_role" "test" {
  name = %[1]q

  assume_role_policy = <<POLICY
{
  "Version": "2012-10-17",
  "Statement": [
    {
      "Action": "sts:AssumeRole",
      "Principal": {
        "Service": "events.amazonaws.com"
      },
      "Effect": "Allow",
      "Sid": ""
    }
  ]
}
POLICY

}

resource "aws_iam_role_policy" "test" {
  name = %[1]q
  role = aws_iam_role.test.name

  policy = <<POLICY
{
  "Version": "2012-10-17",
  "Statement": {
    "Effect": "Allow",
    "Action": "ssm:*",
    "Resource": "*"
  }
}
POLICY

}
`, rName)
}

func testAccAWSSSMMaintenanceWindowTaskBasicConfig(rName string) string {
	return fmt.Sprintf(testAccAWSSSMMaintenanceWindowTaskConfigBase(rName) + `

resource "aws_ssm_maintenance_window_task" "test" {
  window_id        = aws_ssm_maintenance_window.test.id
  task_type        = "RUN_COMMAND"
  task_arn         = "AWS-RunShellScript"
  priority         = 1
  service_role_arn = aws_iam_role.test.arn
  max_concurrency  = "2"
  max_errors       = "1"

  targets {
    key    = "WindowTargetIds"
    values = [aws_ssm_maintenance_window_target.test.id]
  }

  task_invocation_parameters {
    run_command_parameters {
      parameter {
        name   = "commands"
        values = ["pwd"]
      }
    }
  }
}
`)
}

func testAccAWSSSMMaintenanceWindowTaskBasicConfigUpdate(rName, description, taskType, taskArn string, priority, maxConcurrency, maxErrors int) string {
	return fmt.Sprintf(testAccAWSSSMMaintenanceWindowTaskConfigBase(rName)+`

resource "aws_ssm_maintenance_window_task" "test" {
  window_id        = aws_ssm_maintenance_window.test.id
  task_type        = "%[2]s"
  task_arn         = "%[3]s"
  name             = "maintenance-window-task-%[1]s"
  description      = "%[4]s"
  priority         = %[5]d
  service_role_arn = aws_iam_role.ssm_role_update.arn
  max_concurrency  = %[6]d
  max_errors       = %[7]d

  targets {
    key    = "WindowTargetIds"
    values = [aws_ssm_maintenance_window_target.test.id]
  }

  task_invocation_parameters {
    run_command_parameters {
      parameter {
        name   = "commands"
        values = ["pwd"]
      }
    }
  }
}

resource "aws_iam_role" "ssm_role_update" {
  name = "ssm-role-update-%[1]s"

  assume_role_policy = <<POLICY
{
  "Version": "2012-10-17",
  "Statement": [
    {
      "Action": "sts:AssumeRole",
      "Principal": {
        "Service": "events.amazonaws.com"
      },
      "Effect": "Allow",
      "Sid": ""
    }
  ]
}
POLICY

}

resource "aws_iam_role_policy" "bar" {
  name = "ssm_role_policy_update_%[1]s"
  role = aws_iam_role.ssm_role_update.name

  policy = <<EOF
{
  "Version": "2012-10-17",
  "Statement": {
    "Effect": "Allow",
    "Action": "ssm:*",
    "Resource": "*"
  }
}
EOF

}
`, rName, taskType, taskArn, description, priority, maxConcurrency, maxErrors)
}

func testAccAWSSSMMaintenanceWindowTaskBasicConfigUpdated(rName string) string {
	return fmt.Sprintf(testAccAWSSSMMaintenanceWindowTaskConfigBase(rName) + `

resource "aws_ssm_maintenance_window_task" "test" {
  window_id        = aws_ssm_maintenance_window.test.id
  task_type        = "RUN_COMMAND"
  task_arn         = "AWS-RunShellScript"
  priority         = 1
  name             = "TestMaintenanceWindowTask"
  description      = "This resource is for test purpose only"
  service_role_arn = aws_iam_role.test.arn
  max_concurrency  = "2"
  max_errors       = "1"

  targets {
    key    = "WindowTargetIds"
    values = [aws_ssm_maintenance_window_target.test.id]
  }

  task_invocation_parameters {
    run_command_parameters {
      parameter {
        name   = "commands"
        values = ["date"]
      }
    }
  }
}
`)
}

func testAccAWSSSMMaintenanceWindowTaskConfigEmptyNotifcationConfig(rName string) string {
	return fmt.Sprintf(testAccAWSSSMMaintenanceWindowTaskConfigBase(rName) + `

resource "aws_ssm_maintenance_window_task" "test" {
  window_id        = aws_ssm_maintenance_window.test.id
  task_type        = "RUN_COMMAND"
  task_arn         = "AWS-CreateImage"
  priority         = 1
  service_role_arn = aws_iam_role.test.arn
  max_concurrency  = "2"
  max_errors       = "1"

  targets {
    key    = "WindowTargetIds"
    values = [aws_ssm_maintenance_window_target.test.id]
  }

  task_invocation_parameters {
    run_command_parameters {
      timeout_seconds = 600

      notification_config {}

      parameter {
        name   = "Operation"
        values = ["Install"]
      }
    }
  }
}
`)
}

func testAccAWSSSMMaintenanceWindowTaskAutomationConfig(rName, version string) string {
	return fmt.Sprintf(testAccAWSSSMMaintenanceWindowTaskConfigBase(rName)+`

resource "aws_ssm_maintenance_window_task" "test" {
  window_id        = aws_ssm_maintenance_window.test.id
  task_type        = "AUTOMATION"
  task_arn         = "AWS-CreateImage"
  priority         = 1
  service_role_arn = aws_iam_role.test.arn
  max_concurrency  = "2"
  max_errors       = "1"

  targets {
    key    = "WindowTargetIds"
    values = [aws_ssm_maintenance_window_target.test.id]
  }

  task_invocation_parameters {
    automation_parameters {
      document_version = "%[2]s"

      parameter {
        name   = "InstanceId"
        values = ["{{TARGET_ID}}"]
      }

      parameter {
        name   = "NoReboot"
        values = ["false"]
      }
    }
  }
}
`, rName, version)
}

func testAccAWSSSMMaintenanceWindowTaskAutomationConfigUpdate(rName, version string) string {
	return fmt.Sprintf(testAccAWSSSMMaintenanceWindowTaskConfigBase(rName)+`
resource "aws_s3_bucket" "foo" {
  bucket        = "tf-s3-%[1]s"
  acl           = "private"
  force_destroy = true
}

resource "aws_ssm_maintenance_window_task" "test" {
  window_id        = aws_ssm_maintenance_window.test.id
  task_type        = "AUTOMATION"
  task_arn         = "AWS-CreateImage"
  priority         = 1
  service_role_arn = aws_iam_role.test.arn
  max_concurrency  = "2"
  max_errors       = "1"

  targets {
    key    = "WindowTargetIds"
    values = [aws_ssm_maintenance_window_target.test.id]
  }

  task_invocation_parameters {
    automation_parameters {
      document_version = "%[2]s"

      parameter {
        name   = "InstanceId"
        values = ["{{TARGET_ID}}"]
      }

      parameter {
        name   = "NoReboot"
        values = ["false"]
      }
    }
  }
}
`, rName, version)
}

func testAccAWSSSMMaintenanceWindowTaskLambdaConfig(funcName, policyName, roleName, sgName, rName string, rInt int) string {
	return fmt.Sprintf(testAccAWSLambdaConfigBasic(funcName, policyName, roleName, sgName)+
		testAccAWSSSMMaintenanceWindowTaskConfigBase(rName)+`

resource "aws_ssm_maintenance_window_task" "test" {
  window_id        = aws_ssm_maintenance_window.test.id
  task_type        = "LAMBDA"
  task_arn         = aws_lambda_function.test.arn
  priority         = 1
  service_role_arn = aws_iam_role.test.arn
  max_concurrency  = "2"
  max_errors       = "1"

  targets {
    key    = "WindowTargetIds"
    values = [aws_ssm_maintenance_window_target.test.id]
  }

  task_invocation_parameters {
    lambda_parameters {
      client_context = base64encode(jsonencode({
        key1 = "value1"
        key2 = "value2"
        key3 = "value3"
      }))
      payload = jsonencode({
        number = %[2]d
      })
    }
  }
}
`, rName, rInt)
}

func testAccAWSSSMMaintenanceWindowTaskRunCommandConfig(rName, comment string, timeoutSeconds int, version string) string {
	return fmt.Sprintf(testAccAWSSSMMaintenanceWindowTaskConfigBase(rName)+`

resource "aws_ssm_maintenance_window_task" "test" {
  window_id        = aws_ssm_maintenance_window.test.id
  task_type        = "RUN_COMMAND"
  task_arn         = "AWS-RunShellScript"
  priority         = 1
  service_role_arn = aws_iam_role.test.arn
  max_concurrency  = "2"
  max_errors       = "1"

  targets {
    key    = "WindowTargetIds"
    values = [aws_ssm_maintenance_window_target.test.id]
  }

  task_invocation_parameters {
    run_command_parameters {
<<<<<<< HEAD
      comment             = "%[2]s"
      document_hash       = "${sha256("COMMAND")}"
      document_hash_type  = "Sha256"
      document_version    = "%[4]s"
      service_role_arn    = "${aws_iam_role.test.arn}"
      timeout_seconds     = %[3]d
=======
      comment            = "%[2]s"
      document_hash      = sha256("COMMAND")
      document_hash_type = "Sha256"
      service_role_arn   = aws_iam_role.test.arn
      timeout_seconds    = %[3]d

>>>>>>> aff071d4
      parameter {
        name   = "commands"
        values = ["date"]
      }
    }
  }
}
<<<<<<< HEAD

`, rName, comment, timeoutSeconds, version)
=======
`, rName, comment, timeoutSeconds)
>>>>>>> aff071d4
}

func testAccAWSSSMMaintenanceWindowTaskRunCommandConfigUpdate(rName, comment string, timeoutSeconds int, version string) string {
	return fmt.Sprintf(testAccAWSSSMMaintenanceWindowTaskConfigBase(rName)+`
resource "aws_s3_bucket" "foo" {
  bucket        = "tf-s3-%[1]s"
  acl           = "private"
  force_destroy = true
}

resource "aws_ssm_maintenance_window_task" "test" {
  window_id        = aws_ssm_maintenance_window.test.id
  task_type        = "RUN_COMMAND"
  task_arn         = "AWS-RunShellScript"
  priority         = 1
  service_role_arn = aws_iam_role.test.arn
  max_concurrency  = "2"
  max_errors       = "1"

  targets {
    key    = "WindowTargetIds"
    values = [aws_ssm_maintenance_window_target.test.id]
  }

  task_invocation_parameters {
    run_command_parameters {
      comment              = "%[2]s"
      document_hash        = sha256("COMMAND")
      document_hash_type   = "Sha256"
<<<<<<< HEAD
      document_version     = "%[4]s"
      service_role_arn     = "${aws_iam_role.test.arn}"
=======
      service_role_arn     = aws_iam_role.test.arn
>>>>>>> aff071d4
      timeout_seconds      = %[3]d
      output_s3_bucket     = aws_s3_bucket.foo.id
      output_s3_key_prefix = "foo"

      parameter {
        name   = "commands"
        values = ["date"]
      }
    }
  }
}
<<<<<<< HEAD


`, rName, comment, timeoutSeconds, version)
=======
`, rName, comment, timeoutSeconds)
>>>>>>> aff071d4
}

func testAccAWSSSMMaintenanceWindowTaskStepFunctionConfig(rName string) string {
	return testAccAWSSSMMaintenanceWindowTaskConfigBase(rName) + fmt.Sprintf(`
resource "aws_sfn_activity" "test" {
  name = %[1]q
}

resource "aws_ssm_maintenance_window_task" "test" {
  window_id        = aws_ssm_maintenance_window.test.id
  task_type        = "STEP_FUNCTIONS"
  task_arn         = aws_sfn_activity.test.id
  priority         = 1
  service_role_arn = aws_iam_role.test.arn
  max_concurrency  = "2"
  max_errors       = "1"

  targets {
    key    = "WindowTargetIds"
    values = [aws_ssm_maintenance_window_target.test.id]
  }

  task_invocation_parameters {
    step_functions_parameters {
      input = jsonencode({
        key1 = "value1"
        key2 = "value2"
        key3 = "value3"
      })
      name = "tf-step-function-%[1]s"
    }
  }
}
`, rName)
}<|MERGE_RESOLUTION|>--- conflicted
+++ resolved
@@ -696,21 +696,13 @@
 
   task_invocation_parameters {
     run_command_parameters {
-<<<<<<< HEAD
-      comment             = "%[2]s"
-      document_hash       = "${sha256("COMMAND")}"
-      document_hash_type  = "Sha256"
-      document_version    = "%[4]s"
-      service_role_arn    = "${aws_iam_role.test.arn}"
-      timeout_seconds     = %[3]d
-=======
       comment            = "%[2]s"
       document_hash      = sha256("COMMAND")
       document_hash_type = "Sha256"
+      document_version    = "%[4]s"
       service_role_arn   = aws_iam_role.test.arn
       timeout_seconds    = %[3]d
 
->>>>>>> aff071d4
       parameter {
         name   = "commands"
         values = ["date"]
@@ -718,12 +710,7 @@
     }
   }
 }
-<<<<<<< HEAD
-
 `, rName, comment, timeoutSeconds, version)
-=======
-`, rName, comment, timeoutSeconds)
->>>>>>> aff071d4
 }
 
 func testAccAWSSSMMaintenanceWindowTaskRunCommandConfigUpdate(rName, comment string, timeoutSeconds int, version string) string {
@@ -753,12 +740,8 @@
       comment              = "%[2]s"
       document_hash        = sha256("COMMAND")
       document_hash_type   = "Sha256"
-<<<<<<< HEAD
       document_version     = "%[4]s"
-      service_role_arn     = "${aws_iam_role.test.arn}"
-=======
       service_role_arn     = aws_iam_role.test.arn
->>>>>>> aff071d4
       timeout_seconds      = %[3]d
       output_s3_bucket     = aws_s3_bucket.foo.id
       output_s3_key_prefix = "foo"
@@ -770,13 +753,9 @@
     }
   }
 }
-<<<<<<< HEAD
-
 
 `, rName, comment, timeoutSeconds, version)
-=======
-`, rName, comment, timeoutSeconds)
->>>>>>> aff071d4
+
 }
 
 func testAccAWSSSMMaintenanceWindowTaskStepFunctionConfig(rName string) string {
