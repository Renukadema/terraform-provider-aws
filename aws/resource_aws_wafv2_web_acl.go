package aws

import (
	"fmt"
	"log"
	"regexp"
	"strings"
	"time"

	"github.com/aws/aws-sdk-go/aws"
	"github.com/aws/aws-sdk-go/service/wafv2"
	"github.com/hashicorp/aws-sdk-go-base/tfawserr"
	"github.com/hashicorp/terraform-plugin-sdk/v2/helper/resource"
	"github.com/hashicorp/terraform-plugin-sdk/v2/helper/schema"
	"github.com/hashicorp/terraform-plugin-sdk/v2/helper/validation"
	"github.com/terraform-providers/terraform-provider-aws/aws/internal/keyvaluetags"
)

const (
	Wafv2WebACLCreateTimeout = 5 * time.Minute
	Wafv2WebACLUpdateTimeout = 5 * time.Minute
	Wafv2WebACLDeleteTimeout = 5 * time.Minute
)

func resourceAwsWafv2WebACL() *schema.Resource {
	return &schema.Resource{
		Create: resourceAwsWafv2WebACLCreate,
		Read:   resourceAwsWafv2WebACLRead,
		Update: resourceAwsWafv2WebACLUpdate,
		Delete: resourceAwsWafv2WebACLDelete,
		Importer: &schema.ResourceImporter{
			State: func(d *schema.ResourceData, meta interface{}) ([]*schema.ResourceData, error) {
				idParts := strings.Split(d.Id(), "/")
				if len(idParts) != 3 || idParts[0] == "" || idParts[1] == "" || idParts[2] == "" {
					return nil, fmt.Errorf("Unexpected format of ID (%q), expected ID/NAME/SCOPE", d.Id())
				}
				id := idParts[0]
				name := idParts[1]
				scope := idParts[2]
				d.SetId(id)
				d.Set("name", name)
				d.Set("scope", scope)
				return []*schema.ResourceData{d}, nil
			},
		},

		Schema: map[string]*schema.Schema{
			"arn": {
				Type:     schema.TypeString,
				Computed: true,
			},
			"capacity": {
				Type:     schema.TypeInt,
				Computed: true,
			},
			"default_action": {
				Type:     schema.TypeList,
				Required: true,
				MaxItems: 1,
				Elem: &schema.Resource{
					Schema: map[string]*schema.Schema{
						"allow": wafv2AllowConfigSchema(),
						"block": wafv2BlockConfigSchema(),
					},
				},
			},
			"description": {
				Type:         schema.TypeString,
				Optional:     true,
				ValidateFunc: validation.StringLenBetween(1, 256),
			},
			"lock_token": {
				Type:     schema.TypeString,
				Computed: true,
			},
			"name": {
				Type:     schema.TypeString,
				Required: true,
				ForceNew: true,
				ValidateFunc: validation.All(
					validation.StringLenBetween(1, 128),
					validation.StringMatch(regexp.MustCompile(`^[a-zA-Z0-9-_]+$`), "must contain only alphanumeric hyphen and underscore characters"),
				),
			},
			"scope": {
				Type:     schema.TypeString,
				Required: true,
				ForceNew: true,
				ValidateFunc: validation.StringInSlice([]string{
					wafv2.ScopeCloudfront,
					wafv2.ScopeRegional,
				}, false),
			},
			"rule": {
				Type:     schema.TypeSet,
				Optional: true,
				Elem: &schema.Resource{
					Schema: map[string]*schema.Schema{
						"action": {
							Type:     schema.TypeList,
							Optional: true,
							MaxItems: 1,
							Elem: &schema.Resource{
								Schema: map[string]*schema.Schema{
									"allow": wafv2AllowConfigSchema(),
									"block": wafv2BlockConfigSchema(),
									"count": wafv2CountConfigSchema(),
								},
							},
						},
						"name": {
							Type:         schema.TypeString,
							Required:     true,
							ValidateFunc: validation.StringLenBetween(1, 128),
						},
						"override_action": {
							Type:     schema.TypeList,
							Optional: true,
							MaxItems: 1,
							Elem: &schema.Resource{
								Schema: map[string]*schema.Schema{
									"count": wafv2EmptySchema(),
									"none":  wafv2EmptySchema(),
								},
							},
						},
						"priority": {
							Type:     schema.TypeInt,
							Required: true,
						},
						"rule_label":        wafv2RuleLabelsSchema(),
						"statement":         wafv2WebACLRootStatementSchema(3),
						"visibility_config": wafv2VisibilityConfigSchema(),
					},
				},
			},
			"tags":              tagsSchema(),
			"tags_all":          tagsSchemaComputed(),
			"visibility_config": wafv2VisibilityConfigSchema(),
		},

		CustomizeDiff: SetTagsDiff,
	}
}

func resourceAwsWafv2WebACLCreate(d *schema.ResourceData, meta interface{}) error {
	conn := meta.(*AWSClient).wafv2conn
	defaultTagsConfig := meta.(*AWSClient).DefaultTagsConfig
	tags := defaultTagsConfig.MergeTags(keyvaluetags.New(d.Get("tags").(map[string]interface{})))
	var resp *wafv2.CreateWebACLOutput

	params := &wafv2.CreateWebACLInput{
		Name:             aws.String(d.Get("name").(string)),
		Scope:            aws.String(d.Get("scope").(string)),
		DefaultAction:    expandWafv2DefaultAction(d.Get("default_action").([]interface{})),
		Rules:            expandWafv2WebACLRules(d.Get("rule").(*schema.Set).List()),
		VisibilityConfig: expandWafv2VisibilityConfig(d.Get("visibility_config").([]interface{})),
	}

	if v, ok := d.GetOk("description"); ok {
		params.Description = aws.String(v.(string))
	}

	if len(tags) > 0 {
		params.Tags = tags.IgnoreAws().Wafv2Tags()
	}

	err := resource.Retry(Wafv2WebACLCreateTimeout, func() *resource.RetryError {
		var err error
		resp, err = conn.CreateWebACL(params)
		if err != nil {
			if isAWSErr(err, wafv2.ErrCodeWAFUnavailableEntityException, "") {
				return resource.RetryableError(err)
			}
			return resource.NonRetryableError(err)
		}
		return nil
	})

	if isResourceTimeoutError(err) {
		_, err = conn.CreateWebACL(params)
	}

	if err != nil {
		return fmt.Errorf("Error creating WAFv2 WebACL: %w", err)
	}

	if resp == nil || resp.Summary == nil {
		return fmt.Errorf("Error creating WAFv2 WebACL")
	}

	d.SetId(aws.StringValue(resp.Summary.Id))

	return resourceAwsWafv2WebACLRead(d, meta)
}

func resourceAwsWafv2WebACLRead(d *schema.ResourceData, meta interface{}) error {
	conn := meta.(*AWSClient).wafv2conn
	defaultTagsConfig := meta.(*AWSClient).DefaultTagsConfig
	ignoreTagsConfig := meta.(*AWSClient).IgnoreTagsConfig

	params := &wafv2.GetWebACLInput{
		Id:    aws.String(d.Id()),
		Name:  aws.String(d.Get("name").(string)),
		Scope: aws.String(d.Get("scope").(string)),
	}

	resp, err := conn.GetWebACL(params)
	if err != nil {
		if isAWSErr(err, wafv2.ErrCodeWAFNonexistentItemException, "") {
			log.Printf("[WARN] WAFv2 WebACL (%s) not found, removing from state", d.Id())
			d.SetId("")
			return nil
		}
		return err
	}

	if resp == nil || resp.WebACL == nil {
		return fmt.Errorf("Error getting WAFv2 WebACL")
	}

	d.Set("name", resp.WebACL.Name)
	d.Set("capacity", resp.WebACL.Capacity)
	d.Set("description", resp.WebACL.Description)
	d.Set("arn", resp.WebACL.ARN)
	d.Set("lock_token", resp.LockToken)

	if err := d.Set("default_action", flattenWafv2DefaultAction(resp.WebACL.DefaultAction)); err != nil {
		return fmt.Errorf("Error setting default_action: %w", err)
	}

	if err := d.Set("rule", flattenWafv2WebACLRules(resp.WebACL.Rules)); err != nil {
		return fmt.Errorf("Error setting rule: %w", err)
	}

	if err := d.Set("visibility_config", flattenWafv2VisibilityConfig(resp.WebACL.VisibilityConfig)); err != nil {
		return fmt.Errorf("Error setting visibility_config: %w", err)
	}

	arn := aws.StringValue(resp.WebACL.ARN)
	tags, err := keyvaluetags.Wafv2ListTags(conn, arn)
	if err != nil {
		return fmt.Errorf("Error listing tags for WAFv2 WebACL (%s): %w", arn, err)
	}

	tags = tags.IgnoreAws().IgnoreConfig(ignoreTagsConfig)

	//lintignore:AWSR002
	if err := d.Set("tags", tags.RemoveDefaultConfig(defaultTagsConfig).Map()); err != nil {
		return fmt.Errorf("error setting tags: %w", err)
	}

	if err := d.Set("tags_all", tags.Map()); err != nil {
		return fmt.Errorf("error setting tags_all: %w", err)
	}

	return nil
}

func resourceAwsWafv2WebACLUpdate(d *schema.ResourceData, meta interface{}) error {
	conn := meta.(*AWSClient).wafv2conn

	if d.HasChanges("default_action", "description", "rule", "visibility_config") {
		u := &wafv2.UpdateWebACLInput{
			Id:               aws.String(d.Id()),
			Name:             aws.String(d.Get("name").(string)),
			Scope:            aws.String(d.Get("scope").(string)),
			LockToken:        aws.String(d.Get("lock_token").(string)),
			DefaultAction:    expandWafv2DefaultAction(d.Get("default_action").([]interface{})),
			Rules:            expandWafv2WebACLRules(d.Get("rule").(*schema.Set).List()),
			VisibilityConfig: expandWafv2VisibilityConfig(d.Get("visibility_config").([]interface{})),
		}

		if v, ok := d.GetOk("description"); ok {
			u.Description = aws.String(v.(string))
		}

		err := resource.Retry(Wafv2WebACLUpdateTimeout, func() *resource.RetryError {
			_, err := conn.UpdateWebACL(u)
			if err != nil {
				if isAWSErr(err, wafv2.ErrCodeWAFUnavailableEntityException, "") {
					return resource.RetryableError(err)
				}
				return resource.NonRetryableError(err)
			}
			return nil
		})

		if isResourceTimeoutError(err) {
			_, err = conn.UpdateWebACL(u)
		}

		if err != nil {
			if isAWSErr(err, wafv2.ErrCodeWAFOptimisticLockException, "") {
				return fmt.Errorf("Error updating WAFv2 WebACL, resource has changed since last refresh please run a new plan before applying again: %w", err)
			}
			return fmt.Errorf("Error updating WAFv2 WebACL: %w", err)
		}
	}

	if d.HasChange("tags_all") {
		o, n := d.GetChange("tags_all")
		if err := keyvaluetags.Wafv2UpdateTags(conn, d.Get("arn").(string), o, n); err != nil {
			return fmt.Errorf("error updating tags: %w", err)
		}
	}

	return resourceAwsWafv2WebACLRead(d, meta)
}

func resourceAwsWafv2WebACLDelete(d *schema.ResourceData, meta interface{}) error {
	conn := meta.(*AWSClient).wafv2conn

	log.Printf("[INFO] Deleting WAFv2 WebACL %s", d.Id())

	r := &wafv2.DeleteWebACLInput{
		Id:        aws.String(d.Id()),
		Name:      aws.String(d.Get("name").(string)),
		Scope:     aws.String(d.Get("scope").(string)),
		LockToken: aws.String(d.Get("lock_token").(string)),
	}

	err := resource.Retry(Wafv2WebACLDeleteTimeout, func() *resource.RetryError {
		_, err := conn.DeleteWebACL(r)
		if err != nil {
			if tfawserr.ErrCodeEquals(err, wafv2.ErrCodeWAFAssociatedItemException) {
				return resource.RetryableError(err)
			}
			if tfawserr.ErrCodeEquals(err, wafv2.ErrCodeWAFUnavailableEntityException) {
				return resource.RetryableError(err)
			}
			return resource.NonRetryableError(err)
		}
		return nil
	})

	if isResourceTimeoutError(err) {
		_, err = conn.DeleteWebACL(r)
	}

	if tfawserr.ErrCodeEquals(err, wafv2.ErrCodeWAFNonexistentItemException) {
		return nil
	}

	if err != nil {
		return fmt.Errorf("Error deleting WAFv2 WebACL: %w", err)
	}

	return nil
}

func wafv2WebACLRootStatementSchema(level int) *schema.Schema {
	return &schema.Schema{
		Type:     schema.TypeList,
		Required: true,
		MaxItems: 1,
		Elem: &schema.Resource{
			Schema: map[string]*schema.Schema{
				"and_statement":                         wafv2StatementSchema(level),
				"byte_match_statement":                  wafv2ByteMatchStatementSchema(),
				"geo_match_statement":                   wafv2GeoMatchStatementSchema(),
				"ip_set_reference_statement":            wafv2IpSetReferenceStatementSchema(),
<<<<<<< HEAD
				"label_match_statement":                 wafv2LabelMatchStatementSchema(),
				"managed_rule_group_statement":          wafv2ManagedRuleGroupStatementSchema(),
=======
				"managed_rule_group_statement":          wafv2ManagedRuleGroupStatementSchema(level),
>>>>>>> 687cdcaa
				"not_statement":                         wafv2StatementSchema(level),
				"or_statement":                          wafv2StatementSchema(level),
				"rate_based_statement":                  wafv2RateBasedStatementSchema(level),
				"regex_pattern_set_reference_statement": wafv2RegexPatternSetReferenceStatementSchema(),
				"rule_group_reference_statement":        wafv2RuleGroupReferenceStatementSchema(),
				"size_constraint_statement":             wafv2SizeConstraintSchema(),
				"sqli_match_statement":                  wafv2SqliMatchStatementSchema(),
				"xss_match_statement":                   wafv2XssMatchStatementSchema(),
			},
		},
	}
}

func wafv2ManagedRuleGroupStatementSchema(level int) *schema.Schema {
	return &schema.Schema{
		Type:     schema.TypeList,
		Optional: true,
		MaxItems: 1,
		Elem: &schema.Resource{
			Schema: map[string]*schema.Schema{
				"excluded_rule": wafv2ExcludedRuleSchema(),
				"name": {
					Type:         schema.TypeString,
					Required:     true,
					ValidateFunc: validation.StringLenBetween(1, 128),
				},
				"scope_down_statement": wafv2ScopeDownStatementSchema(level - 1),
				"vendor_name": {
					Type:         schema.TypeString,
					Required:     true,
					ValidateFunc: validation.StringLenBetween(1, 128),
				},
			},
		},
	}
}

func wafv2ExcludedRuleSchema() *schema.Schema {
	return &schema.Schema{
		Type:     schema.TypeList,
		Optional: true,
		Elem: &schema.Resource{
			Schema: map[string]*schema.Schema{
				"name": {
					Type:         schema.TypeString,
					Required:     true,
					ValidateFunc: validation.StringLenBetween(1, 128),
				},
			},
		},
	}
}

func wafv2RateBasedStatementSchema(level int) *schema.Schema {
	return &schema.Schema{
		Type:     schema.TypeList,
		Optional: true,
		MaxItems: 1,
		Elem: &schema.Resource{
			Schema: map[string]*schema.Schema{
				// Required field
				"aggregate_key_type": {
					Type:         schema.TypeString,
					Optional:     true,
					Default:      wafv2.RateBasedStatementAggregateKeyTypeIp,
					ValidateFunc: validation.StringInSlice(wafv2.RateBasedStatementAggregateKeyType_Values(), false),
				},
				"forwarded_ip_config": wafv2ForwardedIPConfig(),
				"limit": {
					Type:         schema.TypeInt,
					Required:     true,
					ValidateFunc: validation.IntBetween(100, 2000000000),
				},
				"scope_down_statement": wafv2ScopeDownStatementSchema(level - 1),
			},
		},
	}
}

func wafv2ScopeDownStatementSchema(level int) *schema.Schema {
	return &schema.Schema{
		Type:     schema.TypeList,
		Optional: true,
		MaxItems: 1,
		Elem: &schema.Resource{
			Schema: map[string]*schema.Schema{
				"and_statement":                         wafv2StatementSchema(level),
				"byte_match_statement":                  wafv2ByteMatchStatementSchema(),
				"geo_match_statement":                   wafv2GeoMatchStatementSchema(),
				"label_match_statement":                 wafv2LabelMatchStatementSchema(),
				"ip_set_reference_statement":            wafv2IpSetReferenceStatementSchema(),
				"not_statement":                         wafv2StatementSchema(level),
				"or_statement":                          wafv2StatementSchema(level),
				"regex_pattern_set_reference_statement": wafv2RegexPatternSetReferenceStatementSchema(),
				"size_constraint_statement":             wafv2SizeConstraintSchema(),
				"sqli_match_statement":                  wafv2SqliMatchStatementSchema(),
				"xss_match_statement":                   wafv2XssMatchStatementSchema(),
			},
		},
	}
}

func wafv2RuleGroupReferenceStatementSchema() *schema.Schema {
	return &schema.Schema{
		Type:     schema.TypeList,
		Optional: true,
		MaxItems: 1,
		Elem: &schema.Resource{
			Schema: map[string]*schema.Schema{
				"arn": {
					Type:         schema.TypeString,
					Required:     true,
					ValidateFunc: validateArn,
				},
				"excluded_rule": wafv2ExcludedRuleSchema(),
			},
		},
	}
}

func expandWafv2WebACLRules(l []interface{}) []*wafv2.Rule {
	if len(l) == 0 || l[0] == nil {
		return nil
	}

	rules := make([]*wafv2.Rule, 0)

	for _, rule := range l {
		if rule == nil {
			continue
		}
		rules = append(rules, expandWafv2WebACLRule(rule.(map[string]interface{})))
	}

	return rules
}

func expandWafv2WebACLRule(m map[string]interface{}) *wafv2.Rule {
	if m == nil {
		return nil
	}

	rule := &wafv2.Rule{
		Name:             aws.String(m["name"].(string)),
		Priority:         aws.Int64(int64(m["priority"].(int))),
		Action:           expandWafv2RuleAction(m["action"].([]interface{})),
		OverrideAction:   expandWafv2OverrideAction(m["override_action"].([]interface{})),
		Statement:        expandWafv2WebACLRootStatement(m["statement"].([]interface{})),
		VisibilityConfig: expandWafv2VisibilityConfig(m["visibility_config"].([]interface{})),
	}

	if v, ok := m["rule_label"].(*schema.Set); ok {
		rule.RuleLabels = expandWafv2RuleLabels(v.List())
	}

	return rule
}

func expandWafv2OverrideAction(l []interface{}) *wafv2.OverrideAction {
	if len(l) == 0 || l[0] == nil {
		return nil
	}

	m := l[0].(map[string]interface{})
	action := &wafv2.OverrideAction{}

	if v, ok := m["count"]; ok && len(v.([]interface{})) > 0 {
		action.Count = &wafv2.CountAction{}
	}

	if v, ok := m["none"]; ok && len(v.([]interface{})) > 0 {
		action.None = &wafv2.NoneAction{}
	}

	return action
}

func expandWafv2DefaultAction(l []interface{}) *wafv2.DefaultAction {
	if len(l) == 0 || l[0] == nil {
		return nil
	}

	m := l[0].(map[string]interface{})
	action := &wafv2.DefaultAction{}

	if v, ok := m["allow"]; ok && len(v.([]interface{})) > 0 {
		action.Allow = expandWafv2AllowAction(v.([]interface{}))
	}

	if v, ok := m["block"]; ok && len(v.([]interface{})) > 0 {
		action.Block = expandWafv2BlockAction(v.([]interface{}))
	}

	return action
}

func expandWafv2WebACLRootStatement(l []interface{}) *wafv2.Statement {
	if len(l) == 0 || l[0] == nil {
		return nil
	}

	m := l[0].(map[string]interface{})

	return expandWafv2WebACLStatement(m)
}

func expandWafv2WebACLStatement(m map[string]interface{}) *wafv2.Statement {
	if m == nil {
		return nil
	}

	statement := &wafv2.Statement{}

	if v, ok := m["and_statement"]; ok {
		statement.AndStatement = expandWafv2AndStatement(v.([]interface{}))
	}

	if v, ok := m["byte_match_statement"]; ok {
		statement.ByteMatchStatement = expandWafv2ByteMatchStatement(v.([]interface{}))
	}

	if v, ok := m["ip_set_reference_statement"]; ok {
		statement.IPSetReferenceStatement = expandWafv2IpSetReferenceStatement(v.([]interface{}))
	}

	if v, ok := m["geo_match_statement"]; ok {
		statement.GeoMatchStatement = expandWafv2GeoMatchStatement(v.([]interface{}))
	}

	if v, ok := m["label_match_statement"]; ok {
		statement.LabelMatchStatement = expandWafv2LabelMatchStatement(v.([]interface{}))
	}

	if v, ok := m["managed_rule_group_statement"]; ok {
		statement.ManagedRuleGroupStatement = expandWafv2ManagedRuleGroupStatement(v.([]interface{}))
	}

	if v, ok := m["not_statement"]; ok {
		statement.NotStatement = expandWafv2NotStatement(v.([]interface{}))
	}

	if v, ok := m["or_statement"]; ok {
		statement.OrStatement = expandWafv2OrStatement(v.([]interface{}))
	}

	if v, ok := m["rate_based_statement"]; ok {
		statement.RateBasedStatement = expandWafv2RateBasedStatement(v.([]interface{}))
	}

	if v, ok := m["regex_pattern_set_reference_statement"]; ok {
		statement.RegexPatternSetReferenceStatement = expandWafv2RegexPatternSetReferenceStatement(v.([]interface{}))
	}

	if v, ok := m["rule_group_reference_statement"]; ok {
		statement.RuleGroupReferenceStatement = expandWafv2RuleGroupReferenceStatement(v.([]interface{}))
	}

	if v, ok := m["size_constraint_statement"]; ok {
		statement.SizeConstraintStatement = expandWafv2SizeConstraintStatement(v.([]interface{}))
	}

	if v, ok := m["sqli_match_statement"]; ok {
		statement.SqliMatchStatement = expandWafv2SqliMatchStatement(v.([]interface{}))
	}

	if v, ok := m["xss_match_statement"]; ok {
		statement.XssMatchStatement = expandWafv2XssMatchStatement(v.([]interface{}))
	}

	return statement
}

func expandWafv2ManagedRuleGroupStatement(l []interface{}) *wafv2.ManagedRuleGroupStatement {
	if len(l) == 0 || l[0] == nil {
		return nil
	}

	m := l[0].(map[string]interface{})
	r := &wafv2.ManagedRuleGroupStatement{
		ExcludedRules: expandWafv2ExcludedRules(m["excluded_rule"].([]interface{})),
		Name:          aws.String(m["name"].(string)),
		VendorName:    aws.String(m["vendor_name"].(string)),
	}

	if s, ok := m["scope_down_statement"].([]interface{}); ok && len(s) > 0 && s[0] != nil {
		r.ScopeDownStatement = expandWafv2Statement(s[0].(map[string]interface{}))
	}

	return r
}

func expandWafv2RateBasedStatement(l []interface{}) *wafv2.RateBasedStatement {
	if len(l) == 0 || l[0] == nil {
		return nil
	}

	m := l[0].(map[string]interface{})
	r := &wafv2.RateBasedStatement{
		AggregateKeyType: aws.String(m["aggregate_key_type"].(string)),
		Limit:            aws.Int64(int64(m["limit"].(int))),
	}

	if v, ok := m["forwarded_ip_config"]; ok {
		r.ForwardedIPConfig = expandWafv2ForwardedIPConfig(v.([]interface{}))
	}

	s := m["scope_down_statement"].([]interface{})
	if len(s) > 0 && s[0] != nil {
		r.ScopeDownStatement = expandWafv2Statement(s[0].(map[string]interface{}))
	}

	return r
}

func expandWafv2RuleGroupReferenceStatement(l []interface{}) *wafv2.RuleGroupReferenceStatement {
	if len(l) == 0 || l[0] == nil {
		return nil
	}

	m := l[0].(map[string]interface{})

	return &wafv2.RuleGroupReferenceStatement{
		ARN:           aws.String(m["arn"].(string)),
		ExcludedRules: expandWafv2ExcludedRules(m["excluded_rule"].([]interface{})),
	}
}

func expandWafv2ExcludedRules(l []interface{}) []*wafv2.ExcludedRule {
	if len(l) == 0 || l[0] == nil {
		return nil
	}

	rules := make([]*wafv2.ExcludedRule, 0)

	for _, rule := range l {
		if rule == nil {
			continue
		}
		rules = append(rules, expandWafv2ExcludedRule(rule.(map[string]interface{})))
	}

	return rules
}

func expandWafv2ExcludedRule(m map[string]interface{}) *wafv2.ExcludedRule {
	if m == nil {
		return nil
	}

	return &wafv2.ExcludedRule{
		Name: aws.String(m["name"].(string)),
	}
}

func flattenWafv2WebACLRootStatement(s *wafv2.Statement) interface{} {
	if s == nil {
		return []interface{}{}
	}

	return []interface{}{flattenWafv2WebACLStatement(s)}
}

func flattenWafv2WebACLStatement(s *wafv2.Statement) map[string]interface{} {
	if s == nil {
		return map[string]interface{}{}
	}

	m := map[string]interface{}{}

	if s.AndStatement != nil {
		m["and_statement"] = flattenWafv2AndStatement(s.AndStatement)
	}

	if s.ByteMatchStatement != nil {
		m["byte_match_statement"] = flattenWafv2ByteMatchStatement(s.ByteMatchStatement)
	}

	if s.IPSetReferenceStatement != nil {
		m["ip_set_reference_statement"] = flattenWafv2IpSetReferenceStatement(s.IPSetReferenceStatement)
	}

	if s.GeoMatchStatement != nil {
		m["geo_match_statement"] = flattenWafv2GeoMatchStatement(s.GeoMatchStatement)
	}

	if s.LabelMatchStatement != nil {
		m["label_match_statement"] = flattenWafv2LabelMatchStatement(s.LabelMatchStatement)
	}

	if s.ManagedRuleGroupStatement != nil {
		m["managed_rule_group_statement"] = flattenWafv2ManagedRuleGroupStatement(s.ManagedRuleGroupStatement)
	}

	if s.NotStatement != nil {
		m["not_statement"] = flattenWafv2NotStatement(s.NotStatement)
	}

	if s.OrStatement != nil {
		m["or_statement"] = flattenWafv2OrStatement(s.OrStatement)
	}

	if s.RateBasedStatement != nil {
		m["rate_based_statement"] = flattenWafv2RateBasedStatement(s.RateBasedStatement)
	}

	if s.RegexPatternSetReferenceStatement != nil {
		m["regex_pattern_set_reference_statement"] = flattenWafv2RegexPatternSetReferenceStatement(s.RegexPatternSetReferenceStatement)
	}

	if s.RuleGroupReferenceStatement != nil {
		m["rule_group_reference_statement"] = flattenWafv2RuleGroupReferenceStatement(s.RuleGroupReferenceStatement)
	}

	if s.SizeConstraintStatement != nil {
		m["size_constraint_statement"] = flattenWafv2SizeConstraintStatement(s.SizeConstraintStatement)
	}

	if s.SqliMatchStatement != nil {
		m["sqli_match_statement"] = flattenWafv2SqliMatchStatement(s.SqliMatchStatement)
	}

	if s.XssMatchStatement != nil {
		m["xss_match_statement"] = flattenWafv2XssMatchStatement(s.XssMatchStatement)
	}

	return m
}

func flattenWafv2WebACLRules(r []*wafv2.Rule) interface{} {
	out := make([]map[string]interface{}, len(r))
	for i, rule := range r {
		m := make(map[string]interface{})
		m["action"] = flattenWafv2RuleAction(rule.Action)
		m["override_action"] = flattenWafv2OverrideAction(rule.OverrideAction)
		m["name"] = aws.StringValue(rule.Name)
		m["priority"] = int(aws.Int64Value(rule.Priority))
		m["rule_label"] = flattenWafv2RuleLabels(rule.RuleLabels)
		m["statement"] = flattenWafv2WebACLRootStatement(rule.Statement)
		m["visibility_config"] = flattenWafv2VisibilityConfig(rule.VisibilityConfig)
		out[i] = m
	}

	return out
}

func flattenWafv2OverrideAction(a *wafv2.OverrideAction) interface{} {
	if a == nil {
		return []interface{}{}
	}

	m := map[string]interface{}{}

	if a.Count != nil {
		m["count"] = make([]map[string]interface{}, 1)
	}

	if a.None != nil {
		m["none"] = make([]map[string]interface{}, 1)
	}

	return []interface{}{m}
}

func flattenWafv2DefaultAction(a *wafv2.DefaultAction) interface{} {
	if a == nil {
		return []interface{}{}
	}

	m := map[string]interface{}{}

	if a.Allow != nil {
		m["allow"] = flattenWafv2Allow(a.Allow)
	}

	if a.Block != nil {
		m["block"] = flattenWafv2Block(a.Block)
	}

	return []interface{}{m}
}

func flattenWafv2ManagedRuleGroupStatement(apiObject *wafv2.ManagedRuleGroupStatement) interface{} {
	if apiObject == nil {
		return []interface{}{}
	}

	tfMap := map[string]interface{}{}

	if apiObject.ExcludedRules != nil {
		tfMap["excluded_rule"] = flattenWafv2ExcludedRules(apiObject.ExcludedRules)
	}

	if apiObject.Name != nil {
		tfMap["name"] = aws.StringValue(apiObject.Name)
	}

	if apiObject.ScopeDownStatement != nil {
		tfMap["scope_down_statement"] = []interface{}{flattenWafv2Statement(apiObject.ScopeDownStatement)}
	}

	if apiObject.VendorName != nil {
		tfMap["vendor_name"] = aws.StringValue(apiObject.VendorName)
	}

	return []interface{}{tfMap}
}

func flattenWafv2RateBasedStatement(apiObject *wafv2.RateBasedStatement) interface{} {
	if apiObject == nil {
		return []interface{}{}
	}

	tfMap := map[string]interface{}{}

	if apiObject.AggregateKeyType != nil {
		tfMap["aggregate_key_type"] = aws.StringValue(apiObject.AggregateKeyType)
	}

	if apiObject.ForwardedIPConfig != nil {
		tfMap["forwarded_ip_config"] = flattenWafv2ForwardedIPConfig(apiObject.ForwardedIPConfig)
	}

	if apiObject.Limit != nil {
		tfMap["limit"] = int(aws.Int64Value(apiObject.Limit))
	}

	if apiObject.ScopeDownStatement != nil {
		tfMap["scope_down_statement"] = []interface{}{flattenWafv2Statement(apiObject.ScopeDownStatement)}
	}

	return []interface{}{tfMap}
}

func flattenWafv2RuleGroupReferenceStatement(r *wafv2.RuleGroupReferenceStatement) interface{} {
	if r == nil {
		return []interface{}{}
	}

	m := map[string]interface{}{
		"excluded_rule": flattenWafv2ExcludedRules(r.ExcludedRules),
		"arn":           aws.StringValue(r.ARN),
	}

	return []interface{}{m}
}

func flattenWafv2ExcludedRules(r []*wafv2.ExcludedRule) interface{} {
	out := make([]map[string]interface{}, len(r))
	for i, rule := range r {
		m := make(map[string]interface{})
		m["name"] = aws.StringValue(rule.Name)
		out[i] = m
	}

	return out
}<|MERGE_RESOLUTION|>--- conflicted
+++ resolved
@@ -360,12 +360,8 @@
 				"byte_match_statement":                  wafv2ByteMatchStatementSchema(),
 				"geo_match_statement":                   wafv2GeoMatchStatementSchema(),
 				"ip_set_reference_statement":            wafv2IpSetReferenceStatementSchema(),
-<<<<<<< HEAD
 				"label_match_statement":                 wafv2LabelMatchStatementSchema(),
-				"managed_rule_group_statement":          wafv2ManagedRuleGroupStatementSchema(),
-=======
 				"managed_rule_group_statement":          wafv2ManagedRuleGroupStatementSchema(level),
->>>>>>> 687cdcaa
 				"not_statement":                         wafv2StatementSchema(level),
 				"or_statement":                          wafv2StatementSchema(level),
 				"rate_based_statement":                  wafv2RateBasedStatementSchema(level),
