package aws

import (
	"fmt"
	"regexp"
	"strings"
	"testing"

	"github.com/aws/aws-sdk-go/service/cognitoidentity"
	"github.com/hashicorp/terraform-plugin-sdk/v2/helper/acctest"
)

func TestValidateTypeStringNullableBoolean(t *testing.T) {
	testCases := []struct {
		val         interface{}
		expectedErr *regexp.Regexp
	}{
		{
			val: "",
		},
		{
			val: "0",
		},
		{
			val: "1",
		},
		{
			val: "true",
		},
		{
			val: "false",
		},
		{
			val:         "invalid",
			expectedErr: regexp.MustCompile(`to be one of \["", false, true\]`),
		},
	}

	matchErr := func(errs []error, r *regexp.Regexp) bool {
		// err must match one provided
		for _, err := range errs {
			if r.MatchString(err.Error()) {
				return true
			}
		}

		return false
	}

	for i, tc := range testCases {
		_, errs := validateTypeStringNullableBoolean(tc.val, "test_property")

		if len(errs) == 0 && tc.expectedErr == nil {
			continue
		}

		if len(errs) != 0 && tc.expectedErr == nil {
			t.Fatalf("expected test case %d to produce no errors, got %v", i, errs)
		}

		if !matchErr(errs, tc.expectedErr) {
			t.Fatalf("expected test case %d to produce error matching \"%s\", got %v", i, tc.expectedErr, errs)
		}
	}
}

func TestValidateTypeStringNullableFloat(t *testing.T) {
	testCases := []struct {
		val         interface{}
		expectedErr *regexp.Regexp
	}{
		{
			val: "",
		},
		{
			val: "0",
		},
		{
			val: "1",
		},
		{
			val: "42.0",
		},
		{
			val:         "threeve",
			expectedErr: regexp.MustCompile(`cannot parse`),
		},
	}

	matchErr := func(errs []error, r *regexp.Regexp) bool {
		// err must match one provided
		for _, err := range errs {
			if r.MatchString(err.Error()) {
				return true
			}
		}

		return false
	}

	for i, tc := range testCases {
		_, errs := validateTypeStringNullableFloat(tc.val, "test_property")

		if len(errs) == 0 && tc.expectedErr == nil {
			continue
		}

		if len(errs) != 0 && tc.expectedErr == nil {
			t.Fatalf("expected test case %d to produce no errors, got %v", i, errs)
		}

		if !matchErr(errs, tc.expectedErr) {
			t.Fatalf("expected test case %d to produce error matching \"%s\", got %v", i, tc.expectedErr, errs)
		}
	}
}

func TestValidateCloudWatchDashboardName(t *testing.T) {
	validNames := []string{
		"HelloWorl_d",
		"hello-world",
		"hello-world-012345",
	}
	for _, v := range validNames {
		_, errors := validateCloudWatchDashboardName(v, "name")
		if len(errors) != 0 {
			t.Fatalf("%q should be a valid CloudWatch dashboard name: %q", v, errors)
		}
	}

	invalidNames := []string{
		"special@character",
		"slash/in-the-middle",
		"dot.in-the-middle",
		strings.Repeat("W", 256), // > 255
	}
	for _, v := range invalidNames {
		_, errors := validateCloudWatchDashboardName(v, "name")
		if len(errors) == 0 {
			t.Fatalf("%q should be an invalid CloudWatch dashboard name", v)
		}
	}
}

func TestValidateCloudWatchEventRuleName(t *testing.T) {
	validNames := []string{
		"HelloWorl_d",
		"hello-world",
		"hello.World0125",
	}
	for _, v := range validNames {
		_, errors := validateCloudWatchEventRuleName(v, "name")
		if len(errors) != 0 {
			t.Fatalf("%q should be a valid CW event rule name: %q", v, errors)
		}
	}

	invalidNames := []string{
		"special@character",
		"slash/in-the-middle",
		// Length > 64
		"TooLooooooooooooooooooooooooooooooooooooooooooooooooooooooongName",
	}
	for _, v := range invalidNames {
		_, errors := validateCloudWatchEventRuleName(v, "name")
		if len(errors) == 0 {
			t.Fatalf("%q should be an invalid CW event rule name", v)
		}
	}
}

func TestValidateLambdaFunctionName(t *testing.T) {
	validNames := []string{
		"arn:aws:lambda:us-west-2:123456789012:function:ThumbNail",
		"arn:aws-us-gov:lambda:us-west-2:123456789012:function:ThumbNail",
		"arn:aws-us-gov:lambda:us-gov-west-1:123456789012:function:ThumbNail",
		"FunctionName",
		"function-name",
	}
	for _, v := range validNames {
		_, errors := validateLambdaFunctionName(v, "name")
		if len(errors) != 0 {
			t.Fatalf("%q should be a valid Lambda function name: %q", v, errors)
		}
	}

	invalidNames := []string{
		"/FunctionNameWithSlash",
		"function.name.with.dots",
		// length > 140
		"arn:aws:lambda:us-west-2:123456789012:function:TooLoooooo" +
			"ooooooooooooooooooooooooooooooooooooooooooooooooooooooo" +
			"ooooooooooooooooongFunctionName",
	}
	for _, v := range invalidNames {
		_, errors := validateLambdaFunctionName(v, "name")
		if len(errors) == 0 {
			t.Fatalf("%q should be an invalid Lambda function name", v)
		}
	}
}

func TestValidateLambdaQualifier(t *testing.T) {
	validNames := []string{
		"123",
		"prod",
		"PROD",
		"MyTestEnv",
		"contains-dashes",
		"contains_underscores",
		"$LATEST",
	}
	for _, v := range validNames {
		_, errors := validateLambdaQualifier(v, "name")
		if len(errors) != 0 {
			t.Fatalf("%q should be a valid Lambda function qualifier: %q", v, errors)
		}
	}

	invalidNames := []string{
		// No ARNs allowed
		"arn:aws:lambda:us-west-2:123456789012:function:prod",
		// length > 128
		"TooLooooooooooooooooooooooooooooooooooooooooooooooooooo" +
			"ooooooooooooooooooooooooooooooooooooooooooooooooooo" +
			"oooooooooooongQualifier",
	}
	for _, v := range invalidNames {
		_, errors := validateLambdaQualifier(v, "name")
		if len(errors) == 0 {
			t.Fatalf("%q should be an invalid Lambda function qualifier", v)
		}
	}
}

func TestValidateLambdaPermissionAction(t *testing.T) {
	validNames := []string{
		"lambda:*",
		"lambda:InvokeFunction",
		"*",
	}
	for _, v := range validNames {
		_, errors := validateLambdaPermissionAction(v, "action")
		if len(errors) != 0 {
			t.Fatalf("%q should be a valid Lambda permission action: %q", v, errors)
		}
	}

	invalidNames := []string{
		"yada",
		"lambda:123",
		"*:*",
		"lambda:Invoke*",
	}
	for _, v := range invalidNames {
		_, errors := validateLambdaPermissionAction(v, "action")
		if len(errors) == 0 {
			t.Fatalf("%q should be an invalid Lambda permission action", v)
		}
	}
}

func TestValidateLambdaPermissionEventSourceToken(t *testing.T) {
	validTokens := []string{
		"amzn1.ask.skill.80c92c86-e6dd-4c4b-8d0d-000000000000",
		"test-event-source-token",
		strings.Repeat(".", 256),
	}
	for _, v := range validTokens {
		_, errors := validateLambdaPermissionEventSourceToken(v, "event_source_token")
		if len(errors) != 0 {
			t.Fatalf("%q should be a valid Lambda permission event source token", v)
		}
	}

	invalidTokens := []string{
		"!",
		"test event source token",
		strings.Repeat(".", 257),
	}
	for _, v := range invalidTokens {
		_, errors := validateLambdaPermissionEventSourceToken(v, "event_source_token")
		if len(errors) == 0 {
			t.Fatalf("%q should be an invalid Lambda permission event source token", v)
		}
	}
}

func TestValidateAwsAccountId(t *testing.T) {
	validNames := []string{
		"123456789012",
		"999999999999",
	}
	for _, v := range validNames {
		_, errors := validateAwsAccountId(v, "account_id")
		if len(errors) != 0 {
			t.Fatalf("%q should be a valid AWS Account ID: %q", v, errors)
		}
	}

	invalidNames := []string{
		"12345678901",   // too short
		"1234567890123", // too long
		"invalid",
		"x123456789012",
	}
	for _, v := range invalidNames {
		_, errors := validateAwsAccountId(v, "account_id")
		if len(errors) == 0 {
			t.Fatalf("%q should be an invalid AWS Account ID", v)
		}
	}
}

func TestValidateArn(t *testing.T) {
	v := ""
	_, errors := validateArn(v, "arn")
	if len(errors) != 0 {
		t.Fatalf("%q should not be validated as an ARN: %q", v, errors)
	}

	validNames := []string{
		"arn:aws:elasticbeanstalk:us-east-1:123456789012:environment/My App/MyEnvironment", // Beanstalk
		"arn:aws:iam::123456789012:user/David",                                             // IAM User
		"arn:aws:iam::aws:policy/CloudWatchReadOnlyAccess",                                 // Managed IAM policy
		"arn:aws:rds:eu-west-1:123456789012:db:mysql-db",                                   // RDS
		"arn:aws:s3:::my_corporate_bucket/exampleobject.png",                               // S3 object
		"arn:aws:events:us-east-1:319201112229:rule/rule_name",                             // CloudWatch Rule
		"arn:aws:lambda:eu-west-1:319201112229:function:myCustomFunction",                  // Lambda function
		"arn:aws:lambda:eu-west-1:319201112229:function:myCustomFunction:Qualifier",        // Lambda func qualifier
		"arn:aws-cn:ec2:cn-north-1:123456789012:instance/i-12345678",                       // China EC2 ARN
		"arn:aws-cn:s3:::bucket/object",                                                    // China S3 ARN
		"arn:aws-iso:ec2:us-iso-east-1:123456789012:instance/i-12345678",                   // C2S EC2 ARN
		"arn:aws-iso:s3:::bucket/object",                                                   // C2S S3 ARN
		"arn:aws-iso-b:ec2:us-isob-east-1:123456789012:instance/i-12345678",                // SC2S EC2 ARN
		"arn:aws-iso-b:s3:::bucket/object",                                                 // SC2S S3 ARN
		"arn:aws-us-gov:ec2:us-gov-west-1:123456789012:instance/i-12345678",                // GovCloud EC2 ARN
		"arn:aws-us-gov:s3:::bucket/object",                                                // GovCloud S3 ARN
	}
	for _, v := range validNames {
		_, errors := validateArn(v, "arn")
		if len(errors) != 0 {
			t.Fatalf("%q should be a valid ARN: %q", v, errors)
		}
	}

	invalidNames := []string{
		"arn",
		"123456789012",
		"arn:aws",
		"arn:aws:logs",
		"arn:aws:logs:region:*:*",
	}
	for _, v := range invalidNames {
		_, errors := validateArn(v, "arn")
		if len(errors) == 0 {
			t.Fatalf("%q should be an invalid ARN", v)
		}
	}
}

func TestValidateEC2AutomateARN(t *testing.T) {
	validNames := []string{
		"arn:aws:automate:us-east-1:ec2:reboot",
		"arn:aws:automate:us-east-1:ec2:recover",
		"arn:aws:automate:us-east-1:ec2:stop",
		"arn:aws:automate:us-east-1:ec2:terminate",
	}
	for _, v := range validNames {
		_, errors := validateEC2AutomateARN(v, "test_property")
		if len(errors) != 0 {
			t.Fatalf("%q should be a valid ARN: %q", v, errors)
		}
	}

	invalidNames := []string{
		"",
		"arn:aws:elasticbeanstalk:us-east-1:123456789012:environment/My App/MyEnvironment", // Beanstalk
		"arn:aws:iam::123456789012:user/David",                                             // IAM User
		"arn:aws:rds:eu-west-1:123456789012:db:mysql-db",                                   // RDS
		"arn:aws:s3:::my_corporate_bucket/exampleobject.png",                               // S3 object
		"arn:aws:events:us-east-1:319201112229:rule/rule_name",                             // CloudWatch Rule
		"arn:aws:lambda:eu-west-1:319201112229:function:myCustomFunction",                  // Lambda function
		"arn:aws:lambda:eu-west-1:319201112229:function:myCustomFunction:Qualifier",        // Lambda func qualifier
		"arn:aws-us-gov:s3:::corp_bucket/object.png",                                       // GovCloud ARN
		"arn:aws-us-gov:kms:us-gov-west-1:123456789012:key/some-uuid-abc123",               // GovCloud KMS ARN
	}
	for _, v := range invalidNames {
		_, errors := validateEC2AutomateARN(v, "test_property")
		if len(errors) == 0 {
			t.Fatalf("%q should be an invalid ARN", v)
		}
	}
}

func TestValidatePolicyStatementId(t *testing.T) {
	validNames := []string{
		"YadaHereAndThere",
		"Valid-5tatement_Id",
		"1234",
	}
	for _, v := range validNames {
		_, errors := validatePolicyStatementId(v, "statement_id")
		if len(errors) != 0 {
			t.Fatalf("%q should be a valid Statement ID: %q", v, errors)
		}
	}

	invalidNames := []string{
		"Invalid/StatementId/with/slashes",
		"InvalidStatementId.with.dots",
		// length > 100
		"TooooLoooooooooooooooooooooooooooooooooooooooooooo" +
			"ooooooooooooooooooooooooooooooooooooooooStatementId",
	}
	for _, v := range invalidNames {
		_, errors := validatePolicyStatementId(v, "statement_id")
		if len(errors) == 0 {
			t.Fatalf("%q should be an invalid Statement ID", v)
		}
	}
}

func TestValidateCIDRNetworkAddress(t *testing.T) {
	cases := []struct {
		CIDR              string
		ExpectedErrSubstr string
	}{
		{"notacidr", `is not a valid CIDR block`},
		{"10.0.1.0/16", `is not a valid CIDR block; did you mean`},
		{"10.0.1.0/24", ``},
		{"2001:db8::/122", ``},
		{"2001::/15", `is not a valid CIDR block; did you mean`},
	}

	for i, tc := range cases {
		_, errs := validateCIDRNetworkAddress(tc.CIDR, "foo")
		if tc.ExpectedErrSubstr == "" {
			if len(errs) != 0 {
				t.Fatalf("%d/%d: Expected no error, got errs: %#v",
					i+1, len(cases), errs)
			}
		} else {
			if len(errs) != 1 {
				t.Fatalf("%d/%d: Expected 1 err containing %q, got %d errs",
					i+1, len(cases), tc.ExpectedErrSubstr, len(errs))
			}
			if !strings.Contains(errs[0].Error(), tc.ExpectedErrSubstr) {
				t.Fatalf("%d/%d: Expected err: %q, to include %q",
					i+1, len(cases), errs[0], tc.ExpectedErrSubstr)
			}
		}
	}
}

func TestValidateCIDRBlock(t *testing.T) {
	for _, ts := range []struct {
		cidr  string
		valid bool
	}{
		{"10.2.2.0/24", true},
		{"10.2.2.0/1234", false},
		{"10.2.2.2/24", false},
		{"::/0", true},
		{"::0/0", true},
		{"2000::/15", true},
		{"2001::/15", false},
		{"", false},
	} {
		err := validateCIDRBlock(ts.cidr)
		if !ts.valid && err == nil {
			t.Fatalf("Input '%s' should error but didn't!", ts.cidr)
		}
		if ts.valid && err != nil {
			t.Fatalf("Got unexpected error for '%s' input: %s", ts.cidr, err)
		}
	}
}

func TestValidateIpv4CIDRBlock(t *testing.T) {
	for _, ts := range []struct {
		cidr  string
		valid bool
	}{
		{"10.2.2.0/24", true},
		{"10.2.2.0/1234", false},
		{"10/24", false},
		{"10.2.2.2/24", false},
		{"::/0", false},
		{"2000::/15", false},
		{"", false},
	} {
		err := validateIpv4CIDRBlock(ts.cidr)
		if !ts.valid && err == nil {
			t.Fatalf("Input '%s' should error but didn't!", ts.cidr)
		}
		if ts.valid && err != nil {
			t.Fatalf("Got unexpected error for '%s' input: %s", ts.cidr, err)
		}
	}
}

func TestValidateIpv6CIDRBlock(t *testing.T) {
	for _, ts := range []struct {
		cidr  string
		valid bool
	}{
		{"10.2.2.0/24", false},
		{"10.2.2.0/1234", false},
		{"::/0", true},
		{"::0/0", true},
		{"2000::/15", true},
		{"2001::/15", false},
		{"2001:db8::/122", true},
		{"", false},
	} {
		err := validateIpv6CIDRBlock(ts.cidr)
		if !ts.valid && err == nil {
			t.Fatalf("Input '%s' should error but didn't!", ts.cidr)
		}
		if ts.valid && err != nil {
			t.Fatalf("Got unexpected error for '%s' input: %s", ts.cidr, err)
		}
	}
}

func TestCidrBlocksEqual(t *testing.T) {
	for _, ts := range []struct {
		cidr1 string
		cidr2 string
		equal bool
	}{
		{"10.2.2.0/24", "10.2.2.0/24", true},
		{"10.2.2.0/1234", "10.2.2.0/24", false},
		{"10.2.2.0/24", "10.2.2.0/1234", false},
		{"2001::/15", "2001::/15", true},
		{"::/0", "2001::/15", false},
		{"::/0", "::0/0", true},
		{"", "", false},
	} {
		equal := cidrBlocksEqual(ts.cidr1, ts.cidr2)
		if ts.equal != equal {
			t.Fatalf("cidrBlocksEqual(%q, %q) should be: %t", ts.cidr1, ts.cidr2, ts.equal)
		}
	}
}
func TestCanonicalCidrBlock(t *testing.T) {
	for _, ts := range []struct {
		cidr     string
		expected string
	}{
		{"10.2.2.0/24", "10.2.2.0/24"},
		{"10.2.2.5/24", "10.2.2.0/24"},
		{"::/0", "::/0"},
		{"::0/0", "::/0"},
		{"2001::/15", "2000::/15"},
		{"2001:db8::1/120", "2001:db8::/120"},
		{"", ""},
	} {
		got := canonicalCidrBlock(ts.cidr)
		if ts.expected != got {
			t.Fatalf("canonicalCidrBlock(%q) should be: %q, got: %q", ts.cidr, ts.expected, got)
		}
	}
}

func TestValidateLogMetricFilterName(t *testing.T) {
	validNames := []string{
		"YadaHereAndThere",
		"Valid-5Metric_Name",
		"This . is also %% valid@!)+(",
		"1234",
		strings.Repeat("W", 512),
	}
	for _, v := range validNames {
		_, errors := validateLogMetricFilterName(v, "name")
		if len(errors) != 0 {
			t.Fatalf("%q should be a valid Log Metric Filter Name: %q", v, errors)
		}
	}

	invalidNames := []string{
		"Here is a name with: colon",
		"and here is another * invalid name",
		"*",
		// length > 512
		strings.Repeat("W", 513),
	}
	for _, v := range invalidNames {
		_, errors := validateLogMetricFilterName(v, "name")
		if len(errors) == 0 {
			t.Fatalf("%q should be an invalid Log Metric Filter Name", v)
		}
	}
}

func TestValidateLogMetricTransformationName(t *testing.T) {
	validNames := []string{
		"YadaHereAndThere",
		"Valid-5Metric_Name",
		"This . is also %% valid@!)+(",
		"1234",
		"",
		strings.Repeat("W", 255),
	}
	for _, v := range validNames {
		_, errors := validateLogMetricFilterTransformationName(v, "name")
		if len(errors) != 0 {
			t.Fatalf("%q should be a valid Log Metric Filter Transformation Name: %q", v, errors)
		}
	}

	invalidNames := []string{
		"Here is a name with: colon",
		"and here is another * invalid name",
		"also $ invalid",
		"*",
		// length > 255
		strings.Repeat("W", 256),
	}
	for _, v := range invalidNames {
		_, errors := validateLogMetricFilterTransformationName(v, "name")
		if len(errors) == 0 {
			t.Fatalf("%q should be an invalid Log Metric Filter Transformation Name", v)
		}
	}
}

func TestValidateLogGroupName(t *testing.T) {
	validNames := []string{
		"ValidLogGroupName",
		"ValidLogGroup.Name",
		"valid/Log-group",
		"1234",
		"YadaValid#0123",
		"Also_valid-name",
		strings.Repeat("W", 512),
	}
	for _, v := range validNames {
		_, errors := validateLogGroupName(v, "name")
		if len(errors) != 0 {
			t.Fatalf("%q should be a valid Log Group name: %q", v, errors)
		}
	}

	invalidNames := []string{
		"Here is a name with: colon",
		"and here is another * invalid name",
		"also $ invalid",
		"This . is also %% invalid@!)+(",
		"*",
		"",
		// length > 512
		strings.Repeat("W", 513),
	}
	for _, v := range invalidNames {
		_, errors := validateLogGroupName(v, "name")
		if len(errors) == 0 {
			t.Fatalf("%q should be an invalid Log Group name", v)
		}
	}
}

func TestValidateLogGroupNamePrefix(t *testing.T) {
	validNames := []string{
		"ValidLogGroupName",
		"ValidLogGroup.Name",
		"valid/Log-group",
		"1234",
		"YadaValid#0123",
		"Also_valid-name",
		strings.Repeat("W", 483),
	}
	for _, v := range validNames {
		_, errors := validateLogGroupNamePrefix(v, "name_prefix")
		if len(errors) != 0 {
			t.Fatalf("%q should be a valid Log Group name prefix: %q", v, errors)
		}
	}

	invalidNames := []string{
		"Here is a name with: colon",
		"and here is another * invalid name",
		"also $ invalid",
		"This . is also %% invalid@!)+(",
		"*",
		"",
		// length > 483
		strings.Repeat("W", 484),
	}
	for _, v := range invalidNames {
		_, errors := validateLogGroupNamePrefix(v, "name_prefix")
		if len(errors) == 0 {
			t.Fatalf("%q should be an invalid Log Group name prefix", v)
		}
	}
}

func TestValidateS3BucketLifecycleTimestamp(t *testing.T) {
	validDates := []string{
		"2016-01-01",
		"2006-01-02",
	}

	for _, v := range validDates {
		_, errors := validateS3BucketLifecycleTimestamp(v, "date")
		if len(errors) != 0 {
			t.Fatalf("%q should be valid date: %q", v, errors)
		}
	}

	invalidDates := []string{
		"Jan 01 2016",
		"20160101",
	}

	for _, v := range invalidDates {
		_, errors := validateS3BucketLifecycleTimestamp(v, "date")
		if len(errors) == 0 {
			t.Fatalf("%q should be invalid date", v)
		}
	}
}

func TestValidateSagemakerName(t *testing.T) {
	validNames := []string{
		"ValidSageMakerName",
		"Valid-5a63Mak3r-Name",
		"123-456-789",
		"1234",
		strings.Repeat("W", 63),
	}
	for _, v := range validNames {
		_, errors := validateSagemakerName(v, "name")
		if len(errors) != 0 {
			t.Fatalf("%q should be a valid SageMaker name with maximum length 63 chars: %q", v, errors)
		}
	}

	invalidNames := []string{
		"Invalid name",          // blanks are not allowed
		"1#{}nook",              // other non-alphanumeric chars
		"-nook",                 // cannot start with hyphen
		strings.Repeat("W", 64), // length > 63
	}
	for _, v := range invalidNames {
		_, errors := validateSagemakerName(v, "name")
		if len(errors) == 0 {
			t.Fatalf("%q should be an invalid SageMaker name", v)
		}
	}
}

func TestValidateDbEventSubscriptionName(t *testing.T) {
	validNames := []string{
		"valid-name",
		"valid02-name",
		"Valid-Name1",
	}
	for _, v := range validNames {
		_, errors := validateDbEventSubscriptionName(v, "name")
		if len(errors) != 0 {
			t.Fatalf("%q should be a valid RDS Event Subscription Name: %q", v, errors)
		}
	}

	invalidNames := []string{
		"Here is a name with: colon",
		"and here is another * invalid name",
		"also $ invalid",
		"This . is also %% invalid@!)+(",
		"*",
		"",
		" ",
		"_",
		// length > 255
		strings.Repeat("W", 256),
	}
	for _, v := range invalidNames {
		_, errors := validateDbEventSubscriptionName(v, "name")
		if len(errors) == 0 {
			t.Fatalf("%q should be an invalid RDS Event Subscription Name", v)
		}
	}
}

func TestValidateIAMPolicyJsonString(t *testing.T) {
	type testCases struct {
		Value    string
		ErrCount int
	}

	invalidCases := []testCases{
		{
			Value:    `{0:"1"}`,
			ErrCount: 1,
		},
		{
			Value:    `{'abc':1}`,
			ErrCount: 1,
		},
		{
			Value:    `{"def":}`,
			ErrCount: 1,
		},
		{
			Value:    `{"xyz":[}}`,
			ErrCount: 1,
		},
		{
			Value:    ``,
			ErrCount: 1,
		},
		{
			Value:    `    {"xyz": "foo"}`,
			ErrCount: 1,
		},
	}

	for _, tc := range invalidCases {
		_, errors := validateIAMPolicyJson(tc.Value, "json")
		if len(errors) != tc.ErrCount {
			t.Fatalf("Expected %q to trigger a validation error.", tc.Value)
		}
	}

	validCases := []testCases{
		{
			Value:    `{}`,
			ErrCount: 0,
		},
		{
			Value:    `{"abc":["1","2"]}`,
			ErrCount: 0,
		},
	}

	for _, tc := range validCases {
		_, errors := validateIAMPolicyJson(tc.Value, "json")
		if len(errors) != tc.ErrCount {
			t.Fatalf("Expected %q not to trigger a validation error.", tc.Value)
		}
	}
}

func TestValidateStringIsJsonOrYaml(t *testing.T) {
	type testCases struct {
		Value    string
		ErrCount int
	}

	invalidCases := []testCases{
		{
			Value:    `{"abc":"`,
			ErrCount: 1,
		},
		{
			Value:    "abc: [",
			ErrCount: 1,
		},
	}

	for _, tc := range invalidCases {
		_, errors := validateStringIsJsonOrYaml(tc.Value, "template")
		if len(errors) != tc.ErrCount {
			t.Fatalf("Expected %q to trigger a validation error.", tc.Value)
		}
	}

	validCases := []testCases{
		{
			Value:    `{"abc":"1"}`,
			ErrCount: 0,
		},
		{
			Value:    `abc: 1`,
			ErrCount: 0,
		},
	}

	for _, tc := range validCases {
		_, errors := validateStringIsJsonOrYaml(tc.Value, "template")
		if len(errors) != tc.ErrCount {
			t.Fatalf("Expected %q not to trigger a validation error.", tc.Value)
		}
	}
}

func TestValidateSQSQueueName(t *testing.T) {
	validNames := []string{
		"valid-name",
		"valid02-name",
		"Valid-Name1",
		"_",
		"-",
		strings.Repeat("W", 80),
	}
	for _, v := range validNames {
		if _, errors := validateSQSQueueName(v, "test_attribute"); len(errors) > 0 {
			t.Fatalf("%q should be a valid SQS queue Name", v)
		}

		if errors := validateSQSNonFifoQueueName(v); len(errors) > 0 {
			t.Fatalf("%q should be a valid SQS non-fifo queue Name", v)
		}
	}

	invalidNames := []string{
		"Here is a name with: colon",
		"another * invalid name",
		"also $ invalid",
		"This . is also %% invalid@!)+(",
		"*",
		"",
		" ",
		".",
		strings.Repeat("W", 81), // length > 80
	}
	for _, v := range invalidNames {
		if _, errors := validateSQSQueueName(v, "test_attribute"); len(errors) == 0 {
			t.Fatalf("%q should be an invalid SQS queue Name", v)
		}

		if errors := validateSQSNonFifoQueueName(v); len(errors) == 0 {
			t.Fatalf("%q should be an invalid SQS non-fifo queue Name", v)
		}
	}
}

func TestValidateSQSFifoQueueName(t *testing.T) {
	validNames := []string{
		"valid-name.fifo",
		"valid02-name.fifo",
		"Valid-Name1.fifo",
		"_.fifo",
		"a.fifo",
		"A.fifo",
		"9.fifo",
		"-.fifo",
		fmt.Sprintf("%s.fifo", strings.Repeat("W", 75)),
	}
	for _, v := range validNames {
		if _, errors := validateSQSQueueName(v, "test_attribute"); len(errors) > 0 {
			t.Fatalf("%q should be a valid SQS queue Name", v)
		}

		if errors := validateSQSFifoQueueName(v); len(errors) > 0 {
			t.Fatalf("%q should be a valid SQS FIFO queue Name: %v", v, errors)
		}
	}

	invalidNames := []string{
		"Here is a name with: colon",
		"another * invalid name",
		"also $ invalid",
		"This . is also %% invalid@!)+(",
		".fifo",
		"*",
		"",
		" ",
		".",
		strings.Repeat("W", 81), // length > 80
	}
	for _, v := range invalidNames {
		if _, errors := validateSQSQueueName(v, "test_attribute"); len(errors) == 0 {
			t.Fatalf("%q should be an invalid SQS queue Name", v)
		}

		if errors := validateSQSFifoQueueName(v); len(errors) == 0 {
			t.Fatalf("%q should be an invalid SQS FIFO queue Name: %v", v, errors)
		}
	}
}

func TestValidateOnceAWeekWindowFormat(t *testing.T) {
	cases := []struct {
		Value    string
		ErrCount int
	}{
		{
			// once a day window format
			Value:    "04:00-05:00",
			ErrCount: 1,
		},
		{
			// invalid day of week
			Value:    "san:04:00-san:05:00",
			ErrCount: 1,
		},
		{
			// invalid hour
			Value:    "sun:24:00-san:25:00",
			ErrCount: 1,
		},
		{
			// invalid min
			Value:    "sun:04:00-sun:04:60",
			ErrCount: 1,
		},
		{
			// valid format
			Value:    "sun:04:00-sun:05:00",
			ErrCount: 0,
		},
		{
			// "Sun" can also be used
			Value:    "Sun:04:00-Sun:05:00",
			ErrCount: 0,
		},
		{
			// valid format
			Value:    "",
			ErrCount: 0,
		},
	}

	for _, tc := range cases {
		_, errors := validateOnceAWeekWindowFormat(tc.Value, "maintenance_window")

		if len(errors) != tc.ErrCount {
			t.Fatalf("Expected %d validation errors, But got %d errors for \"%s\"", tc.ErrCount, len(errors), tc.Value)
		}
	}
}

func TestValidateOnceADayWindowFormat(t *testing.T) {
	cases := []struct {
		Value    string
		ErrCount int
	}{
		{
			// once a week window format
			Value:    "sun:04:00-sun:05:00",
			ErrCount: 1,
		},
		{
			// invalid hour
			Value:    "24:00-25:00",
			ErrCount: 1,
		},
		{
			// invalid min
			Value:    "04:00-04:60",
			ErrCount: 1,
		},
		{
			// valid format
			Value:    "04:00-05:00",
			ErrCount: 0,
		},
		{
			// valid format
			Value:    "",
			ErrCount: 0,
		},
	}

	for _, tc := range cases {
		_, errors := validateOnceADayWindowFormat(tc.Value, "backup_window")

		if len(errors) != tc.ErrCount {
			t.Fatalf("Expected %d validation errors, But got %d errors for \"%s\"", tc.ErrCount, len(errors), tc.Value)
		}
	}
}

func TestValidateEcsPlacementConstraint(t *testing.T) {
	cases := []struct {
		constType string
		constExpr string
		Err       bool
	}{
		{
			constType: "distinctInstance",
			constExpr: "",
			Err:       false,
		},
		{
			constType: "memberOf",
			constExpr: "",
			Err:       true,
		},
		{
			constType: "distinctInstance",
			constExpr: "expression",
			Err:       false,
		},
		{
			constType: "memberOf",
			constExpr: "expression",
			Err:       false,
		},
	}

	for _, tc := range cases {
		if err := validateAwsEcsPlacementConstraint(tc.constType, tc.constExpr); err != nil && !tc.Err {
			t.Fatalf("Unexpected validation error for \"%s:%s\": %s",
				tc.constType, tc.constExpr, err)
		}

	}
}

func TestValidateEcsPlacementStrategy(t *testing.T) {
	cases := []struct {
		stratType  string
		stratField string
		Err        bool
	}{
		{
			stratType:  "random",
			stratField: "",
			Err:        false,
		},
		{
			stratType:  "spread",
			stratField: "instanceID",
			Err:        false,
		},
		{
			stratType:  "binpack",
			stratField: "cpu",
			Err:        false,
		},
		{
			stratType:  "binpack",
			stratField: "memory",
			Err:        false,
		},
		{
			stratType:  "binpack",
			stratField: "disk",
			Err:        true,
		},
		{
			stratType:  "fakeType",
			stratField: "",
			Err:        true,
		},
	}

	for _, tc := range cases {
		if err := validateAwsEcsPlacementStrategy(tc.stratType, tc.stratField); err != nil && !tc.Err {
			t.Fatalf("Unexpected validation error for \"%s:%s\": %s",
				tc.stratType, tc.stratField, err)
		}
	}
}

func TestValidateStepFunctionStateMachineName(t *testing.T) {
	validTypes := []string{
		"foo",
		"BAR",
		"FooBar123",
		"FooBar123Baz-_",
	}

	invalidTypes := []string{
		"foo bar",
		"foo<bar>",
		"foo{bar}",
		"foo[bar]",
		"foo*bar",
		"foo?bar",
		"foo#bar",
		"foo%bar",
		"foo\bar",
		"foo^bar",
		"foo|bar",
		"foo~bar",
		"foo$bar",
		"foo&bar",
		"foo,bar",
		"foo:bar",
		"foo;bar",
		"foo/bar",
		strings.Repeat("W", 81), // length > 80
	}

	for _, v := range validTypes {
		_, errors := validateSfnStateMachineName(v, "name")
		if len(errors) != 0 {
			t.Fatalf("%q should be a valid Step Function State Machine name: %v", v, errors)
		}
	}

	for _, v := range invalidTypes {
		_, errors := validateSfnStateMachineName(v, "name")
		if len(errors) == 0 {
			t.Fatalf("%q should not be a valid Step Function State Machine name", v)
		}
	}
}

func TestValidateEmrCustomAmiId(t *testing.T) {
	cases := []struct {
		Value    string
		ErrCount int
	}{
		{
			Value:    "ami-dbcf88b1", //lintignore:AWSAT002
			ErrCount: 0,
		},
		{
			Value:    "vol-as7d65ash",
			ErrCount: 1,
		},
	}

	for _, tc := range cases {
		_, errors := validateAwsEmrCustomAmiId(tc.Value, "custom_ami_id")

		if len(errors) != tc.ErrCount {
			t.Fatalf("Expected %d errors, got %d: %s", tc.ErrCount, len(errors), errors)
		}
	}
}

func TestValidateDmsEndpointId(t *testing.T) {
	validIds := []string{
		"tf-test-endpoint-1",
		"tfTestEndpoint",
	}

	for _, s := range validIds {
		_, errors := validateDmsEndpointId(s, "endpoint_id")
		if len(errors) > 0 {
			t.Fatalf("%q should be a valid endpoint id: %v", s, errors)
		}
	}

	invalidIds := []string{
		"tf_test_endpoint_1",
		"tf.test.endpoint.1",
		"tf test endpoint 1",
		"tf-test-endpoint-1!",
		"tf-test-endpoint-1-",
		"tf-test-endpoint--1",
		"tf-test-endpoint-1tf-test-endpoint-1tf-test-endpoint-1tf-test-endpoint-1tf-test-endpoint-1tf-test-endpoint-1tf-test-endpoint-1tf-test-endpoint-1tf-test-endpoint-1tf-test-endpoint-1tf-test-endpoint-1tf-test-endpoint-1tf-test-endpoint-1tf-test-endpoint-1tf-test-endpoint-1",
	}

	for _, s := range invalidIds {
		_, errors := validateDmsEndpointId(s, "endpoint_id")
		if len(errors) == 0 {
			t.Fatalf("%q should not be a valid endpoint id: %v", s, errors)
		}
	}
}

func TestValidateDmsCertificateId(t *testing.T) {
	validIds := []string{
		"tf-test-certificate-1",
		"tfTestEndpoint",
	}

	for _, s := range validIds {
		_, errors := validateDmsCertificateId(s, "certificate_id")
		if len(errors) > 0 {
			t.Fatalf("%q should be a valid certificate id: %v", s, errors)
		}
	}

	invalidIds := []string{
		"tf_test_certificate_1",
		"tf.test.certificate.1",
		"tf test certificate 1",
		"tf-test-certificate-1!",
		"tf-test-certificate-1-",
		"tf-test-certificate--1",
		"tf-test-certificate-1tf-test-certificate-1tf-test-certificate-1tf-test-certificate-1tf-test-certificate-1tf-test-certificate-1tf-test-certificate-1tf-test-certificate-1tf-test-certificate-1tf-test-certificate-1tf-test-certificate-1tf-test-certificate-1tf-test-certificate-1tf-test-certificate-1tf-test-certificate-1",
	}

	for _, s := range invalidIds {
		_, errors := validateDmsEndpointId(s, "certificate_id")
		if len(errors) == 0 {
			t.Fatalf("%q should not be a valid certificate id: %v", s, errors)
		}
	}
}

func TestValidateDmsReplicationInstanceId(t *testing.T) {
	validIds := []string{
		"tf-test-replication-instance-1",
		"tfTestReplicaitonInstance",
	}

	for _, s := range validIds {
		_, errors := validateDmsReplicationInstanceId(s, "replicaiton_instance_id")
		if len(errors) > 0 {
			t.Fatalf("%q should be a valid replication instance id: %v", s, errors)
		}
	}

	invalidIds := []string{
		"tf_test_replication-instance_1",
		"tf.test.replication.instance.1",
		"tf test replication instance 1",
		"tf-test-replication-instance-1!",
		"tf-test-replication-instance-1-",
		"tf-test-replication-instance--1",
		"tf-test-replication-instance-1tf-test-replication-instance-1tf-test-replication-instance-1",
	}

	for _, s := range invalidIds {
		_, errors := validateDmsReplicationInstanceId(s, "replication_instance_id")
		if len(errors) == 0 {
			t.Fatalf("%q should not be a valid replication instance id: %v", s, errors)
		}
	}
}

func TestValidateDmsReplicationSubnetGroupId(t *testing.T) {
	validIds := []string{
		"tf-test-replication-subnet-group-1",
		"tf_test_replication_subnet_group_1",
		"tf.test.replication.subnet.group.1",
		"tf test replication subnet group 1",
		"tfTestReplicationSubnetGroup",
	}

	for _, s := range validIds {
		_, errors := validateDmsReplicationSubnetGroupId(s, "replication_subnet_group_id")
		if len(errors) > 0 {
			t.Fatalf("%q should be a valid replication subnet group id: %v", s, errors)
		}
	}

	invalidIds := []string{
		"default",
		"tf-test-replication-subnet-group-1!",
		"tf-test-replication-subnet-group-1tf-test-replication-subnet-group-1tf-test-replication-subnet-group-1tf-test-replication-subnet-group-1tf-test-replication-subnet-group-1tf-test-replication-subnet-group-1tf-test-replication-subnet-group-1tf-test-replication-subnet-group-1",
	}

	for _, s := range invalidIds {
		_, errors := validateDmsReplicationSubnetGroupId(s, "replication_subnet_group_id")
		if len(errors) == 0 {
			t.Fatalf("%q should not be a valid replication subnet group id: %v", s, errors)
		}
	}
}

func TestValidateDmsReplicationTaskId(t *testing.T) {
	validIds := []string{
		"tf-test-replication-task-1",
		"tfTestReplicationTask",
	}

	for _, s := range validIds {
		_, errors := validateDmsReplicationTaskId(s, "replication_task_id")
		if len(errors) > 0 {
			t.Fatalf("%q should be a valid replication task id: %v", s, errors)
		}
	}

	invalidIds := []string{
		"tf_test_replication_task_1",
		"tf.test.replication.task.1",
		"tf test replication task 1",
		"tf-test-replication-task-1!",
		"tf-test-replication-task-1-",
		"tf-test-replication-task--1",
		"tf-test-replication-task-1tf-test-replication-task-1tf-test-replication-task-1tf-test-replication-task-1tf-test-replication-task-1tf-test-replication-task-1tf-test-replication-task-1tf-test-replication-task-1tf-test-replication-task-1tf-test-replication-task-1",
	}

	for _, s := range invalidIds {
		_, errors := validateDmsReplicationTaskId(s, "replication_task_id")
		if len(errors) == 0 {
			t.Fatalf("%q should not be a valid replication task id: %v", s, errors)
		}
	}
}

func TestValidateAccountAlias(t *testing.T) {
	validAliases := []string{
		"tf-alias",
		"0tf-alias1",
	}

	for _, s := range validAliases {
		_, errors := validateAccountAlias(s, "account_alias")
		if len(errors) > 0 {
			t.Fatalf("%q should be a valid account alias: %v", s, errors)
		}
	}

	invalidAliases := []string{
		"tf",
		"-tf",
		"tf-",
		"TF-Alias",
		"tf-alias-tf-alias-tf-alias-tf-alias-tf-alias-tf-alias-tf-alias-tf-alias",
	}

	for _, s := range invalidAliases {
		_, errors := validateAccountAlias(s, "account_alias")
		if len(errors) == 0 {
			t.Fatalf("%q should not be a valid account alias: %v", s, errors)
		}
	}
}

func TestValidateIamRoleProfileName(t *testing.T) {
	validNames := []string{
		"tf-test-role-profile-1",
	}

	for _, s := range validNames {
		_, errors := validateIamRolePolicyName(s, "name")
		if len(errors) > 0 {
			t.Fatalf("%q should be a valid IAM role policy name: %v", s, errors)
		}
	}

	invalidNames := []string{
		"invalid#name",
		"this-is-a-very-long-role-policy-name-this-is-a-very-long-role-policy-name-this-is-a-very-long-role-policy-name-this-is-a-very-long",
	}

	for _, s := range invalidNames {
		_, errors := validateIamRolePolicyName(s, "name")
		if len(errors) == 0 {
			t.Fatalf("%q should not be a valid IAM role policy name: %v", s, errors)
		}
	}
}

func TestValidateIamRoleProfileNamePrefix(t *testing.T) {
	validNamePrefixes := []string{
		"tf-test-role-profile-",
	}

	for _, s := range validNamePrefixes {
		_, errors := validateIamRolePolicyNamePrefix(s, "name_prefix")
		if len(errors) > 0 {
			t.Fatalf("%q should be a valid IAM role policy name prefix: %v", s, errors)
		}
	}

	invalidNamePrefixes := []string{
		"invalid#name_prefix",
		"this-is-a-very-long-role-policy-name-prefix-this-is-a-very-long-role-policy-name-prefix-this-is-a-very-",
	}

	for _, s := range invalidNamePrefixes {
		_, errors := validateIamRolePolicyNamePrefix(s, "name_prefix")
		if len(errors) == 0 {
			t.Fatalf("%q should not be a valid IAM role policy name prefix: %v", s, errors)
		}
	}
}

func TestValidateApiGatewayUsagePlanQuotaSettings(t *testing.T) {
	cases := []struct {
		Offset   int
		Period   string
		ErrCount int
	}{
		{
			Offset:   0,
			Period:   "DAY",
			ErrCount: 0,
		},
		{
			Offset:   -1,
			Period:   "DAY",
			ErrCount: 1,
		},
		{
			Offset:   1,
			Period:   "DAY",
			ErrCount: 1,
		},
		{
			Offset:   0,
			Period:   "WEEK",
			ErrCount: 0,
		},
		{
			Offset:   6,
			Period:   "WEEK",
			ErrCount: 0,
		},
		{
			Offset:   -1,
			Period:   "WEEK",
			ErrCount: 1,
		},
		{
			Offset:   7,
			Period:   "WEEK",
			ErrCount: 1,
		},
		{
			Offset:   0,
			Period:   "MONTH",
			ErrCount: 0,
		},
		{
			Offset:   27,
			Period:   "MONTH",
			ErrCount: 0,
		},
		{
			Offset:   -1,
			Period:   "MONTH",
			ErrCount: 1,
		},
		{
			Offset:   28,
			Period:   "MONTH",
			ErrCount: 1,
		},
	}

	for _, tc := range cases {
		m := make(map[string]interface{})
		m["offset"] = tc.Offset
		m["period"] = tc.Period

		errors := validateApiGatewayUsagePlanQuotaSettings(m)
		if len(errors) != tc.ErrCount {
			t.Fatalf("API Gateway Usage Plan Quota Settings validation failed: %v", errors)
		}
	}
}

func TestValidateDocDBIdentifier(t *testing.T) {
	validNames := []string{
		"a",
		"hello-world",
		"hello-world-0123456789",
		strings.Repeat("w", 63),
	}
	for _, v := range validNames {
		_, errors := validateDocDBIdentifier(v, "name")
		if len(errors) != 0 {
			t.Fatalf("%q should be a valid DocDB Identifier: %q", v, errors)
		}
	}

	invalidNames := []string{
		"",
		"special@character",
		"slash/in-the-middle",
		"dot.in-the-middle",
		"two-hyphen--in-the-middle",
		"0-first-numeric",
		"-first-hyphen",
		"end-hyphen-",
		strings.Repeat("W", 64),
	}
	for _, v := range invalidNames {
		_, errors := validateDocDBIdentifier(v, "name")
		if len(errors) == 0 {
			t.Fatalf("%q should be an invalid DocDB Identifier", v)
		}
	}
}

func TestValidateElbName(t *testing.T) {
	validNames := []string{
		"tf-test-elb",
	}

	for _, s := range validNames {
		_, errors := validateElbName(s, "name")
		if len(errors) > 0 {
			t.Fatalf("%q should be a valid ELB name: %v", s, errors)
		}
	}

	invalidNames := []string{
		"tf.test.elb.1",
		"tf-test-elb-tf-test-elb-tf-test-elb",
		"-tf-test-elb",
		"tf-test-elb-",
	}

	for _, s := range invalidNames {
		_, errors := validateElbName(s, "name")
		if len(errors) == 0 {
			t.Fatalf("%q should not be a valid ELB name: %v", s, errors)
		}
	}
}

func TestValidateElbNamePrefix(t *testing.T) {
	validNamePrefixes := []string{
		"test-",
	}

	for _, s := range validNamePrefixes {
		_, errors := validateElbNamePrefix(s, "name_prefix")
		if len(errors) > 0 {
			t.Fatalf("%q should be a valid ELB name prefix: %v", s, errors)
		}
	}

	invalidNamePrefixes := []string{
		"tf.test.elb.",
		"tf-test",
		"-test",
	}

	for _, s := range invalidNamePrefixes {
		_, errors := validateElbNamePrefix(s, "name_prefix")
		if len(errors) == 0 {
			t.Fatalf("%q should not be a valid ELB name prefix: %v", s, errors)
		}
	}
}

func TestValidateNeptuneEventSubscriptionName(t *testing.T) {
	cases := []struct {
		Value    string
		ErrCount int
	}{
		{
			Value:    "testing123!",
			ErrCount: 1,
		},
		{
			Value:    "testing 123",
			ErrCount: 1,
		},
		{
			Value:    "testing_123",
			ErrCount: 1,
		},
		{
			Value:    acctest.RandStringFromCharSet(256, acctest.CharSetAlpha),
			ErrCount: 1,
		},
	}
	for _, tc := range cases {
		_, errors := validateNeptuneEventSubscriptionName(tc.Value, "aws_neptune_event_subscription")
		if len(errors) != tc.ErrCount {
			t.Fatalf("Expected the Neptune Event Subscription Name to trigger a validation error for %q", tc.Value)
		}
	}
}

func TestValidateNeptuneEventSubscriptionNamePrefix(t *testing.T) {
	cases := []struct {
		Value    string
		ErrCount int
	}{
		{
			Value:    "testing123!",
			ErrCount: 1,
		},
		{
			Value:    "testing 123",
			ErrCount: 1,
		},
		{
			Value:    "testing_123",
			ErrCount: 1,
		},
		{
			Value:    acctest.RandStringFromCharSet(254, acctest.CharSetAlpha),
			ErrCount: 1,
		},
	}
	for _, tc := range cases {
		_, errors := validateNeptuneEventSubscriptionNamePrefix(tc.Value, "aws_neptune_event_subscription")
		if len(errors) != tc.ErrCount {
			t.Fatalf("Expected the Neptune Event Subscription Name Prefix to trigger a validation error for %q", tc.Value)
		}
	}
}

func TestValidateDbSubnetGroupName(t *testing.T) {
	cases := []struct {
		Value    string
		ErrCount int
	}{
		{
			Value:    "tEsting",
			ErrCount: 1,
		},
		{
			Value:    "testing?",
			ErrCount: 1,
		},
		{
			Value:    "default",
			ErrCount: 1,
		},
		{
			Value:    acctest.RandStringFromCharSet(300, acctest.CharSetAlpha),
			ErrCount: 1,
		},
	}

	for _, tc := range cases {
		_, errors := validateDbSubnetGroupName(tc.Value, "aws_db_subnet_group")

		if len(errors) != tc.ErrCount {
			t.Fatalf("Expected the DB Subnet Group name to trigger a validation error")
		}
	}
}

func TestValidateNeptuneSubnetGroupName(t *testing.T) {
	cases := []struct {
		Value    string
		ErrCount int
	}{
		{
			Value:    "tEsting",
			ErrCount: 1,
		},
		{
			Value:    "testing?",
			ErrCount: 1,
		},
		{
			Value:    "default",
			ErrCount: 1,
		},
		{
			Value:    acctest.RandStringFromCharSet(300, acctest.CharSetAlpha),
			ErrCount: 1,
		},
	}

	for _, tc := range cases {
		_, errors := validateNeptuneSubnetGroupName(tc.Value, "aws_neptune_subnet_group")

		if len(errors) != tc.ErrCount {
			t.Fatalf("Expected the Neptune Subnet Group name to trigger a validation error")
		}
	}
}

func TestValidateDbSubnetGroupNamePrefix(t *testing.T) {
	cases := []struct {
		Value    string
		ErrCount int
	}{
		{
			Value:    "tEsting",
			ErrCount: 1,
		},
		{
			Value:    "testing?",
			ErrCount: 1,
		},
		{
			Value:    acctest.RandStringFromCharSet(230, acctest.CharSetAlpha),
			ErrCount: 1,
		},
	}

	for _, tc := range cases {
		_, errors := validateDbSubnetGroupNamePrefix(tc.Value, "aws_db_subnet_group")

		if len(errors) != tc.ErrCount {
			t.Fatalf("Expected the DB Subnet Group name prefix to trigger a validation error")
		}
	}
}

func TestValidateNeptuneSubnetGroupNamePrefix(t *testing.T) {
	cases := []struct {
		Value    string
		ErrCount int
	}{
		{
			Value:    "tEsting",
			ErrCount: 1,
		},
		{
			Value:    "testing?",
			ErrCount: 1,
		},
		{
			Value:    acctest.RandStringFromCharSet(230, acctest.CharSetAlpha),
			ErrCount: 1,
		},
	}

	for _, tc := range cases {
		_, errors := validateNeptuneSubnetGroupNamePrefix(tc.Value, "aws_neptune_subnet_group")

		if len(errors) != tc.ErrCount {
			t.Fatalf("Expected the Neptune Subnet Group name prefix to trigger a validation error")
		}
	}
}

func TestValidateDbOptionGroupName(t *testing.T) {
	cases := []struct {
		Value    string
		ErrCount int
	}{
		{
			Value:    "testing123!",
			ErrCount: 1,
		},
		{
			Value:    "1testing123",
			ErrCount: 1,
		},
		{
			Value:    "testing--123",
			ErrCount: 1,
		},
		{
			Value:    "testing123-",
			ErrCount: 1,
		},
		{
			Value:    acctest.RandStringFromCharSet(256, acctest.CharSetAlpha),
			ErrCount: 1,
		},
	}

	for _, tc := range cases {
		_, errors := validateDbOptionGroupName(tc.Value, "aws_db_option_group_name")

		if len(errors) != tc.ErrCount {
			t.Fatalf("Expected the DB Option Group Name to trigger a validation error")
		}
	}
}

func TestValidateDbOptionGroupNamePrefix(t *testing.T) {
	cases := []struct {
		Value    string
		ErrCount int
	}{
		{
			Value:    "testing123!",
			ErrCount: 1,
		},
		{
			Value:    "1testing123",
			ErrCount: 1,
		},
		{
			Value:    "testing--123",
			ErrCount: 1,
		},
		{
			Value:    acctest.RandStringFromCharSet(230, acctest.CharSetAlpha),
			ErrCount: 1,
		},
	}

	for _, tc := range cases {
		_, errors := validateDbOptionGroupNamePrefix(tc.Value, "aws_db_option_group_name")

		if len(errors) != tc.ErrCount {
			t.Fatalf("Expected the DB Option Group name prefix to trigger a validation error")
		}
	}
}

func TestValidateDbParamGroupName(t *testing.T) {
	cases := []struct {
		Value    string
		ErrCount int
	}{
		{
			Value:    "tEsting123",
			ErrCount: 1,
		},
		{
			Value:    "testing123!",
			ErrCount: 1,
		},
		{
			Value:    "1testing123",
			ErrCount: 1,
		},
		{
			Value:    "testing--123",
			ErrCount: 1,
		},
		{
			Value:    "testing_123",
			ErrCount: 1,
		},
		{
			Value:    "testing123-",
			ErrCount: 1,
		},
		{
			Value:    acctest.RandStringFromCharSet(256, acctest.CharSetAlpha),
			ErrCount: 1,
		},
	}

	for _, tc := range cases {
		_, errors := validateDbParamGroupName(tc.Value, "aws_db_parameter_group_name")

		if len(errors) != tc.ErrCount {
			t.Fatalf("Expected the DB Parameter Group Name to trigger a validation error")
		}
	}
}

func TestValidateOpenIdURL(t *testing.T) {
	cases := []struct {
		Value    string
		ErrCount int
	}{
		{
			Value:    "http://wrong.scheme.com",
			ErrCount: 1,
		},
		{
			Value:    "ftp://wrong.scheme.co.uk",
			ErrCount: 1,
		},
		{
			Value:    "%@invalidUrl",
			ErrCount: 1,
		},
		{
			Value:    "https://example.com/?query=param",
			ErrCount: 1,
		},
	}

	for _, tc := range cases {
		_, errors := validateOpenIdURL(tc.Value, "url")

		if len(errors) != tc.ErrCount {
			t.Fatalf("Expected %d of OpenID URL validation errors, got %d", tc.ErrCount, len(errors))
		}
	}
}

func TestValidateAwsKmsName(t *testing.T) {
	cases := []struct {
		Value    string
		ErrCount int
	}{
		{
			Value:    "alias/aws/s3",
			ErrCount: 0,
		},
		{
			Value:    "alias/hashicorp",
			ErrCount: 0,
		},
		{
			Value:    "hashicorp",
			ErrCount: 1,
		},
		{
			Value:    "hashicorp/terraform",
			ErrCount: 1,
		},
	}

	for _, tc := range cases {
		_, errors := validateAwsKmsName(tc.Value, "name")
		if len(errors) != tc.ErrCount {
			t.Fatalf("AWS KMS Alias Name validation failed: %v", errors)
		}
	}
}

func TestValidateAwsKmsGrantName(t *testing.T) {
	validValues := []string{
		"123",
		"Abc",
		"grant_1",
		"grant:/-",
	}

	for _, s := range validValues {
		_, errors := validateAwsKmsGrantName(s, "name")
		if len(errors) > 0 {
			t.Fatalf("%q AWS KMS Grant Name should have been valid: %v", s, errors)
		}
	}

	invalidValues := []string{
		strings.Repeat("w", 257),
		"grant.invalid",
		";",
		"white space",
	}

	for _, s := range invalidValues {
		_, errors := validateAwsKmsGrantName(s, "name")
		if len(errors) == 0 {
			t.Fatalf("%q should not be a valid AWS KMS Grant Name", s)
		}
	}
}

func TestValidateCognitoIdentityPoolName(t *testing.T) {
	validValues := []string{
		"123",
		"1 2 3",
		"foo",
		"foo bar",
		"foo_bar",
		"1foo 2bar 3",
	}

	for _, s := range validValues {
		_, errors := validateCognitoIdentityPoolName(s, "identity_pool_name")
		if len(errors) > 0 {
			t.Fatalf("%q should be a valid Cognito Identity Pool Name: %v", s, errors)
		}
	}

	invalidValues := []string{
		"1-2-3",
		"foo!",
		"foo-bar",
		"foo-bar",
		"foo1-bar2",
	}

	for _, s := range invalidValues {
		_, errors := validateCognitoIdentityPoolName(s, "identity_pool_name")
		if len(errors) == 0 {
			t.Fatalf("%q should not be a valid Cognito Identity Pool Name: %v", s, errors)
		}
	}
}

func TestValidateCognitoProviderDeveloperName(t *testing.T) {
	validValues := []string{
		"1",
		"foo",
		"1.2",
		"foo1-bar2-baz3",
		"foo_bar",
	}

	for _, s := range validValues {
		_, errors := validateCognitoProviderDeveloperName(s, "developer_provider_name")
		if len(errors) > 0 {
			t.Fatalf("%q should be a valid Cognito Provider Developer Name: %v", s, errors)
		}
	}

	invalidValues := []string{
		"foo!",
		"foo:bar",
		"foo/bar",
		"foo;bar",
	}

	for _, s := range invalidValues {
		_, errors := validateCognitoProviderDeveloperName(s, "developer_provider_name")
		if len(errors) == 0 {
			t.Fatalf("%q should not be a valid Cognito Provider Developer Name: %v", s, errors)
		}
	}
}

func TestValidateCognitoSupportedLoginProviders(t *testing.T) {
	validValues := []string{
		"foo",
		"7346241598935552",
		"123456789012.apps.googleusercontent.com",
		"foo_bar",
		"foo;bar",
		"foo/bar",
		"foo-bar",
		"xvz1evFS4wEEPTGEFPHBog;kAcSOqF21Fu85e7zjz7ZN2U4ZRhfV3WpwPAoE3Z7kBw",
		strings.Repeat("W", 128),
	}

	for _, s := range validValues {
		_, errors := validateCognitoSupportedLoginProviders(s, "supported_login_providers")
		if len(errors) > 0 {
			t.Fatalf("%q should be a valid Cognito Supported Login Providers: %v", s, errors)
		}
	}

	invalidValues := []string{
		"",
		strings.Repeat("W", 129), // > 128
		"foo:bar_baz",
		"foobar,foobaz",
		"foobar=foobaz",
	}

	for _, s := range invalidValues {
		_, errors := validateCognitoSupportedLoginProviders(s, "supported_login_providers")
		if len(errors) == 0 {
			t.Fatalf("%q should not be a valid Cognito Supported Login Providers: %v", s, errors)
		}
	}
}

func TestValidateCognitoIdentityProvidersClientId(t *testing.T) {
	validValues := []string{
		"7lhlkkfbfb4q5kpp90urffao",
		"12345678",
		"foo_123",
		strings.Repeat("W", 128),
	}

	for _, s := range validValues {
		_, errors := validateCognitoIdentityProvidersClientId(s, "client_id")
		if len(errors) > 0 {
			t.Fatalf("%q should be a valid Cognito Identity Provider Client ID: %v", s, errors)
		}
	}

	invalidValues := []string{
		"",
		strings.Repeat("W", 129), // > 128
		"foo-bar",
		"foo:bar",
		"foo;bar",
	}

	for _, s := range invalidValues {
		_, errors := validateCognitoIdentityProvidersClientId(s, "client_id")
		if len(errors) == 0 {
			t.Fatalf("%q should not be a valid Cognito Identity Provider Client ID: %v", s, errors)
		}
	}
}

func TestValidateCognitoIdentityProvidersProviderName(t *testing.T) {
	validValues := []string{
		"foo",
		"7346241598935552",
		"foo_bar",
		"foo:bar",
		"foo/bar",
		"foo-bar",
		"cognito-idp.us-east-1.amazonaws.com/us-east-1_Zr231apJu",
		strings.Repeat("W", 128),
	}

	for _, s := range validValues {
		_, errors := validateCognitoIdentityProvidersProviderName(s, "provider_name")
		if len(errors) > 0 {
			t.Fatalf("%q should be a valid Cognito Identity Provider Name: %v", s, errors)
		}
	}

	invalidValues := []string{
		"",
		strings.Repeat("W", 129), // > 128
		"foo;bar_baz",
		"foobar,foobaz",
		"foobar=foobaz",
	}

	for _, s := range invalidValues {
		_, errors := validateCognitoIdentityProvidersProviderName(s, "provider_name")
		if len(errors) == 0 {
			t.Fatalf("%q should not be a valid Cognito Identity Provider Name: %v", s, errors)
		}
	}
}

func TestValidateCognitoUserPoolEmailVerificationMessage(t *testing.T) {
	validValues := []string{
		"{####}",
		"Foo {####}",
		"{####} Bar",
		"AZERTYUIOPQSDFGHJKLMWXCVBN?./+%£*¨°0987654321&é\"'(§è!çà)-@^'{####},=ù`$|´”’[å»ÛÁØ]–Ô¥#‰±•",
		"{####}" + strings.Repeat("W", 19994), // = 20000
	}

	for _, s := range validValues {
		_, errors := validateCognitoUserPoolEmailVerificationMessage(s, "email_verification_message")
		if len(errors) > 0 {
			t.Fatalf("%q should be a valid Cognito User Pool email verification message: %v", s, errors)
		}
	}

	invalidValues := []string{
		"Foo",
		"{###}",
		"{####}" + strings.Repeat("W", 19995), // > 20000
	}

	for _, s := range invalidValues {
		_, errors := validateCognitoUserPoolEmailVerificationMessage(s, "email_verification_message")
		if len(errors) == 0 {
			t.Fatalf("%q should not be a valid Cognito User Pool email verification message: %v", s, errors)
		}
	}
}

func TestValidateCognitoUserPoolEmailVerificationSubject(t *testing.T) {
	validValues := []string{
		"FooBar",
		"AZERTYUIOPQSDFGHJKLMWXCVBN?./+%£*¨°0987654321&é\" '(§è!çà)-@^'{####},=ù`$|´”’[å»ÛÁØ]–Ô¥#‰±•",
		"Foo Bar", // special whitespace character
		strings.Repeat("W", 140),
	}

	for _, s := range validValues {
		_, errors := validateCognitoUserPoolEmailVerificationSubject(s, "email_verification_subject")
		if len(errors) > 0 {
			t.Fatalf("%q should be a valid Cognito User Pool email verification subject: %v", s, errors)
		}
	}

	invalidValues := []string{
		"Foo",
		strings.Repeat("W", 141),
	}

	for _, s := range invalidValues {
		_, errors := validateCognitoUserPoolEmailVerificationSubject(s, "email_verification_subject")
		if len(errors) == 0 {
			t.Fatalf("%q should not be a valid Cognito User Pool email verification subject: %v", s, errors)
		}
	}
}

func TestValidateCognitoUserPoolSmsAuthenticationMessage(t *testing.T) {
	validValues := []string{
		"{####}",
		"Foo {####}",
		"{####} Bar",
		"AZERTYUIOPQSDFGHJKLMWXCVBN?./+%£*¨°0987654321&é\"'(§è!çà)-@^'{####},=ù`$|´”’[å»ÛÁØ]–Ô¥#‰±•",
		"{####}" + strings.Repeat("W", 134), // = 140
	}

	for _, s := range validValues {
		_, errors := validateCognitoUserPoolSmsAuthenticationMessage(s, "sms_authentication_message")
		if len(errors) > 0 {
			t.Fatalf("%q should be a valid Cognito User Pool sms authentication message: %v", s, errors)
		}
	}

	invalidValues := []string{
		"Foo",
		"{####}" + strings.Repeat("W", 135),
	}

	for _, s := range invalidValues {
		_, errors := validateCognitoUserPoolSmsAuthenticationMessage(s, "sms_authentication_message")
		if len(errors) == 0 {
			t.Fatalf("%q should not be a valid Cognito User Pool sms authentication message: %v", s, errors)
		}
	}
}

func TestValidateCognitoUserPoolSmsVerificationMessage(t *testing.T) {
	validValues := []string{
		"{####}",
		"Foo {####}",
		"{####} Bar",
		"AZERTYUIOPQSDFGHJKLMWXCVBN?./+%£*¨°0987654321&é\"'(§è!çà)-@^'{####},=ù`$|´”’[å»ÛÁØ]–Ô¥#‰±•",
		"{####}" + strings.Repeat("W", 134), // = 140
	}

	for _, s := range validValues {
		_, errors := validateCognitoUserPoolSmsVerificationMessage(s, "sms_verification_message")
		if len(errors) > 0 {
			t.Fatalf("%q should be a valid Cognito User Pool sms authentication message: %v", s, errors)
		}
	}

	invalidValues := []string{
		"Foo",
		"{####}" + strings.Repeat("W", 135),
	}

	for _, s := range invalidValues {
		_, errors := validateCognitoUserPoolSmsVerificationMessage(s, "sms_verification_message")
		if len(errors) == 0 {
			t.Fatalf("%q should not be a valid Cognito User Pool sms authentication message: %v", s, errors)
		}
	}
}

func TestValidateWafMetricName(t *testing.T) {
	validNames := []string{
		"testrule",
		"testRule",
		"testRule123",
	}
	for _, v := range validNames {
		_, errors := validateWafMetricName(v, "name")
		if len(errors) != 0 {
			t.Fatalf("%q should be a valid WAF metric name: %q", v, errors)
		}
	}

	invalidNames := []string{
		"!",
		"/",
		" ",
		":",
		";",
		"white space",
		"/slash-at-the-beginning",
		"slash-at-the-end/",
	}
	for _, v := range invalidNames {
		_, errors := validateWafMetricName(v, "name")
		if len(errors) == 0 {
			t.Fatalf("%q should be an invalid WAF metric name", v)
		}
	}
}

func TestValidateAwsSSMName(t *testing.T) {
	validNames := []string{
		".foo-bar_123",
		strings.Repeat("W", 128),
	}
	for _, v := range validNames {
		_, errors := validateAwsSSMName(v, "name")
		if len(errors) != 0 {
			t.Fatalf("%q should be a valid SSM Name: %q", v, errors)
		}
	}

	invalidNames := []string{
		"foo+bar",
		"tf",
		strings.Repeat("W", 129), // > 128
	}
	for _, v := range invalidNames {
		_, errors := validateAwsSSMName(v, "name")
		if len(errors) == 0 {
			t.Fatalf("%q should be an invalid SSM Name: %q", v, errors)
		}
	}
}

func TestValidateBatchName(t *testing.T) {
	validNames := []string{
		strings.Repeat("W", 128), // <= 128
	}
	for _, v := range validNames {
		_, errors := validateBatchName(v, "name")
		if len(errors) != 0 {
			t.Fatalf("%q should be a valid Batch name: %q", v, errors)
		}
	}

	invalidNames := []string{
		"s@mple",
		strings.Repeat("W", 129), // >= 129
	}
	for _, v := range invalidNames {
		_, errors := validateBatchName(v, "name")
		if len(errors) == 0 {
			t.Fatalf("%q should be a invalid Batch name: %q", v, errors)
		}
	}
}

func TestValidateBatchPrefix(t *testing.T) {
	validPrefixes := []string{
		strings.Repeat("W", 102), // <= 102
	}
	for _, v := range validPrefixes {
		_, errors := validateBatchPrefix(v, "prefix")
		if len(errors) != 0 {
			t.Fatalf("%q should be a valid Batch prefix: %q", v, errors)
		}
	}

	invalidPrefixes := []string{
		"s@mple",
		strings.Repeat("W", 103), // >= 103
	}
	for _, v := range invalidPrefixes {
		_, errors := validateBatchPrefix(v, "prefix")
		if len(errors) == 0 {
			t.Fatalf("%q should be a invalid Batch prefix: %q", v, errors)
		}
	}
}

func TestValidateCognitoRoleMappingsAmbiguousRoleResolutionAgainstType(t *testing.T) {
	cases := []struct {
		AmbiguousRoleResolution interface{}
		Type                    string
		ErrCount                int
	}{
		{
			AmbiguousRoleResolution: nil,
			Type:                    cognitoidentity.RoleMappingTypeToken,
			ErrCount:                1,
		},
		{
			AmbiguousRoleResolution: "foo",
			Type:                    cognitoidentity.RoleMappingTypeToken,
			ErrCount:                0, // 0 as it should be defined, the value isn't validated here
		},
		{
			AmbiguousRoleResolution: cognitoidentity.AmbiguousRoleResolutionTypeAuthenticatedRole,
			Type:                    cognitoidentity.RoleMappingTypeToken,
			ErrCount:                0,
		},
		{
			AmbiguousRoleResolution: cognitoidentity.AmbiguousRoleResolutionTypeDeny,
			Type:                    cognitoidentity.RoleMappingTypeToken,
			ErrCount:                0,
		},
	}

	for _, tc := range cases {
		m := make(map[string]interface{})
		// Reproducing the undefined ambiguous_role_resolution
		if tc.AmbiguousRoleResolution != nil {
			m["ambiguous_role_resolution"] = tc.AmbiguousRoleResolution
		}
		m["type"] = tc.Type

		errors := validateCognitoRoleMappingsAmbiguousRoleResolutionAgainstType(m)
		if len(errors) != tc.ErrCount {
			t.Fatalf("Cognito Role Mappings validation failed: %v, expected err count %d, got %d, for config %#v", errors, tc.ErrCount, len(errors), m)
		}
	}
}

func TestValidateCognitoRoleMappingsRulesConfiguration(t *testing.T) {
	cases := []struct {
		MappingRule []interface{}
		Type        string
		ErrCount    int
	}{
		{
			MappingRule: nil,
			Type:        cognitoidentity.RoleMappingTypeRules,
			ErrCount:    1,
		},
		{
			MappingRule: []interface{}{
				map[string]interface{}{
					"Claim":     "isAdmin",
					"MatchType": "Equals",
					"RoleARN":   "arn:foo",
					"Value":     "paid",
				},
			},
			Type:     cognitoidentity.RoleMappingTypeRules,
			ErrCount: 0,
		},
		{
			MappingRule: []interface{}{
				map[string]interface{}{
					"Claim":     "isAdmin",
					"MatchType": "Equals",
					"RoleARN":   "arn:foo",
					"Value":     "paid",
				},
			},
			Type:     cognitoidentity.RoleMappingTypeToken,
			ErrCount: 1,
		},
		{
			MappingRule: nil,
			Type:        cognitoidentity.RoleMappingTypeToken,
			ErrCount:    0,
		},
	}

	for _, tc := range cases {
		m := make(map[string]interface{})
		// Reproducing the undefined mapping_rule
		if tc.MappingRule != nil {
			m["mapping_rule"] = tc.MappingRule
		}
		m["type"] = tc.Type

		errors := validateCognitoRoleMappingsRulesConfiguration(m)
		if len(errors) != tc.ErrCount {
			t.Fatalf("Cognito Role Mappings validation failed: %v, expected err count %d, got %d, for config %#v", errors, tc.ErrCount, len(errors), m)
		}
	}
}

func TestValidateSecurityGroupRuleDescription(t *testing.T) {
	validDescriptions := []string{
		"testrule",
		"testRule",
		"testRule 123",
		`testRule 123 ._-:/()#,@[]+=&;{}!$*`,
	}
	for _, v := range validDescriptions {
		_, errors := validateSecurityGroupRuleDescription(v, "description")
		if len(errors) != 0 {
			t.Fatalf("%q should be a valid security group rule description: %q", v, errors)
		}
	}

	invalidDescriptions := []string{
		"`",
		"%%",
		`\`,
	}
	for _, v := range invalidDescriptions {
		_, errors := validateSecurityGroupRuleDescription(v, "description")
		if len(errors) == 0 {
			t.Fatalf("%q should be an invalid security group rule description", v)
		}
	}
}

func TestValidateCognitoRoles(t *testing.T) {
	validValues := []map[string]interface{}{
		{"authenticated": "hoge"},
		{"unauthenticated": "hoge"},
		{"authenticated": "hoge", "unauthenticated": "hoge"},
	}

	for _, s := range validValues {
		errors := validateCognitoRoles(s)
		if len(errors) > 0 {
			t.Fatalf("%q should be a valid Cognito Roles: %v", s, errors)
		}
	}

	invalidValues := []map[string]interface{}{
		{},
		{"invalid": "hoge"},
	}

	for _, s := range invalidValues {
		errors := validateCognitoRoles(s)
		if len(errors) == 0 {
			t.Fatalf("%q should not be a valid Cognito Roles: %v", s, errors)
		}
	}
}

func TestValidateKmsKey(t *testing.T) {
	cases := []struct {
		Value    string
		ErrCount int
	}{
		{
			Value:    "arbitrary-uuid-1234",
			ErrCount: 0,
		},
		{
			Value:    "arn:aws:kms:us-west-2:111122223333:key/arbitrary-uuid-1234",
			ErrCount: 0,
		},
		{
			Value:    "alias/arbitrary-key",
			ErrCount: 0,
		},
		{
			Value:    "alias/arbitrary/key",
			ErrCount: 0,
		},
		{
			Value:    "arn:aws:kms:us-west-2:111122223333:alias/arbitrary-key",
			ErrCount: 0,
		},
		{
			Value:    "arn:aws:kms:us-west-2:111122223333:alias/arbitrary/key",
			ErrCount: 0,
		},
		{
			Value:    "$%wrongkey",
			ErrCount: 1,
		},
		{
			Value:    "arn:aws:lamda:foo:bar:key/xyz",
			ErrCount: 1,
		},
	}

	for _, tc := range cases {
		_, errors := validateKmsKey(tc.Value, "key_id")
		if len(errors) != tc.ErrCount {
			t.Fatalf("%q validation failed: %v", tc.Value, errors)
		}
	}
}

func TestResourceAWSElastiCacheReplicationGroupAuthTokenValidation(t *testing.T) {
	cases := []struct {
		Value    string
		ErrCount int
	}{
		{
			Value:    "this-is-valid!#%()^",
			ErrCount: 0,
		},
		{
			Value:    "this-is-not",
			ErrCount: 1,
		},
		{
			Value:    "this-is-not-valid\"",
			ErrCount: 1,
		},
		{
			Value:    "this-is-not-valid@",
			ErrCount: 1,
		},
		{
			Value:    "this-is-not-valid/",
			ErrCount: 1,
		},
		{
			Value:    acctest.RandStringFromCharSet(129, acctest.CharSetAlpha),
			ErrCount: 1,
		},
	}

	for _, tc := range cases {
		_, errors := validateAwsElastiCacheReplicationGroupAuthToken(tc.Value, "aws_elasticache_replication_group_auth_token")

		if len(errors) != tc.ErrCount {
			t.Fatalf("Expected the ElastiCache Replication Group AuthToken to trigger a validation error")
		}
	}
}

func TestValidateCognitoUserGroupName(t *testing.T) {
	validValues := []string{
		"foo",
		"7346241598935552",
		"foo_bar",
		"foo:bar",
		"foo/bar",
		"foo-bar",
		"$foobar",
		strings.Repeat("W", 128),
	}

	for _, s := range validValues {
		_, errors := validateCognitoUserGroupName(s, "name")
		if len(errors) > 0 {
			t.Fatalf("%q should be a valid Cognito User Pool Group Name: %v", s, errors)
		}
	}

	invalidValues := []string{
		"",
		strings.Repeat("W", 129), // > 128
	}

	for _, s := range invalidValues {
		_, errors := validateCognitoUserGroupName(s, "name")
		if len(errors) == 0 {
			t.Fatalf("%q should not be a valid Cognito User Pool Group Name: %v", s, errors)
		}
	}
}

func TestValidateCognitoUserPoolId(t *testing.T) {
	validValues := []string{
		"eu-west-1_Foo123",
		"ap-southeast-2_BaRBaz987",
	}

	for _, s := range validValues {
		_, errors := validateCognitoUserPoolId(s, "user_pool_id")
		if len(errors) > 0 {
			t.Fatalf("%q should be a valid Cognito User Pool Id: %v", s, errors)
		}
	}

	invalidValues := []string{
		"",
		"foo",
		"us-east-1-Foo123",
		"eu-central-2_Bar+4",
	}

	for _, s := range invalidValues {
		_, errors := validateCognitoUserPoolId(s, "user_pool_id")
		if len(errors) == 0 {
			t.Fatalf("%q should not be a valid Cognito User Pool Id: %v", s, errors)
		}
	}
}

func TestValidateAmazonSideAsn(t *testing.T) {
	validAsns := []string{
		"7224",
		"9059",
		"10124",
		"17493",
		"64512",
		"64513",
		"65533",
		"65534",
		"4200000000",
		"4200000001",
		"4294967293",
		"4294967294",
	}
	for _, v := range validAsns {
		_, errors := validateAmazonSideAsn(v, "amazon_side_asn")
		if len(errors) != 0 {
			t.Fatalf("%q should be a valid ASN: %q", v, errors)
		}
	}

	invalidAsns := []string{
		"1",
		"ABCDEFG",
		"",
		"7225",
		"9058",
		"10125",
		"17492",
		"64511",
		"65535",
		"4199999999",
		"4294967295",
		"9999999999",
	}
	for _, v := range invalidAsns {
		_, errors := validateAmazonSideAsn(v, "amazon_side_asn")
		if len(errors) == 0 {
			t.Fatalf("%q should be an invalid ASN", v)
		}
	}
}

func TestValidate4ByteAsn(t *testing.T) {
	validAsns := []string{
		"0",
		"1",
		"65534",
		"65535",
		"4294967294",
		"4294967295",
	}
	for _, v := range validAsns {
		_, errors := validate4ByteAsn(v, "bgp_asn")
		if len(errors) != 0 {
			t.Fatalf("%q should be a valid ASN: %q", v, errors)
		}
	}

	invalidAsns := []string{
		"-1",
		"ABCDEFG",
		"",
		"4294967296",
		"9999999999",
	}
	for _, v := range invalidAsns {
		_, errors := validate4ByteAsn(v, "bgp_asn")
		if len(errors) == 0 {
			t.Fatalf("%q should be an invalid ASN", v)
		}
	}
}

func TestValidateLaunchTemplateName(t *testing.T) {
	validNames := []string{
		"fooBAR123",
		"(./_)",
	}
	for _, v := range validNames {
		_, errors := validateLaunchTemplateName(v, "name")
		if len(errors) != 0 {
			t.Fatalf("%q should be a valid Launch Template name: %q", v, errors)
		}
	}

	invalidNames := []string{
		"tf",
		strings.Repeat("W", 126), // > 125
		"invalid*",
		"invalid\name",
		"inavalid&",
		"invalid+",
		"invalid!",
		"invalid:",
		"invalid;",
	}
	for _, v := range invalidNames {
		_, errors := validateLaunchTemplateName(v, "name")
		if len(errors) == 0 {
			t.Fatalf("%q should be an invalid Launch Template name: %q", v, errors)
		}
	}

	invalidNamePrefixes := []string{
		strings.Repeat("W", 100), // > 99
	}
	for _, v := range invalidNamePrefixes {
		_, errors := validateLaunchTemplateName(v, "name_prefix")
		if len(errors) == 0 {
			t.Fatalf("%q should be an invalid Launch Template name prefix: %q", v, errors)
		}
	}
}

func TestValidateLaunchTemplateId(t *testing.T) {
	validIds := []string{
		"lt-foobar123456",
	}
	for _, v := range validIds {
		_, errors := validateLaunchTemplateId(v, "id")
		if len(errors) != 0 {
			t.Fatalf("%q should be a valid Launch Template id: %q", v, errors)
		}
	}

	invalidIds := []string{
		strings.Repeat("W", 256),
		"invalid-foobar123456",
		"lt_foobar123456",
	}
	for _, v := range invalidIds {
		_, errors := validateLaunchTemplateId(v, "id")
		if len(errors) == 0 {
			t.Fatalf("%q should be an invalid Launch Template id: %q", v, errors)
		}
	}
}

func TestValidateNeptuneParamGroupName(t *testing.T) {
	cases := []struct {
		Value    string
		ErrCount int
	}{
		{
			Value:    "tEsting123",
			ErrCount: 1,
		},
		{
			Value:    "testing123!",
			ErrCount: 1,
		},
		{
			Value:    "1testing123",
			ErrCount: 1,
		},
		{
			Value:    "testing--123",
			ErrCount: 1,
		},
		{
			Value:    "testing_123",
			ErrCount: 1,
		},
		{
			Value:    "testing123-",
			ErrCount: 1,
		},
		{
			Value:    acctest.RandStringFromCharSet(256, acctest.CharSetAlpha),
			ErrCount: 1,
		},
	}

	for _, tc := range cases {
		_, errors := validateNeptuneParamGroupName(tc.Value, "aws_neptune_cluster_parameter_group_name")

		if len(errors) != tc.ErrCount {
			t.Fatalf("Expected the Neptune Parameter Group Name to trigger a validation error for %q", tc.Value)
		}
	}
}

func TestValidateNeptuneParamGroupNamePrefix(t *testing.T) {
	cases := []struct {
		Value    string
		ErrCount int
	}{
		{
			Value:    "tEsting123",
			ErrCount: 1,
		},
		{
			Value:    "testing123!",
			ErrCount: 1,
		},
		{
			Value:    "1testing123",
			ErrCount: 1,
		},
		{
			Value:    "testing--123",
			ErrCount: 1,
		},
		{
			Value:    "testing_123",
			ErrCount: 1,
		},
		{
			Value:    acctest.RandStringFromCharSet(256, acctest.CharSetAlpha),
			ErrCount: 1,
		},
	}

	for _, tc := range cases {
		_, errors := validateNeptuneParamGroupNamePrefix(tc.Value, "aws_neptune_cluster_parameter_group_name")

		if len(errors) != tc.ErrCount {
			t.Fatalf("Expected the Neptune Parameter Group Name to trigger a validation error for %q", tc.Value)
		}
	}
}

func TestValidateCloudFrontPublicKeyName(t *testing.T) {
	cases := []struct {
		Value    string
		ErrCount int
	}{
		{
			Value:    "testing123!",
			ErrCount: 1,
		},
		{
			Value:    "testing 123",
			ErrCount: 1,
		},
		{
			Value:    acctest.RandStringFromCharSet(129, acctest.CharSetAlpha),
			ErrCount: 1,
		},
	}

	for _, tc := range cases {
		_, errors := validateCloudFrontPublicKeyName(tc.Value, "aws_cloudfront_public_key")

		if len(errors) != tc.ErrCount {
			t.Fatalf("Expected the CloudFront PublicKey Name to trigger a validation error for %q", tc.Value)
		}
	}
}

func TestValidateCloudFrontPublicKeyNamePrefix(t *testing.T) {
	cases := []struct {
		Value    string
		ErrCount int
	}{
		{
			Value:    "testing123!",
			ErrCount: 1,
		},
		{
			Value:    "testing 123",
			ErrCount: 1,
		},
		{
			Value:    acctest.RandStringFromCharSet(128, acctest.CharSetAlpha),
			ErrCount: 1,
		},
	}

	for _, tc := range cases {
		_, errors := validateCloudFrontPublicKeyNamePrefix(tc.Value, "aws_cloudfront_public_key")

		if len(errors) != tc.ErrCount {
			t.Fatalf("Expected the CloudFront PublicKey Name to trigger a validation error for %q", tc.Value)
		}
	}
}

func TestValidateDxConnectionBandWidth(t *testing.T) {
	validBandwidths := []string{
		"1Gbps",
		"2Gbps",
		"5Gbps",
		"10Gbps",
		"50Mbps",
		"100Mbps",
		"200Mbps",
		"300Mbps",
		"400Mbps",
		"500Mbps",
	}
	for _, v := range validBandwidths {
		_, errors := validateDxConnectionBandWidth()(v, "bandwidth")
		if len(errors) != 0 {
			t.Fatalf("%q should be a valid bandwidth: %q", v, errors)
		}
	}

	invalidBandwidths := []string{
		"1Tbps",
		"100Gbps",
		"10GBpS",
		"42Mbps",
		"0",
		"???",
		"a lot",
	}
	for _, v := range invalidBandwidths {
		_, errors := validateDxConnectionBandWidth()(v, "bandwidth")
		if len(errors) == 0 {
			t.Fatalf("%q should be an invalid bandwidth", v)
		}
	}
}

func TestValidateLbTargetGroupName(t *testing.T) {
	cases := []struct {
		Value    string
		ErrCount int
	}{
		{
			Value:    "tf.test.elb.target.1",
			ErrCount: 1,
		},
		{
			Value:    "-tf-test-target",
			ErrCount: 1,
		},
		{
			Value:    "tf-test-target-",
			ErrCount: 1,
		},
		{
			Value:    acctest.RandStringFromCharSet(33, acctest.CharSetAlpha),
			ErrCount: 1,
		},
	}
	for _, tc := range cases {
		_, errors := validateLbTargetGroupName(tc.Value, "aws_lb_target_group")
		if len(errors) != tc.ErrCount {
			t.Fatalf("Expected the AWS LB Target Group Name to trigger a validation error for %q", tc.Value)
		}
	}
}

func TestValidateLbTargetGroupNamePrefix(t *testing.T) {
	cases := []struct {
		Value    string
		ErrCount int
	}{
		{
			Value:    "tf.lb",
			ErrCount: 1,
		},
		{
			Value:    "-tf-lb",
			ErrCount: 1,
		},
		{
			Value:    acctest.RandStringFromCharSet(32, acctest.CharSetAlpha),
			ErrCount: 1,
		},
	}
	for _, tc := range cases {
		_, errors := validateLbTargetGroupNamePrefix(tc.Value, "aws_lb_target_group")
		if len(errors) != tc.ErrCount {
			t.Fatalf("Expected the AWS LB Target Group Name to trigger a validation error for %q", tc.Value)
		}
	}
}

func TestValidateSecretManagerSecretName(t *testing.T) {
	cases := []struct {
		Value    string
		ErrCount int
	}{
		{
			Value:    "testing123!",
			ErrCount: 1,
		},
		{
			Value:    "testing 123",
			ErrCount: 1,
		},
		{
			Value:    acctest.RandStringFromCharSet(513, acctest.CharSetAlpha),
			ErrCount: 1,
		},
	}
	for _, tc := range cases {
		_, errors := validateSecretManagerSecretName(tc.Value, "aws_secretsmanager_secret")
		if len(errors) != tc.ErrCount {
			t.Fatalf("Expected the AWS Secretsmanager Secret Name to not trigger a validation error for %q", tc.Value)
		}
	}
}

func TestValidateSecretManagerSecretNamePrefix(t *testing.T) {
	cases := []struct {
		Value    string
		ErrCount int
	}{
		{
			Value:    "testing123!",
			ErrCount: 1,
		},
		{
			Value:    "testing 123",
			ErrCount: 1,
		},
		{
			Value:    acctest.RandStringFromCharSet(512, acctest.CharSetAlpha),
			ErrCount: 1,
		},
	}
	for _, tc := range cases {
		_, errors := validateSecretManagerSecretNamePrefix(tc.Value, "aws_secretsmanager_secret")
		if len(errors) != tc.ErrCount {
			t.Fatalf("Expected the AWS Secretsmanager Secret Name to not trigger a validation error for %q", tc.Value)
		}
	}
}

func TestValidateRoute53ResolverName(t *testing.T) {
	cases := []struct {
		Value    string
		ErrCount int
	}{
		{
			Value:    "testing123!",
			ErrCount: 1,
		},
		{
			Value:    "testing - 123__",
			ErrCount: 0,
		},
		{
			Value:    acctest.RandStringFromCharSet(65, acctest.CharSetAlpha),
			ErrCount: 1,
		},
		{
			Value:    "1",
			ErrCount: 1,
		},
		{
			Value:    "10",
			ErrCount: 0,
		},
		{
			Value:    "A",
			ErrCount: 0,
		},
	}
	for _, tc := range cases {
		_, errors := validateRoute53ResolverName(tc.Value, "aws_route53_resolver_endpoint")
		if len(errors) != tc.ErrCount {
			t.Fatalf("Expected the AWS Route 53 Resolver Endpoint Name to not trigger a validation error for %q", tc.Value)
		}
	}
}

<<<<<<< HEAD
func TestCloudWatchEventBusName(t *testing.T) {
	cases := []struct {
		Value   string
		IsValid bool
	}{
		{
			Value:   "",
			IsValid: false,
		},
		{
			Value:   acctest.RandStringFromCharSet(256, acctest.CharSetAlpha),
			IsValid: true,
		},
		{
			Value:   acctest.RandStringFromCharSet(257, acctest.CharSetAlpha),
			IsValid: false,
		},
		{
			Value:   "aws.partner/test/test",
			IsValid: false,
		},
		{
			Value:   "/test0._1-",
			IsValid: false,
		},
		{
			Value:   "test0._1-",
			IsValid: true,
		},
	}
	for _, tc := range cases {
		_, errors := validateCloudWatchEventBusName(tc.Value, "aws_cloudwatch_event_bus")
		isValid := len(errors) == 0
		if tc.IsValid != isValid {
			t.Fatalf("Expected the AWS CloudWatch Event Bus Name to not trigger a validation error for %q", tc.Value)
=======
func TestValidateServiceDiscoveryNamespaceName(t *testing.T) {
	validNames := []string{
		"ValidName",
		"V_-.dN01e",
		"0",
		".",
		"-",
		"_",
		strings.Repeat("x", 1024),
	}
	for _, v := range validNames {
		_, errors := validateServiceDiscoveryNamespaceName(v, "name")
		if len(errors) != 0 {
			t.Fatalf("%q should be a valid namespace name: %q", v, errors)
		}
	}

	invalidNames := []string{
		"Inval:dName",
		"Invalid Name",
		"*",
		"",
		// length > 512
		strings.Repeat("x", 1025),
	}
	for _, v := range invalidNames {
		_, errors := validateServiceDiscoveryNamespaceName(v, "name")
		if len(errors) == 0 {
			t.Fatalf("%q should be an invalid namespace name", v)
>>>>>>> b1e4cc58
		}
	}
}<|MERGE_RESOLUTION|>--- conflicted
+++ resolved
@@ -3143,7 +3143,6 @@
 	}
 }
 
-<<<<<<< HEAD
 func TestCloudWatchEventBusName(t *testing.T) {
 	cases := []struct {
 		Value   string
@@ -3179,7 +3178,10 @@
 		isValid := len(errors) == 0
 		if tc.IsValid != isValid {
 			t.Fatalf("Expected the AWS CloudWatch Event Bus Name to not trigger a validation error for %q", tc.Value)
-=======
+		}
+	}
+}
+
 func TestValidateServiceDiscoveryNamespaceName(t *testing.T) {
 	validNames := []string{
 		"ValidName",
@@ -3209,7 +3211,6 @@
 		_, errors := validateServiceDiscoveryNamespaceName(v, "name")
 		if len(errors) == 0 {
 			t.Fatalf("%q should be an invalid namespace name", v)
->>>>>>> b1e4cc58
 		}
 	}
 }