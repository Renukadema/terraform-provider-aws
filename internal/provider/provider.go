--- conflicted
+++ resolved
@@ -956,17 +956,11 @@
 			"aws_config_organization_managed_rule":     configservice.ResourceOrganizationManagedRule(),
 			"aws_config_remediation_configuration":     configservice.ResourceRemediationConfiguration(),
 
-<<<<<<< HEAD
-			"aws_connect_bot_association":    connect.ResourceBotAssociation(),
-			"aws_connect_contact_flow":       connect.ResourceContactFlow(),
-			"aws_connect_hours_of_operation": connect.ResourceHoursOfOperation(),
-			"aws_connect_instance":           connect.ResourceInstance(),
-=======
 			"aws_connect_bot_association":             connect.ResourceBotAssociation(),
 			"aws_connect_contact_flow":                connect.ResourceContactFlow(),
 			"aws_connect_instance":                    connect.ResourceInstance(),
+			"aws_connect_hours_of_operation":          connect.ResourceHoursOfOperation(),
 			"aws_connect_lambda_function_association": connect.ResourceLambdaFunctionAssociation(),
->>>>>>> b5f182fe
 
 			"aws_cur_report_definition": cur.ResourceReportDefinition(),
 
