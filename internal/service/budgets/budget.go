--- conflicted
+++ resolved
@@ -24,14 +24,11 @@
 	"github.com/shopspring/decimal"
 )
 
-<<<<<<< HEAD
 const (
 	BudgetIdPartsCount = 2
 )
 
-=======
 // @SDKResource("aws_budgets_budget")
->>>>>>> 9ee4fc82
 func ResourceBudget() *schema.Resource {
 	return &schema.Resource{
 		CreateWithoutTimeout: resourceBudgetCreate,
