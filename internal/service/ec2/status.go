package ec2

import (
	"context"
	"strconv"

	"github.com/aws/aws-sdk-go/aws"
	"github.com/aws/aws-sdk-go/service/ec2"
	"github.com/hashicorp/terraform-plugin-sdk/v2/helper/resource"
	"github.com/hashicorp/terraform-provider-aws/internal/tfresource"
)

func StatusAvailabilityZoneGroupOptInStatus(ctx context.Context, conn *ec2.EC2, name string) resource.StateRefreshFunc {
	return func() (interface{}, string, error) {
		output, err := FindAvailabilityZoneGroupByName(ctx, conn, name)

		if tfresource.NotFound(err) {
			return nil, "", nil
		}

		if err != nil {
			return nil, "", err
		}

		return output, aws.StringValue(output.OptInStatus), nil
	}
}

func StatusCapacityReservationState(ctx context.Context, conn *ec2.EC2, id string) resource.StateRefreshFunc {
	return func() (interface{}, string, error) {
		output, err := FindCapacityReservationByID(ctx, conn, id)

		if tfresource.NotFound(err) {
			return nil, "", nil
		}

		if err != nil {
			return nil, "", err
		}

		return output, aws.StringValue(output.State), nil
	}
}

func StatusCarrierGatewayState(ctx context.Context, conn *ec2.EC2, id string) resource.StateRefreshFunc {
	return func() (interface{}, string, error) {
		output, err := FindCarrierGatewayByID(ctx, conn, id)

		if tfresource.NotFound(err) {
			return nil, "", nil
		}

		if err != nil {
			return nil, "", err
		}

		return output, aws.StringValue(output.State), nil
	}
}

// StatusLocalGatewayRouteTableVPCAssociationState fetches the LocalGatewayRouteTableVpcAssociation and its State
func StatusLocalGatewayRouteTableVPCAssociationState(ctx context.Context, conn *ec2.EC2, localGatewayRouteTableVpcAssociationID string) resource.StateRefreshFunc {
	return func() (interface{}, string, error) {
		input := &ec2.DescribeLocalGatewayRouteTableVpcAssociationsInput{
			LocalGatewayRouteTableVpcAssociationIds: aws.StringSlice([]string{localGatewayRouteTableVpcAssociationID}),
		}

		output, err := conn.DescribeLocalGatewayRouteTableVpcAssociationsWithContext(ctx, input)

		if err != nil {
			return nil, "", err
		}

		var association *ec2.LocalGatewayRouteTableVpcAssociation

		for _, outputAssociation := range output.LocalGatewayRouteTableVpcAssociations {
			if outputAssociation == nil {
				continue
			}

			if aws.StringValue(outputAssociation.LocalGatewayRouteTableVpcAssociationId) == localGatewayRouteTableVpcAssociationID {
				association = outputAssociation
				break
			}
		}

		if association == nil {
			return association, ec2.RouteTableAssociationStateCodeDisassociated, nil
		}

		return association, aws.StringValue(association.State), nil
	}
}

func StatusClientVPNEndpointState(ctx context.Context, conn *ec2.EC2, id string) resource.StateRefreshFunc {
	return func() (interface{}, string, error) {
		output, err := FindClientVPNEndpointByID(ctx, conn, id)

		if tfresource.NotFound(err) {
			return nil, "", nil
		}

		if err != nil {
			return nil, "", err
		}

		return output, aws.StringValue(output.Status.Code), nil
	}
}

func StatusClientVPNEndpointClientConnectResponseOptionsState(ctx context.Context, conn *ec2.EC2, id string) resource.StateRefreshFunc {
	return func() (interface{}, string, error) {
		output, err := FindClientVPNEndpointClientConnectResponseOptionsByID(ctx, conn, id)

		if tfresource.NotFound(err) {
			return nil, "", nil
		}

		if err != nil {
			return nil, "", err
		}

		return output, aws.StringValue(output.Status.Code), nil
	}
}

func StatusClientVPNAuthorizationRule(ctx context.Context, conn *ec2.EC2, endpointID, targetNetworkCIDR, accessGroupID string) resource.StateRefreshFunc {
	return func() (interface{}, string, error) {
		output, err := FindClientVPNAuthorizationRuleByThreePartKey(ctx, conn, endpointID, targetNetworkCIDR, accessGroupID)

		if tfresource.NotFound(err) {
			return nil, "", nil
		}

		if err != nil {
			return nil, "", err
		}

		return output, aws.StringValue(output.Status.Code), nil
	}
}

func StatusClientVPNNetworkAssociation(ctx context.Context, conn *ec2.EC2, associationID, endpointID string) resource.StateRefreshFunc {
	return func() (interface{}, string, error) {
		output, err := FindClientVPNNetworkAssociationByIDs(ctx, conn, associationID, endpointID)

		if tfresource.NotFound(err) {
			return nil, "", nil
		}

		if err != nil {
			return nil, "", err
		}

		return output, aws.StringValue(output.Status.Code), nil
	}
}

func StatusClientVPNRoute(ctx context.Context, conn *ec2.EC2, endpointID, targetSubnetID, destinationCIDR string) resource.StateRefreshFunc {
	return func() (interface{}, string, error) {
		output, err := FindClientVPNRouteByThreePartKey(ctx, conn, endpointID, targetSubnetID, destinationCIDR)

		if tfresource.NotFound(err) {
			return nil, "", nil
		}

		if err != nil {
			return nil, "", err
		}

		return output, aws.StringValue(output.Status.Code), nil
	}
}

func StatusFleetState(ctx context.Context, conn *ec2.EC2, id string) resource.StateRefreshFunc {
	return func() (interface{}, string, error) {
		// Don't call FindFleetByID as it maps useful status codes to NotFoundError.
		output, err := FindFleet(ctx, conn, &ec2.DescribeFleetsInput{
			FleetIds: aws.StringSlice([]string{id}),
		})

		if tfresource.NotFound(err) {
			return nil, "", nil
		}

		if err != nil {
			return nil, "", err
		}

		return output, aws.StringValue(output.FleetState), nil
	}
}

func StatusImageState(ctx context.Context, conn *ec2.EC2, id string) resource.StateRefreshFunc {
	return func() (interface{}, string, error) {
		output, err := FindImageByID(ctx, conn, id)

		if tfresource.NotFound(err) {
			return nil, "", nil
		}

		if err != nil {
			return nil, "", err
		}

		return output, aws.StringValue(output.State), nil
	}
}

// StatusInstanceIAMInstanceProfile fetches the Instance and its IamInstanceProfile
//
// The EC2 API accepts a name and always returns an ARN, so it is converted
// back to the name to prevent unexpected differences.
func StatusInstanceIAMInstanceProfile(ctx context.Context, conn *ec2.EC2, id string) resource.StateRefreshFunc {
	return func() (interface{}, string, error) {
		instance, err := FindInstanceByID(ctx, conn, id)

		if tfresource.NotFound(err) {
			return nil, "", nil
		}

		if err != nil {
			return nil, "", err
		}

		if instance.IamInstanceProfile == nil || instance.IamInstanceProfile.Arn == nil {
			return instance, "", nil
		}

		name, err := InstanceProfileARNToName(aws.StringValue(instance.IamInstanceProfile.Arn))

		if err != nil {
			return instance, "", err
		}

		return instance, name, nil
	}
}

func StatusInstanceState(ctx context.Context, conn *ec2.EC2, id string) resource.StateRefreshFunc {
	return func() (interface{}, string, error) {
		// Don't call FindInstanceByID as it maps useful status codes to NotFoundError.
		output, err := FindInstance(ctx, conn, &ec2.DescribeInstancesInput{
			InstanceIds: aws.StringSlice([]string{id}),
		})

		if tfresource.NotFound(err) {
			return nil, "", nil
		}

		if err != nil {
			return nil, "", err
		}

		return output, aws.StringValue(output.State.Name), nil
	}
}

func StatusInstanceCapacityReservationSpecificationEquals(ctx context.Context, conn *ec2.EC2, id string, expectedValue *ec2.CapacityReservationSpecification) resource.StateRefreshFunc {
	return func() (interface{}, string, error) {
		output, err := FindInstanceByID(ctx, conn, id)

		if tfresource.NotFound(err) {
			return nil, "", nil
		}

		if err != nil {
			return nil, "", err
		}

		return output.CapacityReservationSpecification, strconv.FormatBool(capacityReservationSpecificationResponsesEqual(output.CapacityReservationSpecification, expectedValue)), nil
	}
}

func StatusInstanceMaintenanceOptionsAutoRecovery(ctx context.Context, conn *ec2.EC2, id string) resource.StateRefreshFunc {
	return func() (interface{}, string, error) {
		output, err := FindInstanceByID(ctx, conn, id)

		if tfresource.NotFound(err) {
			return nil, "", nil
		}

		if err != nil {
			return nil, "", err
		}

		if v := output.MaintenanceOptions; v != nil {
			return v, aws.StringValue(v.AutoRecovery), nil
		}

		return nil, "", nil
	}
}

func StatusInstanceMetadataOptionsState(ctx context.Context, conn *ec2.EC2, id string) resource.StateRefreshFunc {
	return func() (interface{}, string, error) {
		output, err := FindInstanceByID(ctx, conn, id)

		if tfresource.NotFound(err) {
			return nil, "", nil
		}

		if err != nil {
			return nil, "", err
		}

		if output.MetadataOptions == nil {
			return nil, "", nil
		}

		return output.MetadataOptions, aws.StringValue(output.MetadataOptions.State), nil
	}
}

func StatusInstanceRootBlockDeviceDeleteOnTermination(ctx context.Context, conn *ec2.EC2, id string) resource.StateRefreshFunc {
	return func() (interface{}, string, error) {
		output, err := FindInstanceByID(ctx, conn, id)

		if tfresource.NotFound(err) {
			return nil, "", nil
		}

		if err != nil {
			return nil, "", err
		}

		for _, v := range output.BlockDeviceMappings {
			if aws.StringValue(v.DeviceName) == aws.StringValue(output.RootDeviceName) && v.Ebs != nil {
				return v.Ebs, strconv.FormatBool(aws.BoolValue(v.Ebs.DeleteOnTermination)), nil
			}
		}

		return nil, "", nil
	}
}

func StatusNATGatewayState(ctx context.Context, conn *ec2.EC2, id string) resource.StateRefreshFunc {
	return func() (interface{}, string, error) {
		output, err := FindNATGatewayByID(ctx, conn, id)

		if tfresource.NotFound(err) {
			return nil, "", nil
		}

		if err != nil {
			return nil, "", err
		}

		return output, aws.StringValue(output.State), nil
	}
}

const (
	RouteStatusReady = "ready"
)

func StatusRoute(ctx context.Context, conn *ec2.EC2, routeFinder RouteFinder, routeTableID, destination string) resource.StateRefreshFunc {
	return func() (interface{}, string, error) {
		output, err := routeFinder(ctx, conn, routeTableID, destination)

		if tfresource.NotFound(err) {
			return nil, "", nil
		}

		if err != nil {
			return nil, "", err
		}

		return output, RouteStatusReady, nil
	}
}

const (
	RouteTableStatusReady = "ready"
)

func StatusRouteTable(ctx context.Context, conn *ec2.EC2, id string) resource.StateRefreshFunc {
	return func() (interface{}, string, error) {
		output, err := FindRouteTableByID(ctx, conn, id)

		if tfresource.NotFound(err) {
			return nil, "", nil
		}

		if err != nil {
			return nil, "", err
		}

		return output, RouteTableStatusReady, nil
	}
}

func StatusRouteTableAssociationState(ctx context.Context, conn *ec2.EC2, id string) resource.StateRefreshFunc {
	return func() (interface{}, string, error) {
		output, err := FindRouteTableAssociationByID(ctx, conn, id)

		if tfresource.NotFound(err) {
			return nil, "", nil
		}

		if err != nil {
			return nil, "", err
		}

		if output.AssociationState == nil {
			// In ISO partitions AssociationState can be nil.
			// If the association has been found then we assume it's associated.
			state := ec2.RouteTableAssociationStateCodeAssociated

			return &ec2.RouteTableAssociationState{State: aws.String(state)}, state, nil
		}

		return output.AssociationState, aws.StringValue(output.AssociationState.State), nil
	}
}

const (
	SecurityGroupStatusCreated = "Created"
)

func StatusSecurityGroup(ctx context.Context, conn *ec2.EC2, id string) resource.StateRefreshFunc {
	return func() (interface{}, string, error) {
		output, err := FindSecurityGroupByID(ctx, conn, id)

		if tfresource.NotFound(err) {
			return nil, "", nil
		}

		if err != nil {
			return nil, "", err
		}

		return output, SecurityGroupStatusCreated, nil
	}
}

func StatusSpotFleetActivityStatus(ctx context.Context, conn *ec2.EC2, id string) resource.StateRefreshFunc {
	return func() (interface{}, string, error) {
		output, err := FindSpotFleetRequestByID(ctx, conn, id)

		if tfresource.NotFound(err) {
			return nil, "", nil
		}

		if err != nil {
			return nil, "", err
		}

		return output, aws.StringValue(output.ActivityStatus), nil
	}
}

func StatusSpotFleetRequestState(ctx context.Context, conn *ec2.EC2, id string) resource.StateRefreshFunc {
	return func() (interface{}, string, error) {
		// Don't call FindSpotFleetRequestByID as it maps useful status codes to NotFoundError.
		output, err := FindSpotFleetRequest(ctx, conn, &ec2.DescribeSpotFleetRequestsInput{
			SpotFleetRequestIds: aws.StringSlice([]string{id}),
		})

		if tfresource.NotFound(err) {
			return nil, "", nil
		}

		if err != nil {
			return nil, "", err
		}

		return output, aws.StringValue(output.SpotFleetRequestState), nil
	}
}

func StatusSubnetState(ctx context.Context, conn *ec2.EC2, id string) resource.StateRefreshFunc {
	return func() (interface{}, string, error) {
		output, err := FindSubnetByID(ctx, conn, id)

		if tfresource.NotFound(err) {
			return nil, "", nil
		}

		if err != nil {
			return nil, "", err
		}

		return output, aws.StringValue(output.State), nil
	}
}

func StatusSubnetIPv6CIDRBlockAssociationState(ctx context.Context, conn *ec2.EC2, id string) resource.StateRefreshFunc {
	return func() (interface{}, string, error) {
		output, err := FindSubnetIPv6CIDRBlockAssociationByID(ctx, conn, id)

		if tfresource.NotFound(err) {
			return nil, "", nil
		}

		if err != nil {
			return nil, "", err
		}

		return output.Ipv6CidrBlockState, aws.StringValue(output.Ipv6CidrBlockState.State), nil
	}
}

func StatusSubnetAssignIPv6AddressOnCreation(ctx context.Context, conn *ec2.EC2, id string) resource.StateRefreshFunc {
	return func() (interface{}, string, error) {
		output, err := FindSubnetByID(ctx, conn, id)

		if tfresource.NotFound(err) {
			return nil, "", nil
		}

		if err != nil {
			return nil, "", err
		}

		return output, strconv.FormatBool(aws.BoolValue(output.AssignIpv6AddressOnCreation)), nil
	}
}

func StatusSubnetEnableDNS64(ctx context.Context, conn *ec2.EC2, id string) resource.StateRefreshFunc {
	return func() (interface{}, string, error) {
		output, err := FindSubnetByID(ctx, conn, id)

		if tfresource.NotFound(err) {
			return nil, "", nil
		}

		if err != nil {
			return nil, "", err
		}

		return output, strconv.FormatBool(aws.BoolValue(output.EnableDns64)), nil
	}
}

func StatusSubnetEnableResourceNameDNSAAAARecordOnLaunch(ctx context.Context, conn *ec2.EC2, id string) resource.StateRefreshFunc {
	return func() (interface{}, string, error) {
		output, err := FindSubnetByID(ctx, conn, id)

		if tfresource.NotFound(err) {
			return nil, "", nil
		}

		if err != nil {
			return nil, "", err
		}

		return output, strconv.FormatBool(aws.BoolValue(output.PrivateDnsNameOptionsOnLaunch.EnableResourceNameDnsAAAARecord)), nil
	}
}

func StatusSubnetEnableResourceNameDNSARecordOnLaunch(ctx context.Context, conn *ec2.EC2, id string) resource.StateRefreshFunc {
	return func() (interface{}, string, error) {
		output, err := FindSubnetByID(ctx, conn, id)

		if tfresource.NotFound(err) {
			return nil, "", nil
		}

		if err != nil {
			return nil, "", err
		}

		return output, strconv.FormatBool(aws.BoolValue(output.PrivateDnsNameOptionsOnLaunch.EnableResourceNameDnsARecord)), nil
	}
}

func StatusSubnetMapCustomerOwnedIPOnLaunch(ctx context.Context, conn *ec2.EC2, id string) resource.StateRefreshFunc {
	return func() (interface{}, string, error) {
		output, err := FindSubnetByID(ctx, conn, id)

		if tfresource.NotFound(err) {
			return nil, "", nil
		}

		if err != nil {
			return nil, "", err
		}

		return output, strconv.FormatBool(aws.BoolValue(output.MapCustomerOwnedIpOnLaunch)), nil
	}
}

func StatusSubnetMapPublicIPOnLaunch(ctx context.Context, conn *ec2.EC2, id string) resource.StateRefreshFunc {
	return func() (interface{}, string, error) {
		output, err := FindSubnetByID(ctx, conn, id)

		if tfresource.NotFound(err) {
			return nil, "", nil
		}

		if err != nil {
			return nil, "", err
		}

		return output, strconv.FormatBool(aws.BoolValue(output.MapPublicIpOnLaunch)), nil
	}
}

func StatusSubnetPrivateDNSHostnameTypeOnLaunch(ctx context.Context, conn *ec2.EC2, id string) resource.StateRefreshFunc {
	return func() (interface{}, string, error) {
		output, err := FindSubnetByID(ctx, conn, id)

		if tfresource.NotFound(err) {
			return nil, "", nil
		}

		if err != nil {
			return nil, "", err
		}

		return output, aws.StringValue(output.PrivateDnsNameOptionsOnLaunch.HostnameType), nil
	}
}

func StatusTransitGatewayState(ctx context.Context, conn *ec2.EC2, id string) resource.StateRefreshFunc {
	return func() (interface{}, string, error) {
		output, err := FindTransitGatewayByID(ctx, conn, id)

		if tfresource.NotFound(err) {
			return nil, "", nil
		}

		if err != nil {
			return nil, "", err
		}

		return output, aws.StringValue(output.State), nil
	}
}

func StatusTransitGatewayConnectState(ctx context.Context, conn *ec2.EC2, id string) resource.StateRefreshFunc {
	return func() (interface{}, string, error) {
		output, err := FindTransitGatewayConnectByID(ctx, conn, id)

		if tfresource.NotFound(err) {
			return nil, "", nil
		}

		if err != nil {
			return nil, "", err
		}

		return output, aws.StringValue(output.State), nil
	}
}

func StatusTransitGatewayConnectPeerState(ctx context.Context, conn *ec2.EC2, id string) resource.StateRefreshFunc {
	return func() (interface{}, string, error) {
		output, err := FindTransitGatewayConnectPeerByID(ctx, conn, id)

		if tfresource.NotFound(err) {
			return nil, "", nil
		}

		if err != nil {
			return nil, "", err
		}

		return output, aws.StringValue(output.State), nil
	}
}

func StatusTransitGatewayMulticastDomainState(ctx context.Context, conn *ec2.EC2, id string) resource.StateRefreshFunc {
	return func() (interface{}, string, error) {
		output, err := FindTransitGatewayMulticastDomainByID(ctx, conn, id)

		if tfresource.NotFound(err) {
			return nil, "", nil
		}

		if err != nil {
			return nil, "", err
		}

		return output, aws.StringValue(output.State), nil
	}
}

func StatusTransitGatewayMulticastDomainAssociationState(ctx context.Context, conn *ec2.EC2, multicastDomainID, attachmentID, subnetID string) resource.StateRefreshFunc {
	return func() (interface{}, string, error) {
		output, err := FindTransitGatewayMulticastDomainAssociationByThreePartKey(ctx, conn, multicastDomainID, attachmentID, subnetID)

		if tfresource.NotFound(err) {
			return nil, "", nil
		}

		if err != nil {
			return nil, "", err
		}

		return output, aws.StringValue(output.Subnet.State), nil
	}
}

func StatusTransitGatewayPeeringAttachmentState(ctx context.Context, conn *ec2.EC2, id string) resource.StateRefreshFunc {
	return func() (interface{}, string, error) {
		// Don't call FindTransitGatewayPeeringAttachmentByID as it maps useful status codes to NotFoundError.
		output, err := FindTransitGatewayPeeringAttachment(ctx, conn, &ec2.DescribeTransitGatewayPeeringAttachmentsInput{
			TransitGatewayAttachmentIds: aws.StringSlice([]string{id}),
		})

		if tfresource.NotFound(err) {
			return nil, "", nil
		}

		if err != nil {
			return nil, "", err
		}

		return output, aws.StringValue(output.State), nil
	}
}

func StatusTransitGatewayPrefixListReferenceState(ctx context.Context, conn *ec2.EC2, transitGatewayRouteTableID string, prefixListID string) resource.StateRefreshFunc {
	return func() (interface{}, string, error) {
		output, err := FindTransitGatewayPrefixListReferenceByTwoPartKey(ctx, conn, transitGatewayRouteTableID, prefixListID)

		if tfresource.NotFound(err) {
			return nil, "", nil
		}

		if err != nil {
			return nil, "", err
		}

		return output, aws.StringValue(output.State), nil
	}
}

func StatusTransitGatewayRouteState(ctx context.Context, conn *ec2.EC2, transitGatewayRouteTableID, destination string) resource.StateRefreshFunc {
	return func() (interface{}, string, error) {
		output, err := FindTransitGatewayRoute(ctx, conn, transitGatewayRouteTableID, destination)

		if tfresource.NotFound(err) {
			return nil, "", nil
		}

		if err != nil {
			return nil, "", err
		}

		return output, aws.StringValue(output.State), nil
	}
}

func StatusTransitGatewayRouteTableState(ctx context.Context, conn *ec2.EC2, id string) resource.StateRefreshFunc {
	return func() (interface{}, string, error) {
		output, err := FindTransitGatewayRouteTableByID(ctx, conn, id)

		if tfresource.NotFound(err) {
			return nil, "", nil
		}

		if err != nil {
			return nil, "", err
		}

		return output, aws.StringValue(output.State), nil
	}
}

func StatusTransitGatewayPolicyTableState(ctx context.Context, conn *ec2.EC2, id string) resource.StateRefreshFunc {
	return func() (interface{}, string, error) {
		output, err := FindTransitGatewayPolicyTableByID(ctx, conn, id)

		if tfresource.NotFound(err) {
			return nil, "", nil
		}

		if err != nil {
			return nil, "", err
		}

		return output, aws.StringValue(output.State), nil
	}
}

func StatusTransitGatewayPolicyTableAssociationState(ctx context.Context, conn *ec2.EC2, transitGatewayPolicyTableID, transitGatewayAttachmentID string) resource.StateRefreshFunc {
	return func() (interface{}, string, error) {
		output, err := FindTransitGatewayPolicyTableAssociationByTwoPartKey(ctx, conn, transitGatewayPolicyTableID, transitGatewayAttachmentID)

		if tfresource.NotFound(err) {
			return nil, "", nil
		}

		if err != nil {
			return nil, "", err
		}

		return output, aws.StringValue(output.State), nil
	}
}

func StatusTransitGatewayRouteTableAssociationState(ctx context.Context, conn *ec2.EC2, transitGatewayRouteTableID, transitGatewayAttachmentID string) resource.StateRefreshFunc {
	return func() (interface{}, string, error) {
		output, err := FindTransitGatewayRouteTableAssociationByTwoPartKey(ctx, conn, transitGatewayRouteTableID, transitGatewayAttachmentID)

		if tfresource.NotFound(err) {
			return nil, "", nil
		}

		if err != nil {
			return nil, "", err
		}

		return output, aws.StringValue(output.State), nil
	}
}

func StatusTransitGatewayRouteTablePropagationState(ctx context.Context, conn *ec2.EC2, transitGatewayRouteTableID string, transitGatewayAttachmentID string) resource.StateRefreshFunc {
	return func() (interface{}, string, error) {
		output, err := FindTransitGatewayRouteTablePropagationByTwoPartKey(ctx, conn, transitGatewayRouteTableID, transitGatewayAttachmentID)

		if tfresource.NotFound(err) {
			return nil, "", nil
		}

		if err != nil {
			return nil, "", err
		}

		return output, aws.StringValue(output.State), nil
	}
}

func StatusTransitGatewayVPCAttachmentState(ctx context.Context, conn *ec2.EC2, id string) resource.StateRefreshFunc {
	return func() (interface{}, string, error) {
		// Don't call FindTransitGatewayVPCAttachmentByID as it maps useful status codes to NotFoundError.
		output, err := FindTransitGatewayVPCAttachment(ctx, conn, &ec2.DescribeTransitGatewayVpcAttachmentsInput{
			TransitGatewayAttachmentIds: aws.StringSlice([]string{id}),
		})

		if tfresource.NotFound(err) {
			return nil, "", nil
		}

		if err != nil {
			return nil, "", err
		}

		return output, aws.StringValue(output.State), nil
	}
}

func StatusVolumeState(ctx context.Context, conn *ec2.EC2, id string) resource.StateRefreshFunc {
	return func() (interface{}, string, error) {
		output, err := FindEBSVolumeByID(ctx, conn, id)

		if tfresource.NotFound(err) {
			return nil, "", nil
		}

		if err != nil {
			return nil, "", err
		}

		return output, aws.StringValue(output.State), nil
	}
}

func StatusVolumeAttachmentState(ctx context.Context, conn *ec2.EC2, volumeID, instanceID, deviceName string) resource.StateRefreshFunc {
	return func() (interface{}, string, error) {
		output, err := FindEBSVolumeAttachment(ctx, conn, volumeID, instanceID, deviceName)

		if tfresource.NotFound(err) {
			return nil, "", nil
		}

		if err != nil {
			return nil, "", err
		}

		return output, aws.StringValue(output.State), nil
	}
}

func StatusVolumeModificationState(ctx context.Context, conn *ec2.EC2, id string) resource.StateRefreshFunc {
	return func() (interface{}, string, error) {
		output, err := FindVolumeModificationByID(ctx, conn, id)

		if tfresource.NotFound(err) {
			return nil, "", nil
		}

		if err != nil {
			return nil, "", err
		}

		return output, aws.StringValue(output.ModificationState), nil
	}
}

func StatusVPCState(ctx context.Context, conn *ec2.EC2, id string) resource.StateRefreshFunc {
	return func() (interface{}, string, error) {
		output, err := FindVPCByID(ctx, conn, id)

		if tfresource.NotFound(err) {
			return nil, "", nil
		}

		if err != nil {
			return nil, "", err
		}

		return output, aws.StringValue(output.State), nil
	}
}

func StatusVPCAttributeValue(ctx context.Context, conn *ec2.EC2, id string, attribute string) resource.StateRefreshFunc {
	return func() (interface{}, string, error) {
		attributeValue, err := FindVPCAttribute(ctx, conn, id, attribute)

		if tfresource.NotFound(err) {
			return nil, "", nil
		}

		if err != nil {
			return nil, "", err
		}

		return attributeValue, strconv.FormatBool(attributeValue), nil
	}
}

func StatusVPCCIDRBlockAssociationState(ctx context.Context, conn *ec2.EC2, id string) resource.StateRefreshFunc {
	return func() (interface{}, string, error) {
		output, _, err := FindVPCCIDRBlockAssociationByID(ctx, conn, id)

		if tfresource.NotFound(err) {
			return nil, "", nil
		}

		if err != nil {
			return nil, "", err
		}

		return output.CidrBlockState, aws.StringValue(output.CidrBlockState.State), nil
	}
}

func StatusVPCIPv6CIDRBlockAssociationState(ctx context.Context, conn *ec2.EC2, id string) resource.StateRefreshFunc {
	return func() (interface{}, string, error) {
		output, _, err := FindVPCIPv6CIDRBlockAssociationByID(ctx, conn, id)

		if tfresource.NotFound(err) {
			return nil, "", nil
		}

		if err != nil {
			return nil, "", err
		}

		return output.Ipv6CidrBlockState, aws.StringValue(output.Ipv6CidrBlockState.State), nil
	}
}

func StatusVPCPeeringConnectionActive(ctx context.Context, conn *ec2.EC2, id string) resource.StateRefreshFunc {
	return func() (interface{}, string, error) {
		// Don't call FindVPCPeeringConnectionByID as it maps useful status codes to NotFoundError.
		output, err := FindVPCPeeringConnection(ctx, conn, &ec2.DescribeVpcPeeringConnectionsInput{
			VpcPeeringConnectionIds: aws.StringSlice([]string{id}),
		})

		if tfresource.NotFound(err) {
			return nil, "", nil
		}

		if err != nil {
			return nil, "", err
		}

		return output, aws.StringValue(output.Status.Code), nil
	}
}

func StatusVPCPeeringConnectionDeleted(ctx context.Context, conn *ec2.EC2, id string) resource.StateRefreshFunc {
	return func() (interface{}, string, error) {
		output, err := FindVPCPeeringConnectionByID(ctx, conn, id)

		if tfresource.NotFound(err) {
			return nil, "", nil
		}

		if err != nil {
			return nil, "", err
		}

		return output, aws.StringValue(output.Status.Code), nil
	}
}

func StatusVPNGatewayVPCAttachmentState(ctx context.Context, conn *ec2.EC2, vpnGatewayID, vpcID string) resource.StateRefreshFunc {
	return func() (interface{}, string, error) {
		output, err := FindVPNGatewayVPCAttachment(ctx, conn, vpnGatewayID, vpcID)

		if tfresource.NotFound(err) {
			return nil, "", nil
		}

		if err != nil {
			return nil, "", err
		}

		return output, aws.StringValue(output.State), nil
	}
}

func StatusCustomerGatewayState(ctx context.Context, conn *ec2.EC2, id string) resource.StateRefreshFunc {
	return func() (interface{}, string, error) {
		output, err := FindCustomerGatewayByID(ctx, conn, id)

		if tfresource.NotFound(err) {
			return nil, "", nil
		}

		if err != nil {
			return nil, "", err
		}

		return output, aws.StringValue(output.State), nil
	}
}

func StatusVPNConnectionState(ctx context.Context, conn *ec2.EC2, id string) resource.StateRefreshFunc {
	return func() (interface{}, string, error) {
		output, err := FindVPNConnectionByID(ctx, conn, id)

		if tfresource.NotFound(err) {
			return nil, "", nil
		}

		if err != nil {
			return nil, "", err
		}

		return output, aws.StringValue(output.State), nil
	}
}

func StatusVPNConnectionRouteState(ctx context.Context, conn *ec2.EC2, vpnConnectionID, cidrBlock string) resource.StateRefreshFunc {
	return func() (interface{}, string, error) {
		output, err := FindVPNConnectionRouteByVPNConnectionIDAndCIDR(ctx, conn, vpnConnectionID, cidrBlock)

		if tfresource.NotFound(err) {
			return nil, "", nil
		}

		if err != nil {
			return nil, "", err
		}

		return output, aws.StringValue(output.State), nil
	}
}

func StatusHostState(ctx context.Context, conn *ec2.EC2, id string) resource.StateRefreshFunc {
	return func() (interface{}, string, error) {
		output, err := FindHostByID(ctx, conn, id)

		if tfresource.NotFound(err) {
			return nil, "", nil
		}

		if err != nil {
			return nil, "", err
		}

		return output, aws.StringValue(output.State), nil
	}
}

func StatusInternetGatewayAttachmentState(ctx context.Context, conn *ec2.EC2, internetGatewayID, vpcID string) resource.StateRefreshFunc {
	return func() (interface{}, string, error) {
		output, err := FindInternetGatewayAttachment(ctx, conn, internetGatewayID, vpcID)

		if tfresource.NotFound(err) {
			return nil, "", nil
		}

		if err != nil {
			return nil, "", err
		}

		return output, aws.StringValue(output.State), nil
	}
}

func StatusManagedPrefixListState(ctx context.Context, conn *ec2.EC2, id string) resource.StateRefreshFunc {
	return func() (interface{}, string, error) {
		output, err := FindManagedPrefixListByID(ctx, conn, id)

		if tfresource.NotFound(err) {
			return nil, "", nil
		}

		if err != nil {
			return nil, "", err
		}

		return output, aws.StringValue(output.State), nil
	}
}

func StatusNetworkInsightsAnalysis(ctx context.Context, conn *ec2.EC2, id string) resource.StateRefreshFunc {
	return func() (interface{}, string, error) {
		output, err := FindNetworkInsightsAnalysisByID(ctx, conn, id)

		if tfresource.NotFound(err) {
			return nil, "", nil
		}

		if err != nil {
			return nil, "", err
		}

		return output, aws.StringValue(output.Status), nil
	}
}

func StatusNetworkInterfaceStatus(ctx context.Context, conn *ec2.EC2, id string) resource.StateRefreshFunc {
	return func() (interface{}, string, error) {
		output, err := FindNetworkInterfaceByID(ctx, conn, id)

		if tfresource.NotFound(err) {
			return nil, "", nil
		}

		if err != nil {
			return nil, "", err
		}

		return output, aws.StringValue(output.Status), nil
	}
}

func StatusNetworkInterfaceAttachmentStatus(ctx context.Context, conn *ec2.EC2, id string) resource.StateRefreshFunc {
	return func() (interface{}, string, error) {
		output, err := FindNetworkInterfaceAttachmentByID(ctx, conn, id)

		if tfresource.NotFound(err) {
			return nil, "", nil
		}

		if err != nil {
			return nil, "", err
		}

		return output, aws.StringValue(output.Status), nil
	}
}

func StatusPlacementGroupState(ctx context.Context, conn *ec2.EC2, name string) resource.StateRefreshFunc {
	return func() (interface{}, string, error) {
		output, err := FindPlacementGroupByName(ctx, conn, name)

		if tfresource.NotFound(err) {
			return nil, "", nil
		}

		if err != nil {
			return nil, "", err
		}

		return output, aws.StringValue(output.State), nil
	}
}

func StatusVPCEndpointState(ctx context.Context, conn *ec2.EC2, id string) resource.StateRefreshFunc {
	return func() (interface{}, string, error) {
		output, err := FindVPCEndpointByID(ctx, conn, id)

		if tfresource.NotFound(err) {
			return nil, "", nil
		}

		if err != nil {
			return nil, "", err
		}

		return output, aws.StringValue(output.State), nil
	}
}

func StatusVPCEndpointServiceStateAvailable(ctx context.Context, conn *ec2.EC2, id string) resource.StateRefreshFunc {
	return func() (interface{}, string, error) {
		// Don't call FindVPCEndpointServiceConfigurationByID as it maps useful status codes to NotFoundError.
		output, err := FindVPCEndpointServiceConfiguration(ctx, conn, &ec2.DescribeVpcEndpointServiceConfigurationsInput{
			ServiceIds: aws.StringSlice([]string{id}),
		})

		if tfresource.NotFound(err) {
			return nil, "", nil
		}

		if err != nil {
			return nil, "", err
		}

		return output, aws.StringValue(output.ServiceState), nil
	}
}

func StatusVPCEndpointServiceStateDeleted(ctx context.Context, conn *ec2.EC2, id string) resource.StateRefreshFunc {
	return func() (interface{}, string, error) {
		output, err := FindVPCEndpointServiceConfigurationByID(ctx, conn, id)

		if tfresource.NotFound(err) {
			return nil, "", nil
		}

		if err != nil {
			return nil, "", err
		}

		return output, aws.StringValue(output.ServiceState), nil
	}
}

const (
	VPCEndpointRouteTableAssociationStatusReady = "ready"
)

func StatusVPCEndpointRouteTableAssociation(ctx context.Context, conn *ec2.EC2, vpcEndpointID, routeTableID string) resource.StateRefreshFunc {
	return func() (interface{}, string, error) {
		err := FindVPCEndpointRouteTableAssociationExists(ctx, conn, vpcEndpointID, routeTableID)

		if tfresource.NotFound(err) {
			return nil, "", nil
		}

		if err != nil {
			return nil, "", err
		}

		return "", VPCEndpointRouteTableAssociationStatusReady, nil
	}
}

func StatusEBSSnapshotImport(ctx context.Context, conn *ec2.EC2, id string) resource.StateRefreshFunc {
	return func() (interface{}, string, error) {
		output, err := FindImportSnapshotTaskByID(ctx, conn, id)

		if tfresource.NotFound(err) {
			return nil, "", nil
		}

		if err != nil {
			return nil, "", err
		}

		return output.SnapshotTaskDetail, aws.StringValue(output.SnapshotTaskDetail.Status), nil
	}
}

func statusVPCEndpointConnectionVPCEndpointState(ctx context.Context, conn *ec2.EC2, serviceID, vpcEndpointID string) resource.StateRefreshFunc {
	return func() (interface{}, string, error) {
		output, err := FindVPCEndpointConnectionByServiceIDAndVPCEndpointID(ctx, conn, serviceID, vpcEndpointID)

		if tfresource.NotFound(err) {
			return nil, "", nil
		}

		if err != nil {
			return nil, "", err
		}

		return output, aws.StringValue(output.VpcEndpointState), nil
	}
}

func StatusSnapshotStorageTier(ctx context.Context, conn *ec2.EC2, id string) resource.StateRefreshFunc {
	return func() (interface{}, string, error) {
		output, err := FindSnapshotTierStatusBySnapshotID(ctx, conn, id)

		if tfresource.NotFound(err) {
			return nil, "", nil
		}

		if err != nil {
			return nil, "", err
		}

		return output, aws.StringValue(output.StorageTier), nil
	}
}

func StatusIPAMState(ctx context.Context, conn *ec2.EC2, id string) resource.StateRefreshFunc {
	return func() (interface{}, string, error) {
		output, err := FindIPAMByID(ctx, conn, id)

		if tfresource.NotFound(err) {
			return nil, "", nil
		}

		if err != nil {
			return nil, "", err
		}

		return output, aws.StringValue(output.State), nil
	}
}

func StatusIPAMPoolState(ctx context.Context, conn *ec2.EC2, id string) resource.StateRefreshFunc {
	return func() (interface{}, string, error) {
		output, err := FindIPAMPoolByID(ctx, conn, id)

		if tfresource.NotFound(err) {
			return nil, "", nil
		}

		if err != nil {
			return nil, "", err
		}

		return output, aws.StringValue(output.State), nil
	}
}

func StatusIPAMPoolCIDRState(ctx context.Context, conn *ec2.EC2, cidrBlock, poolID string) resource.StateRefreshFunc {
	return func() (interface{}, string, error) {
		output, err := FindIPAMPoolCIDRByTwoPartKey(ctx, conn, cidrBlock, poolID)

		if tfresource.NotFound(err) {
			return nil, "", nil
		}

		if err != nil {
			return nil, "", err
		}

		return output, aws.StringValue(output.State), nil
	}
}

<<<<<<< HEAD
const (
	IpamPoolCIDRAllocationCreateComplete = "create-complete"
)

func StatusIPAMPoolCIDRAllocationState(conn *ec2.EC2, allocationID, poolID string) resource.StateRefreshFunc {
	return func() (interface{}, string, error) {
		output, err := FindIPAMPoolAllocationByTwoPartKey(conn, allocationID, poolID)

		if tfresource.NotFound(err) {
			return nil, "", nil
		}

		if err != nil {
			return nil, "", err
		}

		return output, IpamPoolCIDRAllocationCreateComplete, nil
	}
}

func StatusIPAMScopeState(conn *ec2.EC2, id string) resource.StateRefreshFunc {
=======
func StatusIPAMScopeState(ctx context.Context, conn *ec2.EC2, id string) resource.StateRefreshFunc {
>>>>>>> 1092267d
	return func() (interface{}, string, error) {
		output, err := FindIPAMScopeByID(ctx, conn, id)

		if tfresource.NotFound(err) {
			return nil, "", nil
		}

		if err != nil {
			return nil, "", err
		}

		return output, aws.StringValue(output.State), nil
	}
}<|MERGE_RESOLUTION|>--- conflicted
+++ resolved
@@ -1333,14 +1333,13 @@
 	}
 }
 
-<<<<<<< HEAD
 const (
 	IpamPoolCIDRAllocationCreateComplete = "create-complete"
 )
 
-func StatusIPAMPoolCIDRAllocationState(conn *ec2.EC2, allocationID, poolID string) resource.StateRefreshFunc {
-	return func() (interface{}, string, error) {
-		output, err := FindIPAMPoolAllocationByTwoPartKey(conn, allocationID, poolID)
+func StatusIPAMPoolCIDRAllocationState(ctx context.Context, conn *ec2.EC2, allocationID, poolID string) resource.StateRefreshFunc {
+	return func() (interface{}, string, error) {
+		output, err := FindIPAMPoolAllocationByTwoPartKey(ctx, conn, allocationID, poolID)
 
 		if tfresource.NotFound(err) {
 			return nil, "", nil
@@ -1354,10 +1353,7 @@
 	}
 }
 
-func StatusIPAMScopeState(conn *ec2.EC2, id string) resource.StateRefreshFunc {
-=======
 func StatusIPAMScopeState(ctx context.Context, conn *ec2.EC2, id string) resource.StateRefreshFunc {
->>>>>>> 1092267d
 	return func() (interface{}, string, error) {
 		output, err := FindIPAMScopeByID(ctx, conn, id)
 
