// Copyright (c) HashiCorp, Inc.
// SPDX-License-Identifier: MPL-2.0

package ec2

import (
	"context"
	"strconv"

	"github.com/aws/aws-sdk-go-v2/aws"
	"github.com/aws/aws-sdk-go-v2/service/ec2"
	awstypes "github.com/aws/aws-sdk-go-v2/service/ec2/types"
	"github.com/hashicorp/terraform-plugin-sdk/v2/helper/retry"
	"github.com/hashicorp/terraform-provider-aws/internal/tfresource"
)

func statusVPCStateV2(ctx context.Context, conn *ec2.Client, id string) retry.StateRefreshFunc {
	return func() (interface{}, string, error) {
		output, err := findVPCByIDV2(ctx, conn, id)

		if tfresource.NotFound(err) {
			return nil, "", nil
		}

		if err != nil {
			return nil, "", err
		}

		return output, string(output.State), nil
	}
}

func statusVPCIPv6CIDRBlockAssociationStateV2(ctx context.Context, conn *ec2.Client, id string) retry.StateRefreshFunc {
	return func() (interface{}, string, error) {
		output, _, err := findVPCIPv6CIDRBlockAssociationByIDV2(ctx, conn, id)

		if tfresource.NotFound(err) {
			return nil, "", nil
		}

		if err != nil {
			return nil, "", err
		}

		return output.Ipv6CidrBlockState, string(output.Ipv6CidrBlockState.State), nil
	}
}

func statusVPCAttributeValueV2(ctx context.Context, conn *ec2.Client, id string, attribute awstypes.VpcAttributeName) retry.StateRefreshFunc {
	return func() (interface{}, string, error) {
		attributeValue, err := findVPCAttributeV2(ctx, conn, id, attribute)

		if tfresource.NotFound(err) {
			return nil, "", nil
		}

		if err != nil {
			return nil, "", err
		}

		return attributeValue, strconv.FormatBool(attributeValue), nil
	}
}

func statusNetworkInterfaceV2(ctx context.Context, conn *ec2.Client, id string) retry.StateRefreshFunc {
	return func() (interface{}, string, error) {
		output, err := findNetworkInterfaceByIDV2(ctx, conn, id)

		if tfresource.NotFound(err) {
			return nil, "", nil
		}

		if err != nil {
			return nil, "", err
		}

		return output, string(output.Status), nil
	}
}

func statusNetworkInterfaceAttachmentV2(ctx context.Context, conn *ec2.Client, id string) retry.StateRefreshFunc {
	return func() (interface{}, string, error) {
		output, err := findNetworkInterfaceAttachmentByIDV2(ctx, conn, id)

		if tfresource.NotFound(err) {
			return nil, "", nil
		}

		if err != nil {
			return nil, "", err
		}

		return output, string(output.Status), nil
	}
}

func statusVPCEndpointStateV2(ctx context.Context, conn *ec2.Client, id string) retry.StateRefreshFunc {
	return func() (interface{}, string, error) {
		output, err := findVPCEndpointByIDV2(ctx, conn, id)

		if tfresource.NotFound(err) {
			return nil, "", nil
		}

		if err != nil {
			return nil, "", err
		}

		return output, string(output.State), nil
	}
}

func statusRouteV2(ctx context.Context, conn *ec2.Client, routeFinder routeFinderV2, routeTableID, destination string) retry.StateRefreshFunc {
	return func() (interface{}, string, error) {
		output, err := routeFinder(ctx, conn, routeTableID, destination)

		if tfresource.NotFound(err) {
			return nil, "", nil
		}

		if err != nil {
			return nil, "", err
		}

		return output, RouteStatusReady, nil
	}
}

func statusRouteTableV2(ctx context.Context, conn *ec2.Client, id string) retry.StateRefreshFunc {
	return func() (interface{}, string, error) {
		output, err := findRouteTableByIDV2(ctx, conn, id)

		if tfresource.NotFound(err) {
			return nil, "", nil
		}

		if err != nil {
			return nil, "", err
		}

		return output, RouteTableStatusReady, nil
	}
}

func statusRouteTableAssociationStateV2(ctx context.Context, conn *ec2.Client, id string) retry.StateRefreshFunc {
	return func() (interface{}, string, error) {
		output, err := findRouteTableAssociationByIDV2(ctx, conn, id)

		if tfresource.NotFound(err) {
			return nil, "", nil
		}

		if err != nil {
			return nil, "", err
		}

		if output.AssociationState == nil {
			// In ISO partitions AssociationState can be nil.
			// If the association has been found then we assume it's associated.
			state := awstypes.RouteTableAssociationStateCodeAssociated

			return &awstypes.RouteTableAssociationState{State: state}, string(state), nil
		}

		return output.AssociationState, string(output.AssociationState.State), nil
	}
}

func statusVPCEndpointServiceStateAvailableV2(ctx context.Context, conn *ec2.Client, id string) retry.StateRefreshFunc {
	return func() (interface{}, string, error) {
		// Don't call FindVPCEndpointServiceConfigurationByID as it maps useful status codes to NotFoundError.
		output, err := findVPCEndpointServiceConfigurationV2(ctx, conn, &ec2.DescribeVpcEndpointServiceConfigurationsInput{
			ServiceIds: []string{id},
		})

		if tfresource.NotFound(err) {
			return nil, "", nil
		}

		if err != nil {
			return nil, "", err
		}

		return output, string(output.ServiceState), nil
	}
}

func statusVPCEndpointServiceStateDeletedV2(ctx context.Context, conn *ec2.Client, id string) retry.StateRefreshFunc {
	return func() (interface{}, string, error) {
		output, err := findVPCEndpointServiceConfigurationByIDV2(ctx, conn, id)

		if tfresource.NotFound(err) {
			return nil, "", nil
		}

		if err != nil {
			return nil, "", err
		}

		return output, string(output.ServiceState), nil
	}
}

func statusVPCEndpointRouteTableAssociationV2(ctx context.Context, conn *ec2.Client, vpcEndpointID, routeTableID string) retry.StateRefreshFunc {
	return func() (interface{}, string, error) {
		err := findVPCEndpointRouteTableAssociationExistsV2(ctx, conn, vpcEndpointID, routeTableID)

		if tfresource.NotFound(err) {
			return nil, "", nil
		}

		if err != nil {
			return nil, "", err
		}

		return "", VPCEndpointRouteTableAssociationStatusReady, nil
	}
}

func statusVPCEndpointConnectionVPCEndpointStateV2(ctx context.Context, conn *ec2.Client, serviceID, vpcEndpointID string) retry.StateRefreshFunc {
	return func() (interface{}, string, error) {
		output, err := findVPCEndpointConnectionByServiceIDAndVPCEndpointIDV2(ctx, conn, serviceID, vpcEndpointID)

		if tfresource.NotFound(err) {
			return nil, "", nil
		}

		if err != nil {
			return nil, "", err
		}

		return output, string(output.VpcEndpointState), nil
	}
}

<<<<<<< HEAD
func StatusIPAMState(ctx context.Context, conn *ec2.Client, id string) retry.StateRefreshFunc {
	return func() (interface{}, string, error) {
		output, err := FindIPAMByID(ctx, conn, id)
=======
func statusVPCEndpointServicePrivateDNSNameConfigurationV2(ctx context.Context, conn *ec2.Client, id string) retry.StateRefreshFunc {
	return func() (interface{}, string, error) {
		output, err := findVPCEndpointServicePrivateDNSNameConfigurationByIDV2(ctx, conn, id)
>>>>>>> eae23a82

		if tfresource.NotFound(err) {
			return nil, "", nil
		}

		if err != nil {
			return nil, "", err
		}

		return output, string(output.State), nil
	}
}

<<<<<<< HEAD
func StatusIPAMPoolState(ctx context.Context, conn *ec2.Client, id string) retry.StateRefreshFunc {
	return func() (interface{}, string, error) {
		output, err := FindIPAMPoolByID(ctx, conn, id)
=======
func statusClientVPNEndpointState(ctx context.Context, conn *ec2.Client, id string) retry.StateRefreshFunc {
	return func() (interface{}, string, error) {
		output, err := findClientVPNEndpointByID(ctx, conn, id)
>>>>>>> eae23a82

		if tfresource.NotFound(err) {
			return nil, "", nil
		}

		if err != nil {
			return nil, "", err
		}

<<<<<<< HEAD
		return output, string(output.State), nil
	}
}

func StatusIPAMPoolCIDRState(ctx context.Context, conn *ec2.Client, cidrBlock, poolID, poolCidrId string) retry.StateRefreshFunc {
	return func() (interface{}, string, error) {
		if cidrBlock == "" {
			output, err := FindIPAMPoolCIDRByPoolCIDRId(ctx, conn, poolCidrId, poolID)

			if tfresource.NotFound(err) {
				return nil, "", nil
			}

			if err != nil {
				return nil, "", err
			}
			cidrBlock = aws.ToString(output.Cidr)
		}

		output, err := FindIPAMPoolCIDRByTwoPartKey(ctx, conn, cidrBlock, poolID)
=======
		return output, string(output.Status.Code), nil
	}
}

func statusClientVPNEndpointClientConnectResponseOptionsState(ctx context.Context, conn *ec2.Client, id string) retry.StateRefreshFunc {
	return func() (interface{}, string, error) {
		output, err := findClientVPNEndpointClientConnectResponseOptionsByID(ctx, conn, id)
>>>>>>> eae23a82

		if tfresource.NotFound(err) {
			return nil, "", nil
		}

		if err != nil {
			return nil, "", err
		}

<<<<<<< HEAD
		return output, string(output.State), nil
	}
}

const (
	// naming mapes to the SDK constants that exist for IPAM
	IpamPoolCIDRAllocationCreateComplete = "create-complete" // nosemgrep:ci.caps2-in-const-name, ci.caps2-in-var-name, ci.caps5-in-const-name, ci.caps5-in-var-name
)

func StatusIPAMPoolCIDRAllocationState(ctx context.Context, conn *ec2.Client, allocationID, poolID string) retry.StateRefreshFunc {
	return func() (interface{}, string, error) {
		output, err := FindIPAMPoolAllocationByTwoPartKey(ctx, conn, allocationID, poolID)
=======
		return output, string(output.Status.Code), nil
	}
}

func statusClientVPNAuthorizationRule(ctx context.Context, conn *ec2.Client, endpointID, targetNetworkCIDR, accessGroupID string) retry.StateRefreshFunc {
	return func() (interface{}, string, error) {
		output, err := findClientVPNAuthorizationRuleByThreePartKey(ctx, conn, endpointID, targetNetworkCIDR, accessGroupID)
>>>>>>> eae23a82

		if tfresource.NotFound(err) {
			return nil, "", nil
		}

		if err != nil {
			return nil, "", err
		}

<<<<<<< HEAD
		return output, IpamPoolCIDRAllocationCreateComplete, nil
	}
}

func StatusIPAMResourceDiscoveryState(ctx context.Context, conn *ec2.Client, id string) retry.StateRefreshFunc {
	return func() (interface{}, string, error) {
		output, err := FindIPAMResourceDiscoveryByID(ctx, conn, id)
=======
		return output, string(output.Status.Code), nil
	}
}

func statusClientVPNNetworkAssociation(ctx context.Context, conn *ec2.Client, associationID, endpointID string) retry.StateRefreshFunc {
	return func() (interface{}, string, error) {
		output, err := findClientVPNNetworkAssociationByTwoPartKey(ctx, conn, associationID, endpointID)
>>>>>>> eae23a82

		if tfresource.NotFound(err) {
			return nil, "", nil
		}

		if err != nil {
			return nil, "", err
		}

<<<<<<< HEAD
		return output, string(output.State), nil
	}
}

func StatusIPAMResourceDiscoveryAssociationStatus(ctx context.Context, conn *ec2.Client, id string) retry.StateRefreshFunc {
	return func() (interface{}, string, error) {
		output, err := FindIPAMResourceDiscoveryAssociationByID(ctx, conn, id)
=======
		return output, string(output.Status.Code), nil
	}
}

func statusClientVPNRoute(ctx context.Context, conn *ec2.Client, endpointID, targetSubnetID, destinationCIDR string) retry.StateRefreshFunc {
	return func() (interface{}, string, error) {
		output, err := findClientVPNRouteByThreePartKey(ctx, conn, endpointID, targetSubnetID, destinationCIDR)
>>>>>>> eae23a82

		if tfresource.NotFound(err) {
			return nil, "", nil
		}

		if err != nil {
			return nil, "", err
		}

<<<<<<< HEAD
		return output, string(output.State), nil
	}
}

func StatusIPAMScopeState(ctx context.Context, conn *ec2.Client, id string) retry.StateRefreshFunc {
	return func() (interface{}, string, error) {
		output, err := FindIPAMScopeByID(ctx, conn, id)
=======
		return output, string(output.Status.Code), nil
	}
}

func statusCarrierGateway(ctx context.Context, conn *ec2.Client, id string) retry.StateRefreshFunc {
	return func() (interface{}, string, error) {
		output, err := findCarrierGatewayByID(ctx, conn, id)
>>>>>>> eae23a82

		if tfresource.NotFound(err) {
			return nil, "", nil
		}

		if err != nil {
			return nil, "", err
		}

		return output, string(output.State), nil
	}
}<|MERGE_RESOLUTION|>--- conflicted
+++ resolved
@@ -233,47 +233,146 @@
 	}
 }
 
-<<<<<<< HEAD
+func statusVPCEndpointServicePrivateDNSNameConfigurationV2(ctx context.Context, conn *ec2.Client, id string) retry.StateRefreshFunc {
+	return func() (interface{}, string, error) {
+		output, err := findVPCEndpointServicePrivateDNSNameConfigurationByIDV2(ctx, conn, id)
+
+		if tfresource.NotFound(err) {
+			return nil, "", nil
+		}
+
+		if err != nil {
+			return nil, "", err
+		}
+
+		return output, string(output.State), nil
+	}
+}
+
+func statusClientVPNEndpointState(ctx context.Context, conn *ec2.Client, id string) retry.StateRefreshFunc {
+	return func() (interface{}, string, error) {
+		output, err := findClientVPNEndpointByID(ctx, conn, id)
+
+		if tfresource.NotFound(err) {
+			return nil, "", nil
+		}
+
+		if err != nil {
+			return nil, "", err
+		}
+
+		return output, string(output.Status.Code), nil
+	}
+}
+
+func statusClientVPNEndpointClientConnectResponseOptionsState(ctx context.Context, conn *ec2.Client, id string) retry.StateRefreshFunc {
+	return func() (interface{}, string, error) {
+		output, err := findClientVPNEndpointClientConnectResponseOptionsByID(ctx, conn, id)
+
+		if tfresource.NotFound(err) {
+			return nil, "", nil
+		}
+
+		if err != nil {
+			return nil, "", err
+		}
+
+		return output, string(output.Status.Code), nil
+	}
+}
+
+func statusClientVPNAuthorizationRule(ctx context.Context, conn *ec2.Client, endpointID, targetNetworkCIDR, accessGroupID string) retry.StateRefreshFunc {
+	return func() (interface{}, string, error) {
+		output, err := findClientVPNAuthorizationRuleByThreePartKey(ctx, conn, endpointID, targetNetworkCIDR, accessGroupID)
+
+		if tfresource.NotFound(err) {
+			return nil, "", nil
+		}
+
+		if err != nil {
+			return nil, "", err
+		}
+
+		return output, string(output.Status.Code), nil
+	}
+}
+
+func statusClientVPNNetworkAssociation(ctx context.Context, conn *ec2.Client, associationID, endpointID string) retry.StateRefreshFunc {
+	return func() (interface{}, string, error) {
+		output, err := findClientVPNNetworkAssociationByTwoPartKey(ctx, conn, associationID, endpointID)
+
+		if tfresource.NotFound(err) {
+			return nil, "", nil
+		}
+
+		if err != nil {
+			return nil, "", err
+		}
+
+		return output, string(output.Status.Code), nil
+	}
+}
+
+func statusClientVPNRoute(ctx context.Context, conn *ec2.Client, endpointID, targetSubnetID, destinationCIDR string) retry.StateRefreshFunc {
+	return func() (interface{}, string, error) {
+		output, err := findClientVPNRouteByThreePartKey(ctx, conn, endpointID, targetSubnetID, destinationCIDR)
+
+		if tfresource.NotFound(err) {
+			return nil, "", nil
+		}
+
+		if err != nil {
+			return nil, "", err
+		}
+
+		return output, string(output.Status.Code), nil
+	}
+}
+
+func statusCarrierGateway(ctx context.Context, conn *ec2.Client, id string) retry.StateRefreshFunc {
+	return func() (interface{}, string, error) {
+		output, err := findCarrierGatewayByID(ctx, conn, id)
+
+		if tfresource.NotFound(err) {
+			return nil, "", nil
+		}
+
+		if err != nil {
+			return nil, "", err
+		}
+
+		return output, string(output.State), nil
+	}
+}
+
 func StatusIPAMState(ctx context.Context, conn *ec2.Client, id string) retry.StateRefreshFunc {
 	return func() (interface{}, string, error) {
 		output, err := FindIPAMByID(ctx, conn, id)
-=======
-func statusVPCEndpointServicePrivateDNSNameConfigurationV2(ctx context.Context, conn *ec2.Client, id string) retry.StateRefreshFunc {
-	return func() (interface{}, string, error) {
-		output, err := findVPCEndpointServicePrivateDNSNameConfigurationByIDV2(ctx, conn, id)
->>>>>>> eae23a82
-
-		if tfresource.NotFound(err) {
-			return nil, "", nil
-		}
-
-		if err != nil {
-			return nil, "", err
-		}
-
-		return output, string(output.State), nil
-	}
-}
-
-<<<<<<< HEAD
+
+		if tfresource.NotFound(err) {
+			return nil, "", nil
+		}
+
+		if err != nil {
+			return nil, "", err
+		}
+
+		return output, string(output.State), nil
+	}
+}
+
 func StatusIPAMPoolState(ctx context.Context, conn *ec2.Client, id string) retry.StateRefreshFunc {
 	return func() (interface{}, string, error) {
 		output, err := FindIPAMPoolByID(ctx, conn, id)
-=======
-func statusClientVPNEndpointState(ctx context.Context, conn *ec2.Client, id string) retry.StateRefreshFunc {
-	return func() (interface{}, string, error) {
-		output, err := findClientVPNEndpointByID(ctx, conn, id)
->>>>>>> eae23a82
-
-		if tfresource.NotFound(err) {
-			return nil, "", nil
-		}
-
-		if err != nil {
-			return nil, "", err
-		}
-
-<<<<<<< HEAD
+
+		if tfresource.NotFound(err) {
+			return nil, "", nil
+		}
+
+		if err != nil {
+			return nil, "", err
+		}
+
 		return output, string(output.State), nil
 	}
 }
@@ -294,25 +393,15 @@
 		}
 
 		output, err := FindIPAMPoolCIDRByTwoPartKey(ctx, conn, cidrBlock, poolID)
-=======
-		return output, string(output.Status.Code), nil
-	}
-}
-
-func statusClientVPNEndpointClientConnectResponseOptionsState(ctx context.Context, conn *ec2.Client, id string) retry.StateRefreshFunc {
-	return func() (interface{}, string, error) {
-		output, err := findClientVPNEndpointClientConnectResponseOptionsByID(ctx, conn, id)
->>>>>>> eae23a82
-
-		if tfresource.NotFound(err) {
-			return nil, "", nil
-		}
-
-		if err != nil {
-			return nil, "", err
-		}
-
-<<<<<<< HEAD
+
+		if tfresource.NotFound(err) {
+			return nil, "", nil
+		}
+
+		if err != nil {
+			return nil, "", err
+		}
+
 		return output, string(output.State), nil
 	}
 }
@@ -325,25 +414,15 @@
 func StatusIPAMPoolCIDRAllocationState(ctx context.Context, conn *ec2.Client, allocationID, poolID string) retry.StateRefreshFunc {
 	return func() (interface{}, string, error) {
 		output, err := FindIPAMPoolAllocationByTwoPartKey(ctx, conn, allocationID, poolID)
-=======
-		return output, string(output.Status.Code), nil
-	}
-}
-
-func statusClientVPNAuthorizationRule(ctx context.Context, conn *ec2.Client, endpointID, targetNetworkCIDR, accessGroupID string) retry.StateRefreshFunc {
-	return func() (interface{}, string, error) {
-		output, err := findClientVPNAuthorizationRuleByThreePartKey(ctx, conn, endpointID, targetNetworkCIDR, accessGroupID)
->>>>>>> eae23a82
-
-		if tfresource.NotFound(err) {
-			return nil, "", nil
-		}
-
-		if err != nil {
-			return nil, "", err
-		}
-
-<<<<<<< HEAD
+
+		if tfresource.NotFound(err) {
+			return nil, "", nil
+		}
+
+		if err != nil {
+			return nil, "", err
+		}
+
 		return output, IpamPoolCIDRAllocationCreateComplete, nil
 	}
 }
@@ -351,25 +430,15 @@
 func StatusIPAMResourceDiscoveryState(ctx context.Context, conn *ec2.Client, id string) retry.StateRefreshFunc {
 	return func() (interface{}, string, error) {
 		output, err := FindIPAMResourceDiscoveryByID(ctx, conn, id)
-=======
-		return output, string(output.Status.Code), nil
-	}
-}
-
-func statusClientVPNNetworkAssociation(ctx context.Context, conn *ec2.Client, associationID, endpointID string) retry.StateRefreshFunc {
-	return func() (interface{}, string, error) {
-		output, err := findClientVPNNetworkAssociationByTwoPartKey(ctx, conn, associationID, endpointID)
->>>>>>> eae23a82
-
-		if tfresource.NotFound(err) {
-			return nil, "", nil
-		}
-
-		if err != nil {
-			return nil, "", err
-		}
-
-<<<<<<< HEAD
+
+		if tfresource.NotFound(err) {
+			return nil, "", nil
+		}
+
+		if err != nil {
+			return nil, "", err
+		}
+
 		return output, string(output.State), nil
 	}
 }
@@ -377,25 +446,15 @@
 func StatusIPAMResourceDiscoveryAssociationStatus(ctx context.Context, conn *ec2.Client, id string) retry.StateRefreshFunc {
 	return func() (interface{}, string, error) {
 		output, err := FindIPAMResourceDiscoveryAssociationByID(ctx, conn, id)
-=======
-		return output, string(output.Status.Code), nil
-	}
-}
-
-func statusClientVPNRoute(ctx context.Context, conn *ec2.Client, endpointID, targetSubnetID, destinationCIDR string) retry.StateRefreshFunc {
-	return func() (interface{}, string, error) {
-		output, err := findClientVPNRouteByThreePartKey(ctx, conn, endpointID, targetSubnetID, destinationCIDR)
->>>>>>> eae23a82
-
-		if tfresource.NotFound(err) {
-			return nil, "", nil
-		}
-
-		if err != nil {
-			return nil, "", err
-		}
-
-<<<<<<< HEAD
+
+		if tfresource.NotFound(err) {
+			return nil, "", nil
+		}
+
+		if err != nil {
+			return nil, "", err
+		}
+
 		return output, string(output.State), nil
 	}
 }
@@ -403,15 +462,6 @@
 func StatusIPAMScopeState(ctx context.Context, conn *ec2.Client, id string) retry.StateRefreshFunc {
 	return func() (interface{}, string, error) {
 		output, err := FindIPAMScopeByID(ctx, conn, id)
-=======
-		return output, string(output.Status.Code), nil
-	}
-}
-
-func statusCarrierGateway(ctx context.Context, conn *ec2.Client, id string) retry.StateRefreshFunc {
-	return func() (interface{}, string, error) {
-		output, err := findCarrierGatewayByID(ctx, conn, id)
->>>>>>> eae23a82
 
 		if tfresource.NotFound(err) {
 			return nil, "", nil
