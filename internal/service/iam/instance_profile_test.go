// Copyright (c) HashiCorp, Inc.
// SPDX-License-Identifier: MPL-2.0

package iam_test

import (
	"context"
	"fmt"
	"testing"

	awstypes "github.com/aws/aws-sdk-go-v2/service/iam/types"
	"github.com/hashicorp/terraform-plugin-sdk/v2/helper/id"
	sdkacctest "github.com/hashicorp/terraform-plugin-testing/helper/acctest"
	"github.com/hashicorp/terraform-plugin-testing/helper/resource"
	"github.com/hashicorp/terraform-plugin-testing/terraform"
	"github.com/hashicorp/terraform-provider-aws/internal/acctest"
	"github.com/hashicorp/terraform-provider-aws/internal/conns"
	tfiam "github.com/hashicorp/terraform-provider-aws/internal/service/iam"
	"github.com/hashicorp/terraform-provider-aws/internal/tfresource"
	"github.com/hashicorp/terraform-provider-aws/names"
)

func TestAccIAMInstanceProfile_basic(t *testing.T) {
	ctx := acctest.Context(t)
	var conf awstypes.InstanceProfile
	resourceName := "aws_iam_instance_profile.test"
	rName := sdkacctest.RandomWithPrefix(acctest.ResourcePrefix)

	resource.ParallelTest(t, resource.TestCase{
		PreCheck:                 func() { acctest.PreCheck(ctx, t) },
		ErrorCheck:               acctest.ErrorCheck(t, names.IAMServiceID),
		ProtoV5ProviderFactories: acctest.ProtoV5ProviderFactories,
		CheckDestroy:             testAccCheckInstanceProfileDestroy(ctx),
		Steps: []resource.TestStep{
			{
				Config: testAccInstanceProfileConfig_basic(rName),
				Check: resource.ComposeTestCheckFunc(
					testAccCheckInstanceProfileExists(ctx, resourceName, &conf),
					acctest.CheckResourceAttrGlobalARN(resourceName, "arn", "iam", fmt.Sprintf("instance-profile/%s", rName)),
					resource.TestCheckResourceAttrPair(resourceName, "role", "aws_iam_role.test", "name"),
					resource.TestCheckResourceAttr(resourceName, "name", rName),
					resource.TestCheckResourceAttr(resourceName, "tags.%", "0"),
				),
			},
			{
				ResourceName:      resourceName,
				ImportState:       true,
				ImportStateVerify: true,
			},
		},
	})
}

func TestAccIAMInstanceProfile_withoutRole(t *testing.T) {
	ctx := acctest.Context(t)
	var conf awstypes.InstanceProfile
	resourceName := "aws_iam_instance_profile.test"
	rName := sdkacctest.RandomWithPrefix(acctest.ResourcePrefix)

	resource.ParallelTest(t, resource.TestCase{
		PreCheck:                 func() { acctest.PreCheck(ctx, t) },
		ErrorCheck:               acctest.ErrorCheck(t, names.IAMServiceID),
		ProtoV5ProviderFactories: acctest.ProtoV5ProviderFactories,
		CheckDestroy:             testAccCheckInstanceProfileDestroy(ctx),
		Steps: []resource.TestStep{
			{
				Config: testAccInstanceProfileConfig_noRole(rName),
				Check: resource.ComposeTestCheckFunc(
					testAccCheckInstanceProfileExists(ctx, resourceName, &conf),
					resource.TestCheckNoResourceAttr(resourceName, "role"),
				),
			},
			{
				ResourceName:      resourceName,
				ImportState:       true,
				ImportStateVerify: true,
			},
		},
	})
}

func TestAccIAMInstanceProfile_nameGenerated(t *testing.T) {
	ctx := acctest.Context(t)
	var conf awstypes.InstanceProfile
	resourceName := "aws_iam_instance_profile.test"
	rName := sdkacctest.RandomWithPrefix(acctest.ResourcePrefix)

	resource.ParallelTest(t, resource.TestCase{
		PreCheck:                 func() { acctest.PreCheck(ctx, t) },
		ErrorCheck:               acctest.ErrorCheck(t, names.IAMServiceID),
		ProtoV5ProviderFactories: acctest.ProtoV5ProviderFactories,
		CheckDestroy:             testAccCheckInstanceProfileDestroy(ctx),
		Steps: []resource.TestStep{
			{
				Config: testAccInstanceProfileConfig_nameGenerated(rName),
				Check: resource.ComposeTestCheckFunc(
					testAccCheckInstanceProfileExists(ctx, resourceName, &conf),
					acctest.CheckResourceAttrNameGenerated(resourceName, "name"),
					resource.TestCheckResourceAttr(resourceName, "name_prefix", id.UniqueIdPrefix),
				),
			},
			{
				ResourceName:      resourceName,
				ImportState:       true,
				ImportStateVerify: true,
			},
		},
	})
}

func TestAccIAMInstanceProfile_namePrefix(t *testing.T) {
	ctx := acctest.Context(t)
	var conf awstypes.InstanceProfile
	resourceName := "aws_iam_instance_profile.test"
	rName := sdkacctest.RandomWithPrefix(acctest.ResourcePrefix)

	resource.ParallelTest(t, resource.TestCase{
		PreCheck:                 func() { acctest.PreCheck(ctx, t) },
		ErrorCheck:               acctest.ErrorCheck(t, names.IAMServiceID),
		ProtoV5ProviderFactories: acctest.ProtoV5ProviderFactories,
		CheckDestroy:             testAccCheckInstanceProfileDestroy(ctx),
		Steps: []resource.TestStep{
			{
				Config: testAccInstanceProfileConfig_namePrefix(rName, "tf-acc-test-prefix-"),
				Check: resource.ComposeTestCheckFunc(
					testAccCheckInstanceProfileExists(ctx, resourceName, &conf),
					acctest.CheckResourceAttrNameFromPrefix(resourceName, "name", "tf-acc-test-prefix-"),
					resource.TestCheckResourceAttr(resourceName, "name_prefix", "tf-acc-test-prefix-"),
				),
			},
			{
				ResourceName:      resourceName,
				ImportState:       true,
				ImportStateVerify: true,
			},
		},
	})
}

func TestAccIAMInstanceProfile_disappears(t *testing.T) {
	ctx := acctest.Context(t)
	var conf awstypes.InstanceProfile
	resourceName := "aws_iam_instance_profile.test"
	rName := sdkacctest.RandomWithPrefix(acctest.ResourcePrefix)

	resource.ParallelTest(t, resource.TestCase{
		PreCheck:                 func() { acctest.PreCheck(ctx, t) },
		ErrorCheck:               acctest.ErrorCheck(t, names.IAMServiceID),
		ProtoV5ProviderFactories: acctest.ProtoV5ProviderFactories,
		CheckDestroy:             testAccCheckInstanceProfileDestroy(ctx),
		Steps: []resource.TestStep{
			{
				Config: testAccInstanceProfileConfig_basic(rName),
				Check: resource.ComposeTestCheckFunc(
					testAccCheckInstanceProfileExists(ctx, resourceName, &conf),
					acctest.CheckResourceDisappears(ctx, acctest.Provider, tfiam.ResourceInstanceProfile(), resourceName),
				),
				ExpectNonEmptyPlan: true,
			},
		},
	})
}

func TestAccIAMInstanceProfile_Disappears_role(t *testing.T) {
	ctx := acctest.Context(t)
	var conf awstypes.InstanceProfile
	resourceName := "aws_iam_instance_profile.test"
	rName := sdkacctest.RandomWithPrefix(acctest.ResourcePrefix)

	resource.ParallelTest(t, resource.TestCase{
		PreCheck:                 func() { acctest.PreCheck(ctx, t) },
		ErrorCheck:               acctest.ErrorCheck(t, names.IAMServiceID),
		ProtoV5ProviderFactories: acctest.ProtoV5ProviderFactories,
		CheckDestroy:             testAccCheckInstanceProfileDestroy(ctx),
		Steps: []resource.TestStep{
			{
				Config: testAccInstanceProfileConfig_basic(rName),
				Check: resource.ComposeTestCheckFunc(
					testAccCheckInstanceProfileExists(ctx, resourceName, &conf),
					acctest.CheckFrameworkResourceDisappears(ctx, acctest.Provider, tfiam.ResourceRole, "aws_iam_role.test"),
				),
				ExpectNonEmptyPlan: true,
			},
		},
	})
}

<<<<<<< HEAD
// acctest.CheckFrameworkResourceDisappears(ctx, acctest.Provider, tfiam.ResourceRole, iamRoleResourceName),
=======
func TestAccIAMInstanceProfile_launchConfiguration(t *testing.T) {
	ctx := acctest.Context(t)
	var conf awstypes.InstanceProfile
	resourceName := "aws_iam_instance_profile.test"
	rName := sdkacctest.RandomWithPrefix(acctest.ResourcePrefix)

	resource.ParallelTest(t, resource.TestCase{
		PreCheck:                 func() { acctest.PreCheck(ctx, t) },
		ErrorCheck:               acctest.ErrorCheck(t, names.IAMServiceID),
		ProtoV5ProviderFactories: acctest.ProtoV5ProviderFactories,
		CheckDestroy:             testAccCheckInstanceProfileDestroy(ctx),
		Steps: []resource.TestStep{
			{
				Config: testAccInstanceProfileConfig_launchConfiguration(rName),
				Check: resource.ComposeTestCheckFunc(
					testAccCheckInstanceProfileExists(ctx, resourceName, &conf),
					acctest.CheckResourceAttrGlobalARN(resourceName, "arn", "iam", fmt.Sprintf("instance-profile/%s", rName)),
					resource.TestCheckResourceAttrPair(resourceName, "role", "aws_iam_role.test", "name"),
					resource.TestCheckResourceAttr(resourceName, "name", rName),
					resource.TestCheckResourceAttr(resourceName, "tags.%", "1"),
				),
			},
			{
				ResourceName:      resourceName,
				ImportState:       true,
				ImportStateVerify: true,
			},
			{
				Config: testAccInstanceProfileConfig_launchConfiguration(rName),
				Check: resource.ComposeTestCheckFunc(
					testAccCheckInstanceProfileExists(ctx, resourceName, &conf),
					acctest.CheckResourceAttrGlobalARN(resourceName, "arn", "iam", fmt.Sprintf("instance-profile/%s", rName)),
					resource.TestCheckResourceAttrPair(resourceName, "role", "aws_iam_role.test", "name"),
					resource.TestCheckResourceAttr(resourceName, "name", rName),
					resource.TestCheckResourceAttr(resourceName, "tags.%", "1"),
				),
			},
			{
				Config: testAccInstanceProfileConfig_launchConfiguration(rName),
				Check: resource.ComposeTestCheckFunc(
					testAccCheckInstanceProfileExists(ctx, resourceName, &conf),
					acctest.CheckResourceAttrGlobalARN(resourceName, "arn", "iam", fmt.Sprintf("instance-profile/%s", rName)),
					resource.TestCheckResourceAttrPair(resourceName, "role", "aws_iam_role.test", "name"),
					resource.TestCheckResourceAttr(resourceName, "name", rName),
					resource.TestCheckResourceAttr(resourceName, "tags.%", "1"),
				),
			},
			{
				Config: testAccInstanceProfileConfig_launchConfiguration(rName),
				Check: resource.ComposeTestCheckFunc(
					testAccCheckInstanceProfileExists(ctx, resourceName, &conf),
					acctest.CheckResourceAttrGlobalARN(resourceName, "arn", "iam", fmt.Sprintf("instance-profile/%s", rName)),
					resource.TestCheckResourceAttrPair(resourceName, "role", "aws_iam_role.test", "name"),
					resource.TestCheckResourceAttr(resourceName, "name", rName),
					resource.TestCheckResourceAttr(resourceName, "tags.%", "1"),
				),
			},
			{
				ResourceName:      resourceName,
				ImportState:       true,
				ImportStateVerify: true,
			},
			{
				Config: testAccInstanceProfileConfig_launchConfiguration(rName),
				Check: resource.ComposeTestCheckFunc(
					testAccCheckInstanceProfileExists(ctx, resourceName, &conf),
					acctest.CheckResourceAttrGlobalARN(resourceName, "arn", "iam", fmt.Sprintf("instance-profile/%s", rName)),
					resource.TestCheckResourceAttrPair(resourceName, "role", "aws_iam_role.test", "name"),
					resource.TestCheckResourceAttr(resourceName, "name", rName),
					resource.TestCheckResourceAttr(resourceName, "tags.%", "1"),
				),
			},
		},
	})
}
>>>>>>> 790af985

func testAccCheckInstanceProfileDestroy(ctx context.Context) resource.TestCheckFunc {
	return func(s *terraform.State) error {
		conn := acctest.Provider.Meta().(*conns.AWSClient).IAMClient(ctx)

		for _, rs := range s.RootModule().Resources {
			if rs.Type != "aws_iam_instance_profile" {
				continue
			}

			_, err := tfiam.FindInstanceProfileByName(ctx, conn, rs.Primary.ID)

			if tfresource.NotFound(err) {
				continue
			}

			if err != nil {
				return err
			}

			return fmt.Errorf("IAM Instance Profile %s still exists", rs.Primary.ID)
		}

		return nil
	}
}

func testAccCheckInstanceProfileExists(ctx context.Context, n string, v *awstypes.InstanceProfile) resource.TestCheckFunc {
	return func(s *terraform.State) error {
		rs, ok := s.RootModule().Resources[n]
		if !ok {
			return fmt.Errorf("Not found: %s", n)
		}

		if rs.Primary.ID == "" {
			return fmt.Errorf("No IAM Instance Profile ID is set")
		}

		conn := acctest.Provider.Meta().(*conns.AWSClient).IAMClient(ctx)

		output, err := tfiam.FindInstanceProfileByName(ctx, conn, rs.Primary.ID)

		if err != nil {
			return err
		}

		*v = *output

		return nil
	}
}

func testAccInstanceProfileConfig_base(rName string) string {
	return fmt.Sprintf(`
resource "aws_iam_role" "test" {
  name = "%[1]s-role"

  assume_role_policy = <<EOF
{
  "Version": "2012-10-17",
  "Statement": [
    {
      "Effect": "Allow",
      "Principal": {
        "Service": [
          "ec2.amazonaws.com"
        ]
      },
      "Action": [
        "sts:AssumeRole"
      ]
    }
  ]
}
EOF
}
`, rName)
}

func testAccInstanceProfileConfig_basic(rName string) string {
	return acctest.ConfigCompose(testAccInstanceProfileConfig_base(rName), fmt.Sprintf(`
resource "aws_iam_instance_profile" "test" {
  name = %[1]q
  role = aws_iam_role.test.name
}
`, rName))
}

func testAccInstanceProfileConfig_noRole(rName string) string {
	return fmt.Sprintf(`
resource "aws_iam_instance_profile" "test" {
  name = %[1]q
}
`, rName)
}

func testAccInstanceProfileConfig_nameGenerated(rName string) string {
	return acctest.ConfigCompose(testAccInstanceProfileConfig_base(rName), `
resource "aws_iam_instance_profile" "test" {
  role = aws_iam_role.test.name
}
`)
}

func testAccInstanceProfileConfig_namePrefix(rName, namePrefix string) string {
	return acctest.ConfigCompose(testAccInstanceProfileConfig_base(rName), fmt.Sprintf(`
resource "aws_iam_instance_profile" "test" {
  name_prefix = %[1]q
  role        = aws_iam_role.test.name
}
`, namePrefix))
}

func testAccInstanceProfileConfig_tags0(rName string) string {
	return acctest.ConfigCompose(testAccInstanceProfileConfig_base(rName), fmt.Sprintf(`
resource "aws_iam_instance_profile" "test" {
  name = %[1]q
  role = aws_iam_role.test.name
}
`, rName))
}

func testAccInstanceProfileConfig_tags1(rName, tagKey1, tagValue1 string) string {
	return acctest.ConfigCompose(testAccInstanceProfileConfig_base(rName), fmt.Sprintf(`
resource "aws_iam_instance_profile" "test" {
  name = %[1]q
  role = aws_iam_role.test.name

  tags = {
    %[2]q = %[3]q
  }
}
`, rName, tagKey1, tagValue1))
}

func testAccInstanceProfileConfig_tags2(rName, tagKey1, tagValue1, tagKey2, tagValue2 string) string {
	return acctest.ConfigCompose(testAccInstanceProfileConfig_base(rName), fmt.Sprintf(`
resource "aws_iam_instance_profile" "test" {
  name = "test-%[1]s"
  role = aws_iam_role.test.name

  tags = {
    %[2]q = %[3]q
    %[4]q = %[5]q
  }
}
`, rName, tagKey1, tagValue1, tagKey2, tagValue2))
}

func testAccInstanceProfileConfig_tagsNull(rName, tagKey1 string) string {
	return acctest.ConfigCompose(testAccInstanceProfileConfig_base(rName), fmt.Sprintf(`
resource "aws_iam_instance_profile" "test" {
  name = %[1]q
  role = aws_iam_role.test.name

  tags = {
    %[2]q = null
  }
}
`, rName, tagKey1))
}

func testAccInstanceProfileConfig_launchConfiguration(rName string) string {
	return acctest.ConfigCompose(
		acctest.ConfigLatestAmazonLinux2HVMEBSX8664AMI(),
		testAccInstanceProfileConfig_base(rName),
		fmt.Sprintf(`
resource "aws_launch_configuration" "test" {
  name                 = %[1]q
  iam_instance_profile = aws_iam_instance_profile.test.name
  image_id             = data.aws_ami.amzn2-ami-minimal-hvm-ebs-x86_64.id
  instance_type        = "t2.micro"
}

resource "aws_iam_instance_profile" "test" {
  name = %[1]q
  role = aws_iam_role.test.name

  tags = {
    Name = %[1]q
  }
}
`, rName))
}<|MERGE_RESOLUTION|>--- conflicted
+++ resolved
@@ -185,9 +185,6 @@
 	})
 }
 
-<<<<<<< HEAD
-// acctest.CheckFrameworkResourceDisappears(ctx, acctest.Provider, tfiam.ResourceRole, iamRoleResourceName),
-=======
 func TestAccIAMInstanceProfile_launchConfiguration(t *testing.T) {
 	ctx := acctest.Context(t)
 	var conf awstypes.InstanceProfile
@@ -263,7 +260,6 @@
 		},
 	})
 }
->>>>>>> 790af985
 
 func testAccCheckInstanceProfileDestroy(ctx context.Context) resource.TestCheckFunc {
 	return func(s *terraform.State) error {
