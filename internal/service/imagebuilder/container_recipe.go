package imagebuilder

import (
	"context"
	"log"
	"regexp"

	"github.com/aws/aws-sdk-go/aws"
	"github.com/aws/aws-sdk-go/service/imagebuilder"
	"github.com/hashicorp/aws-sdk-go-base/v2/awsv1shim/v2/tfawserr"
	"github.com/hashicorp/terraform-plugin-sdk/v2/diag"
	"github.com/hashicorp/terraform-plugin-sdk/v2/helper/id"
	"github.com/hashicorp/terraform-plugin-sdk/v2/helper/schema"
	"github.com/hashicorp/terraform-plugin-sdk/v2/helper/validation"
	"github.com/hashicorp/terraform-provider-aws/internal/conns"
	"github.com/hashicorp/terraform-provider-aws/internal/errs/sdkdiag"
	"github.com/hashicorp/terraform-provider-aws/internal/experimental/nullable"
	tftags "github.com/hashicorp/terraform-provider-aws/internal/tags"
	"github.com/hashicorp/terraform-provider-aws/internal/verify"
)

// @SDKResource("aws_imagebuilder_container_recipe")
func ResourceContainerRecipe() *schema.Resource {
	return &schema.Resource{
		CreateWithoutTimeout: resourceContainerRecipeCreate,
		ReadWithoutTimeout:   resourceContainerRecipeRead,
		UpdateWithoutTimeout: resourceContainerRecipeUpdate,
		DeleteWithoutTimeout: resourceContainerRecipeDelete,
		Importer: &schema.ResourceImporter{
			StateContext: schema.ImportStatePassthroughContext,
		},
		Schema: map[string]*schema.Schema{
			"arn": {
				Type:     schema.TypeString,
				Computed: true,
			},
			"component": {
				Type:     schema.TypeList,
				Required: true,
				ForceNew: true,
				MinItems: 1,
				Elem: &schema.Resource{
					Schema: map[string]*schema.Schema{
						"component_arn": {
							Type:         schema.TypeString,
							Required:     true,
							ForceNew:     true,
							ValidateFunc: verify.ValidARN,
						},
						"parameter": {
							Type:     schema.TypeSet,
							Optional: true,
							ForceNew: true,
							Elem: &schema.Resource{
								Schema: map[string]*schema.Schema{
									"name": {
										Type:         schema.TypeString,
										Required:     true,
										ValidateFunc: validation.StringLenBetween(1, 256),
									},
									"value": {
										Type:     schema.TypeString,
										Required: true,
									},
								},
							},
						},
					},
				},
			},
			"container_type": {
				Type:         schema.TypeString,
				Required:     true,
				ForceNew:     true,
				ValidateFunc: validation.StringInSlice([]string{"DOCKER"}, false),
			},
			"date_created": {
				Type:     schema.TypeString,
				Computed: true,
			},
			"description": {
				Type:         schema.TypeString,
				Optional:     true,
				ForceNew:     true,
				ValidateFunc: validation.StringLenBetween(1, 1024),
			},
			"dockerfile_template_data": {
				Type:         schema.TypeString,
				Optional:     true,
				Computed:     true,
				ForceNew:     true,
				ExactlyOneOf: []string{"dockerfile_template_data", "dockerfile_template_uri"},
				ValidateFunc: validation.StringLenBetween(1, 16000),
			},
			"dockerfile_template_uri": {
				Type:         schema.TypeString,
				Optional:     true,
				ForceNew:     true,
				ExactlyOneOf: []string{"dockerfile_template_data", "dockerfile_template_uri"},
				ValidateFunc: validation.StringMatch(regexp.MustCompile(`^s3://`), "must begin with s3://"),
			},
			"encrypted": {
				Type:     schema.TypeBool,
				Computed: true,
			},
			"image_os_version_override": {
				Type:         schema.TypeString,
				Optional:     true,
				ForceNew:     true,
				ValidateFunc: validation.StringIsNotEmpty,
			},
			"instance_configuration": {
				Type:     schema.TypeList,
				Optional: true,
				ForceNew: true,
				MaxItems: 1,
				Elem: &schema.Resource{
					Schema: map[string]*schema.Schema{
						"block_device_mapping": {
							Type:     schema.TypeSet,
							Optional: true,
							ForceNew: true,
							Elem: &schema.Resource{
								Schema: map[string]*schema.Schema{
									"device_name": {
										Type:         schema.TypeString,
										Optional:     true,
										ForceNew:     true,
										ValidateFunc: validation.StringLenBetween(1, 1024),
									},
									"ebs": {
										Type:     schema.TypeList,
										Optional: true,
										ForceNew: true,
										MaxItems: 1,
										Elem: &schema.Resource{
											Schema: map[string]*schema.Schema{
												"delete_on_termination": {
													Type:             nullable.TypeNullableBool,
													Optional:         true,
													ForceNew:         true,
													DiffSuppressFunc: nullable.DiffSuppressNullableBool,
													ValidateFunc:     nullable.ValidateTypeStringNullableBool,
												},
												"encrypted": {
													Type:             nullable.TypeNullableBool,
													Optional:         true,
													ForceNew:         true,
													DiffSuppressFunc: nullable.DiffSuppressNullableBool,
													ValidateFunc:     nullable.ValidateTypeStringNullableBool,
												},
												"iops": {
													Type:         schema.TypeInt,
													Optional:     true,
													ForceNew:     true,
													ValidateFunc: validation.IntBetween(100, 64000),
												},
												"kms_key_id": {
													Type:         schema.TypeString,
													Optional:     true,
													ForceNew:     true,
													ValidateFunc: validation.StringLenBetween(1, 1024),
												},
												"snapshot_id": {
													Type:         schema.TypeString,
													Optional:     true,
													ForceNew:     true,
													ValidateFunc: validation.StringLenBetween(1, 1024),
												},
												"throughput": {
													Type:         schema.TypeInt,
													Optional:     true,
													ForceNew:     true,
													ValidateFunc: validation.IntBetween(125, 1000),
												},
												"volume_size": {
													Type:         schema.TypeInt,
													Optional:     true,
													ForceNew:     true,
													ValidateFunc: validation.IntBetween(1, 16000),
												},
												"volume_type": {
													Type:         schema.TypeString,
													Optional:     true,
													ForceNew:     true,
													ValidateFunc: validation.StringInSlice(imagebuilder.EbsVolumeType_Values(), false),
												},
											},
										},
									},
									"no_device": {
										// Use TypeBool to allow an "unspecified" value of false,
										// since the API uses an empty string ("") as true and
										// this is not compatible with TypeString's zero value.
										Type:     schema.TypeBool,
										Optional: true,
										ForceNew: true,
									},
									"virtual_name": {
										Type:         schema.TypeString,
										Optional:     true,
										ForceNew:     true,
										ValidateFunc: validation.StringLenBetween(1, 1024),
									},
								},
							},
						},
						"image": {
							Type:         schema.TypeString,
							Optional:     true,
							ForceNew:     true,
							ValidateFunc: validation.StringLenBetween(1, 1024),
						},
					},
				},
			},
			"kms_key_id": {
				Type:         schema.TypeString,
				Optional:     true,
				ForceNew:     true,
				ValidateFunc: validation.StringLenBetween(1, 1024),
			},
			"name": {
				Type:         schema.TypeString,
				Required:     true,
				ForceNew:     true,
				ValidateFunc: validation.StringLenBetween(1, 128),
			},
			"owner": {
				Type:     schema.TypeString,
				Computed: true,
			},
			"parent_image": {
				Type:         schema.TypeString,
				Required:     true,
				ForceNew:     true,
				ValidateFunc: validation.StringLenBetween(1, 1024),
			},
			"platform": {
				Type:     schema.TypeString,
				Computed: true,
			},
			"platform_override": {
				Type:         schema.TypeString,
				Optional:     true,
				ForceNew:     true,
<<<<<<< HEAD
				ValidateFunc: validation.StringInSlice(imagebuilder.Platform_Values(), false),
=======
				ValidateFunc: validation.StringInSlice([]string{"Linux", "Windows"}, false),
>>>>>>> f9f9402c
			},
			"tags":     tftags.TagsSchema(),
			"tags_all": tftags.TagsSchemaComputed(),
			"target_repository": {
				Type:     schema.TypeList,
				Required: true,
				ForceNew: true,
				MaxItems: 1,
				Elem: &schema.Resource{
					Schema: map[string]*schema.Schema{
						"repository_name": {
							Type:         schema.TypeString,
							Required:     true,
							ValidateFunc: validation.StringLenBetween(1, 1024),
						},
						"service": {
							Type:         schema.TypeString,
							Required:     true,
							ValidateFunc: validation.StringInSlice([]string{"ECR"}, false),
						},
					},
				},
			},
			"version": {
				Type:     schema.TypeString,
				Required: true,
				ForceNew: true,
			},
			"working_directory": {
				Type:         schema.TypeString,
				Optional:     true,
				ForceNew:     true,
				ValidateFunc: validation.StringLenBetween(1, 1024),
			},
		},
		CustomizeDiff: verify.SetTagsDiff,
	}
}

func resourceContainerRecipeCreate(ctx context.Context, d *schema.ResourceData, meta interface{}) diag.Diagnostics {
	var diags diag.Diagnostics
	conn := meta.(*conns.AWSClient).ImageBuilderConn()
	defaultTagsConfig := meta.(*conns.AWSClient).DefaultTagsConfig
	tags := defaultTagsConfig.MergeTags(tftags.New(ctx, d.Get("tags").(map[string]interface{})))

	input := &imagebuilder.CreateContainerRecipeInput{
		ClientToken: aws.String(id.UniqueId()),
	}

	if v, ok := d.GetOk("component"); ok && len(v.([]interface{})) > 0 {
		input.Components = expandComponentConfigurations(v.([]interface{}))
	}

	if v, ok := d.GetOk("container_type"); ok {
		input.ContainerType = aws.String(v.(string))
	}

	if v, ok := d.GetOk("image_os_version_override"); ok {
		input.ImageOsVersionOverride = aws.String(v.(string))
	}

	if v, ok := d.GetOk("platform_override"); ok {
		input.PlatformOverride = aws.String(v.(string))
	}

	if v, ok := d.GetOk("description"); ok {
		input.Description = aws.String(v.(string))
	}

	if v, ok := d.GetOk("dockerfile_template_data"); ok {
		input.DockerfileTemplateData = aws.String(v.(string))
	}

	if v, ok := d.GetOk("dockerfile_template_uri"); ok {
		input.DockerfileTemplateUri = aws.String(v.(string))
	}

	if v, ok := d.GetOk("instance_configuration"); ok && len(v.([]interface{})) > 0 && v.([]interface{})[0] != nil {
		input.InstanceConfiguration = expandInstanceConfiguration(v.([]interface{})[0].(map[string]interface{}))
	}

	if v, ok := d.GetOk("kms_key_id"); ok {
		input.KmsKeyId = aws.String(v.(string))
	}

	if v, ok := d.GetOk("name"); ok {
		input.Name = aws.String(v.(string))
	}

	if v, ok := d.GetOk("parent_image"); ok {
		input.ParentImage = aws.String(v.(string))
	}

	if v, ok := d.GetOk("platform_override"); ok {
		input.PlatformOverride = aws.String(v.(string))
	}

	if len(tags) > 0 {
		input.Tags = Tags(tags.IgnoreAWS())
	}

	if v, ok := d.GetOk("target_repository"); ok && len(v.([]interface{})) > 0 && v.([]interface{})[0] != nil {
		input.TargetRepository = expandTargetContainerRepository(v.([]interface{})[0].(map[string]interface{}))
	}

	if v, ok := d.GetOk("version"); ok {
		input.SemanticVersion = aws.String(v.(string))
	}

	if v, ok := d.GetOk("working_directory"); ok {
		input.WorkingDirectory = aws.String(v.(string))
	}

	output, err := conn.CreateContainerRecipeWithContext(ctx, input)

	if err != nil {
		return sdkdiag.AppendErrorf(diags, "creating Image Builder Container Recipe: %s", err)
	}

	if output == nil {
		return sdkdiag.AppendErrorf(diags, "creating Image Builder Container Recipe: empty response")
	}

	d.SetId(aws.StringValue(output.ContainerRecipeArn))

	return append(diags, resourceContainerRecipeRead(ctx, d, meta)...)
}

func resourceContainerRecipeRead(ctx context.Context, d *schema.ResourceData, meta interface{}) diag.Diagnostics {
	var diags diag.Diagnostics
	conn := meta.(*conns.AWSClient).ImageBuilderConn()
	defaultTagsConfig := meta.(*conns.AWSClient).DefaultTagsConfig
	ignoreTagsConfig := meta.(*conns.AWSClient).IgnoreTagsConfig

	input := &imagebuilder.GetContainerRecipeInput{
		ContainerRecipeArn: aws.String(d.Id()),
	}

	output, err := conn.GetContainerRecipeWithContext(ctx, input)

	if !d.IsNewResource() && tfawserr.ErrCodeEquals(err, imagebuilder.ErrCodeResourceNotFoundException) {
		log.Printf("[WARN] Image Builder Container Recipe (%s) not found, removing from state", d.Id())
		d.SetId("")
		return diags
	}

	if err != nil {
		return sdkdiag.AppendErrorf(diags, "getting Image Builder Container Recipe (%s): %s", d.Id(), err)
	}

	if output == nil || output.ContainerRecipe == nil {
		return sdkdiag.AppendErrorf(diags, "getting Image Builder Container Recipe (%s): empty response", d.Id())
	}

	containerRecipe := output.ContainerRecipe

	d.Set("arn", containerRecipe.Arn)
	d.Set("component", flattenComponentConfigurations(containerRecipe.Components))
	d.Set("container_type", containerRecipe.ContainerType)
	d.Set("date_created", containerRecipe.DateCreated)
	d.Set("description", containerRecipe.Description)
	d.Set("dockerfile_template_data", containerRecipe.DockerfileTemplateData)
	d.Set("encrypted", containerRecipe.Encrypted)

	if containerRecipe.InstanceConfiguration != nil {
		d.Set("instance_configuration", []interface{}{flattenInstanceConfiguration(containerRecipe.InstanceConfiguration)})
	} else {
		d.Set("instance_configuration", nil)
	}

	d.Set("kms_key_id", containerRecipe.KmsKeyId)
	d.Set("name", containerRecipe.Name)
	d.Set("owner", containerRecipe.Owner)
	d.Set("parent_image", containerRecipe.ParentImage)
	d.Set("platform", containerRecipe.Platform)

	tags := KeyValueTags(ctx, containerRecipe.Tags).IgnoreAWS().IgnoreConfig(ignoreTagsConfig)

	if err := d.Set("tags", tags.RemoveDefaultConfig(defaultTagsConfig).Map()); err != nil {
		return sdkdiag.AppendErrorf(diags, "setting tags: %s", err)
	}

	if err := d.Set("tags_all", tags.Map()); err != nil {
		return sdkdiag.AppendErrorf(diags, "setting tags_all: %s", err)
	}

	d.Set("target_repository", []interface{}{flattenTargetContainerRepository(containerRecipe.TargetRepository)})
	d.Set("version", containerRecipe.Version)
	d.Set("working_directory", containerRecipe.WorkingDirectory)

	return diags
}

func resourceContainerRecipeUpdate(ctx context.Context, d *schema.ResourceData, meta interface{}) diag.Diagnostics {
	var diags diag.Diagnostics
	conn := meta.(*conns.AWSClient).ImageBuilderConn()

	if d.HasChange("tags_all") {
		o, n := d.GetChange("tags_all")

		if err := UpdateTags(ctx, conn, d.Id(), o, n); err != nil {
			return sdkdiag.AppendErrorf(diags, "updating tags for Image Builder Container Recipe (%s): %s", d.Id(), err)
		}
	}

	return append(diags, resourceContainerRecipeRead(ctx, d, meta)...)
}

func resourceContainerRecipeDelete(ctx context.Context, d *schema.ResourceData, meta interface{}) diag.Diagnostics {
	var diags diag.Diagnostics
	conn := meta.(*conns.AWSClient).ImageBuilderConn()

	input := &imagebuilder.DeleteContainerRecipeInput{
		ContainerRecipeArn: aws.String(d.Id()),
	}

	_, err := conn.DeleteContainerRecipeWithContext(ctx, input)

	if tfawserr.ErrCodeEquals(err, imagebuilder.ErrCodeResourceNotFoundException) {
		return diags
	}

	if err != nil {
		return sdkdiag.AppendErrorf(diags, "deleting Image Builder Container Recipe (%s): %s", d.Id(), err)
	}

	return diags
}

func expandInstanceConfiguration(tfMap map[string]interface{}) *imagebuilder.InstanceConfiguration {
	if tfMap == nil {
		return nil
	}

	apiObject := &imagebuilder.InstanceConfiguration{}

	if v, ok := tfMap["block_device_mapping"].(*schema.Set); ok && v.Len() > 0 {
		apiObject.BlockDeviceMappings = expandInstanceBlockDeviceMappings(v.List())
	}

	if v, ok := tfMap["image"].(string); ok && v != "" {
		apiObject.Image = aws.String(v)
	}

	return apiObject
}

func flattenInstanceConfiguration(apiObject *imagebuilder.InstanceConfiguration) map[string]interface{} {
	if apiObject == nil {
		return nil
	}

	tfMap := map[string]interface{}{}

	if v := apiObject.BlockDeviceMappings; v != nil {
		tfMap["block_device_mapping"] = flattenInstanceBlockDeviceMappings(v)
	}

	if v := apiObject.Image; v != nil {
		tfMap["image"] = aws.StringValue(v)
	}

	return tfMap
}<|MERGE_RESOLUTION|>--- conflicted
+++ resolved
@@ -244,11 +244,7 @@
 				Type:         schema.TypeString,
 				Optional:     true,
 				ForceNew:     true,
-<<<<<<< HEAD
 				ValidateFunc: validation.StringInSlice(imagebuilder.Platform_Values(), false),
-=======
-				ValidateFunc: validation.StringInSlice([]string{"Linux", "Windows"}, false),
->>>>>>> f9f9402c
 			},
 			"tags":     tftags.TagsSchema(),
 			"tags_all": tftags.TagsSchemaComputed(),
