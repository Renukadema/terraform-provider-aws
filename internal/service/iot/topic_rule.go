--- conflicted
+++ resolved
@@ -2528,11 +2528,7 @@
 	tfMap := make(map[string]interface{})
 
 	if v := apiObject.LogGroupName; v != nil {
-<<<<<<< HEAD
-		tfMap["log_group_name"] = aws.ToString(v)
-=======
-		tfMap[names.AttrLogGroupName] = aws.StringValue(v)
->>>>>>> e71921f4
+		tfMap[names.AttrLogGroupName] = aws.ToString(v)
 	}
 
 	if v := apiObject.RoleArn; v != nil {
@@ -2655,11 +2651,7 @@
 	}
 
 	if v := apiObject.TableName; v != nil {
-<<<<<<< HEAD
-		tfMap["table_name"] = aws.ToString(v)
-=======
-		tfMap[names.AttrTableName] = aws.StringValue(v)
->>>>>>> e71921f4
+		tfMap[names.AttrTableName] = aws.ToString(v)
 	}
 
 	return []interface{}{tfMap}
@@ -2717,11 +2709,7 @@
 	tfMap := make(map[string]interface{})
 
 	if v := apiObject.Endpoint; v != nil {
-<<<<<<< HEAD
-		tfMap["endpoint"] = aws.ToString(v)
-=======
-		tfMap[names.AttrEndpoint] = aws.StringValue(v)
->>>>>>> e71921f4
+		tfMap[names.AttrEndpoint] = aws.ToString(v)
 	}
 
 	if v := apiObject.Id; v != nil {
@@ -2803,11 +2791,7 @@
 	tfMap := make(map[string]interface{})
 
 	if v := apiObject.Url; v != nil {
-<<<<<<< HEAD
-		tfMap["url"] = aws.ToString(v)
-=======
-		tfMap[names.AttrURL] = aws.StringValue(v)
->>>>>>> e71921f4
+		tfMap[names.AttrURL] = aws.ToString(v)
 	}
 
 	if v := apiObject.ConfirmationUrl; v != nil {
@@ -2929,11 +2913,7 @@
 	}
 
 	if v := apiObject.DestinationArn; v != nil {
-<<<<<<< HEAD
-		tfMap["destination_arn"] = aws.ToString(v)
-=======
-		tfMap[names.AttrDestinationARN] = aws.StringValue(v)
->>>>>>> e71921f4
+		tfMap[names.AttrDestinationARN] = aws.ToString(v)
 	}
 
 	if v := apiObject.Headers; v != nil {
@@ -3044,11 +3024,7 @@
 	tfMap := make(map[string]interface{})
 
 	if v := apiObject.TableName; v != nil {
-<<<<<<< HEAD
-		tfMap["table_name"] = aws.ToString(v)
-=======
-		tfMap[names.AttrTableName] = aws.StringValue(v)
->>>>>>> e71921f4
+		tfMap[names.AttrTableName] = aws.ToString(v)
 	}
 
 	return []interface{}{tfMap}
@@ -3262,11 +3238,7 @@
 	}
 
 	if v := apiObject.TableName; v != nil {
-<<<<<<< HEAD
-		tfMap["table_name"] = aws.ToString(v)
-=======
-		tfMap[names.AttrTableName] = aws.StringValue(v)
->>>>>>> e71921f4
+		tfMap[names.AttrTableName] = aws.ToString(v)
 	}
 
 	if v := apiObject.Timestamp; v != nil {
@@ -3308,11 +3280,7 @@
 	tfMap := make(map[string]interface{})
 
 	if v := apiObject.Unit; v != nil {
-<<<<<<< HEAD
-		tfMap["unit"] = aws.ToString(v)
-=======
-		tfMap[names.AttrUnit] = aws.StringValue(v)
->>>>>>> e71921f4
+		tfMap[names.AttrUnit] = aws.ToString(v)
 	}
 
 	if v := apiObject.Value; v != nil {
