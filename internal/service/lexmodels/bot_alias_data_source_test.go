package lexmodels_test

import (
	"testing"

	"github.com/aws/aws-sdk-go/service/lexmodelbuildingservice"
	sdkacctest "github.com/hashicorp/terraform-plugin-sdk/v2/helper/acctest"
	"github.com/hashicorp/terraform-plugin-sdk/v2/helper/resource"
	"github.com/hashicorp/terraform-provider-aws/internal/acctest"
)

func testAccBotAliasDataSource_basic(t *testing.T) {
	ctx := acctest.Context(t)
	rName := sdkacctest.RandStringFromCharSet(8, sdkacctest.CharSetAlpha)
	dataSourceName := "data.aws_lex_bot_alias.test"
	resourceName := "aws_lex_bot_alias.test"

	// If this test runs in parallel with other Lex Bot tests, it loses its description
	resource.Test(t, resource.TestCase{
		PreCheck: func() {
<<<<<<< HEAD
			acctest.PreCheck(ctx, t)
			acctest.PreCheckPartitionHasService(lexmodelbuildingservice.EndpointsID, t)
=======
			acctest.PreCheck(t)
			acctest.PreCheckPartitionHasService(t, lexmodelbuildingservice.EndpointsID)
>>>>>>> 78d002fe
		},
		ErrorCheck:               acctest.ErrorCheck(t, lexmodelbuildingservice.EndpointsID),
		ProtoV5ProviderFactories: acctest.ProtoV5ProviderFactories,
		Steps: []resource.TestStep{
			{
				Config: acctest.ConfigCompose(
					testAccBotConfig_intent(rName),
					testAccBotConfig_createVersion(rName),
					testAccBotAliasConfig_basic(rName),
					testAccBotAliasDataSourceConfig_basic(),
				),
				Check: resource.ComposeAggregateTestCheckFunc(
					resource.TestCheckResourceAttrPair(dataSourceName, "arn", resourceName, "arn"),
					resource.TestCheckResourceAttrPair(dataSourceName, "bot_name", resourceName, "bot_name"),
					resource.TestCheckResourceAttrPair(dataSourceName, "bot_version", resourceName, "bot_version"),
					resource.TestCheckResourceAttrPair(dataSourceName, "checksum", resourceName, "checksum"),
					resource.TestCheckResourceAttrPair(dataSourceName, "created_date", resourceName, "created_date"),
					resource.TestCheckResourceAttrPair(dataSourceName, "description", resourceName, "description"),
					resource.TestCheckResourceAttrPair(dataSourceName, "last_updated_date", resourceName, "last_updated_date"),
					resource.TestCheckResourceAttrPair(dataSourceName, "name", resourceName, "name"),
				),
			},
		},
	})
}

func testAccBotAliasDataSourceConfig_basic() string {
	return `
data "aws_lex_bot_alias" "test" {
  name     = aws_lex_bot_alias.test.name
  bot_name = aws_lex_bot.test.name
}
`
}<|MERGE_RESOLUTION|>--- conflicted
+++ resolved
@@ -18,13 +18,8 @@
 	// If this test runs in parallel with other Lex Bot tests, it loses its description
 	resource.Test(t, resource.TestCase{
 		PreCheck: func() {
-<<<<<<< HEAD
 			acctest.PreCheck(ctx, t)
-			acctest.PreCheckPartitionHasService(lexmodelbuildingservice.EndpointsID, t)
-=======
-			acctest.PreCheck(t)
 			acctest.PreCheckPartitionHasService(t, lexmodelbuildingservice.EndpointsID)
->>>>>>> 78d002fe
 		},
 		ErrorCheck:               acctest.ErrorCheck(t, lexmodelbuildingservice.EndpointsID),
 		ProtoV5ProviderFactories: acctest.ProtoV5ProviderFactories,
