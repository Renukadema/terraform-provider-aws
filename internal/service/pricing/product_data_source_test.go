--- conflicted
+++ resolved
@@ -13,17 +13,14 @@
 )
 
 func TestAccPricingProductDataSource_ec2(t *testing.T) {
+	ctx := acctest.Context(t)
 	dataSourceName := "data.aws_pricing_product.test"
 
 	resource.ParallelTest(t, resource.TestCase{
-<<<<<<< HEAD
-		PreCheck:                 func() { acctest.PreCheck(ctx, t); testAccPreCheck(ctx, t) },
-=======
 		PreCheck: func() {
-			acctest.PreCheck(t)
+			acctest.PreCheck(ctx, t)
 			acctest.PreCheckRegion(t, endpoints.UsEast1RegionID, endpoints.ApSouth1RegionID)
 		},
->>>>>>> 66884a86
 		ErrorCheck:               acctest.ErrorCheck(t, pricing.EndpointsID),
 		ProtoV5ProviderFactories: acctest.ProtoV5ProviderFactories,
 		Steps: []resource.TestStep{
@@ -38,17 +35,14 @@
 }
 
 func TestAccPricingProductDataSource_redshift(t *testing.T) {
+	ctx := acctest.Context(t)
 	dataSourceName := "data.aws_pricing_product.test"
 
 	resource.ParallelTest(t, resource.TestCase{
-<<<<<<< HEAD
-		PreCheck:                 func() { acctest.PreCheck(ctx, t); testAccPreCheck(ctx, t) },
-=======
 		PreCheck: func() {
-			acctest.PreCheck(t)
+			acctest.PreCheck(ctx, t)
 			acctest.PreCheckRegion(t, endpoints.UsEast1RegionID, endpoints.ApSouth1RegionID)
 		},
->>>>>>> 66884a86
 		ErrorCheck:               acctest.ErrorCheck(t, pricing.EndpointsID),
 		ProtoV5ProviderFactories: acctest.ProtoV5ProviderFactories,
 		Steps: []resource.TestStep{
