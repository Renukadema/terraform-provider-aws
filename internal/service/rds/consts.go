--- conflicted
+++ resolved
@@ -26,23 +26,16 @@
 )
 
 const (
-<<<<<<< HEAD
+	ClusterSnapshotStatusAvailable = "available"
+	ClusterSnapshotStatusCreating  = "creating"
+)
+
+const (
 	storageTypeStandard    = "standard"
 	storageTypeGP2         = "gp2"
 	storageTypeGP3         = "gp3"
 	storageTypeIO1         = "io1"
 	storageTypeAuroraIOPT1 = "aurora-iopt1"
-=======
-	ClusterSnapshotStatusAvailable = "available"
-	ClusterSnapshotStatusCreating  = "creating"
-)
-
-const (
-	storageTypeStandard = "standard"
-	storageTypeGP2      = "gp2"
-	storageTypeGP3      = "gp3"
-	storageTypeIO1      = "io1"
->>>>>>> 85aab321
 )
 
 func StorageType_Values() []string {
