// Code generated by internal/generate/servicepackages/main.go; DO NOT EDIT.

package rum

import (
	"context"

<<<<<<< HEAD
	aws_sdkv2 "github.com/aws/aws-sdk-go-v2/aws"
	rum_sdkv2 "github.com/aws/aws-sdk-go-v2/service/rum"
=======
	aws_sdkv1 "github.com/aws/aws-sdk-go/aws"
	endpoints_sdkv1 "github.com/aws/aws-sdk-go/aws/endpoints"
	session_sdkv1 "github.com/aws/aws-sdk-go/aws/session"
	cloudwatchrum_sdkv1 "github.com/aws/aws-sdk-go/service/cloudwatchrum"
	"github.com/hashicorp/terraform-plugin-log/tflog"
>>>>>>> ea4ad9bf
	"github.com/hashicorp/terraform-provider-aws/internal/conns"
	"github.com/hashicorp/terraform-provider-aws/internal/types"
	"github.com/hashicorp/terraform-provider-aws/names"
)

type servicePackage struct{}

func (p *servicePackage) FrameworkDataSources(ctx context.Context) []*types.ServicePackageFrameworkDataSource {
	return []*types.ServicePackageFrameworkDataSource{}
}

func (p *servicePackage) FrameworkResources(ctx context.Context) []*types.ServicePackageFrameworkResource {
	return []*types.ServicePackageFrameworkResource{}
}

func (p *servicePackage) SDKDataSources(ctx context.Context) []*types.ServicePackageSDKDataSource {
	return []*types.ServicePackageSDKDataSource{}
}

func (p *servicePackage) SDKResources(ctx context.Context) []*types.ServicePackageSDKResource {
	return []*types.ServicePackageSDKResource{
		{
			Factory:  ResourceAppMonitor,
			TypeName: "aws_rum_app_monitor",
			Name:     "App Monitor",
			Tags: &types.ServicePackageResourceTags{
				IdentifierAttribute: names.AttrARN,
			},
		},
		{
			Factory:  ResourceMetricsDestination,
			TypeName: "aws_rum_metrics_destination",
		},
	}
}

func (p *servicePackage) ServicePackageName() string {
	return names.RUM
}

<<<<<<< HEAD
// NewClient returns a new AWS SDK for Go v2 client for this service package's AWS API.
func (p *servicePackage) NewClient(ctx context.Context, config map[string]any) (*rum_sdkv2.Client, error) {
	cfg := *(config["aws_sdkv2_config"].(*aws_sdkv2.Config))

	return rum_sdkv2.NewFromConfig(cfg, func(o *rum_sdkv2.Options) {
		if endpoint := config["endpoint"].(string); endpoint != "" {
			o.BaseEndpoint = aws_sdkv2.String(endpoint)
		}
	}), nil
=======
// NewConn returns a new AWS SDK for Go v1 client for this service package's AWS API.
func (p *servicePackage) NewConn(ctx context.Context, config map[string]any) (*cloudwatchrum_sdkv1.CloudWatchRUM, error) {
	sess := config[names.AttrSession].(*session_sdkv1.Session)

	cfg := aws_sdkv1.Config{}

	if endpoint := config[names.AttrEndpoint].(string); endpoint != "" {
		tflog.Debug(ctx, "setting endpoint", map[string]any{
			"tf_aws.endpoint": endpoint,
		})
		cfg.Endpoint = aws_sdkv1.String(endpoint)

		if sess.Config.UseFIPSEndpoint == endpoints_sdkv1.FIPSEndpointStateEnabled {
			tflog.Debug(ctx, "endpoint set, ignoring UseFIPSEndpoint setting")
			cfg.UseFIPSEndpoint = endpoints_sdkv1.FIPSEndpointStateDisabled
		}
	}

	return cloudwatchrum_sdkv1.New(sess.Copy(&cfg)), nil
>>>>>>> ea4ad9bf
}

func ServicePackage(ctx context.Context) conns.ServicePackage {
	return &servicePackage{}
}<|MERGE_RESOLUTION|>--- conflicted
+++ resolved
@@ -5,16 +5,9 @@
 import (
 	"context"
 
-<<<<<<< HEAD
 	aws_sdkv2 "github.com/aws/aws-sdk-go-v2/aws"
 	rum_sdkv2 "github.com/aws/aws-sdk-go-v2/service/rum"
-=======
-	aws_sdkv1 "github.com/aws/aws-sdk-go/aws"
-	endpoints_sdkv1 "github.com/aws/aws-sdk-go/aws/endpoints"
-	session_sdkv1 "github.com/aws/aws-sdk-go/aws/session"
-	cloudwatchrum_sdkv1 "github.com/aws/aws-sdk-go/service/cloudwatchrum"
 	"github.com/hashicorp/terraform-plugin-log/tflog"
->>>>>>> ea4ad9bf
 	"github.com/hashicorp/terraform-provider-aws/internal/conns"
 	"github.com/hashicorp/terraform-provider-aws/internal/types"
 	"github.com/hashicorp/terraform-provider-aws/names"
@@ -55,37 +48,23 @@
 	return names.RUM
 }
 
-<<<<<<< HEAD
 // NewClient returns a new AWS SDK for Go v2 client for this service package's AWS API.
 func (p *servicePackage) NewClient(ctx context.Context, config map[string]any) (*rum_sdkv2.Client, error) {
 	cfg := *(config["aws_sdkv2_config"].(*aws_sdkv2.Config))
 
 	return rum_sdkv2.NewFromConfig(cfg, func(o *rum_sdkv2.Options) {
-		if endpoint := config["endpoint"].(string); endpoint != "" {
+		if endpoint := config[names.AttrEndpoint].(string); endpoint != "" {
+			tflog.Debug(ctx, "setting endpoint", map[string]any{
+				"tf_aws.endpoint": endpoint,
+			})
 			o.BaseEndpoint = aws_sdkv2.String(endpoint)
+
+			if o.EndpointOptions.UseFIPSEndpoint == aws_sdkv2.FIPSEndpointStateEnabled {
+				tflog.Debug(ctx, "endpoint set, ignoring UseFIPSEndpoint setting")
+				o.EndpointOptions.UseFIPSEndpoint = aws_sdkv2.FIPSEndpointStateDisabled
+			}
 		}
 	}), nil
-=======
-// NewConn returns a new AWS SDK for Go v1 client for this service package's AWS API.
-func (p *servicePackage) NewConn(ctx context.Context, config map[string]any) (*cloudwatchrum_sdkv1.CloudWatchRUM, error) {
-	sess := config[names.AttrSession].(*session_sdkv1.Session)
-
-	cfg := aws_sdkv1.Config{}
-
-	if endpoint := config[names.AttrEndpoint].(string); endpoint != "" {
-		tflog.Debug(ctx, "setting endpoint", map[string]any{
-			"tf_aws.endpoint": endpoint,
-		})
-		cfg.Endpoint = aws_sdkv1.String(endpoint)
-
-		if sess.Config.UseFIPSEndpoint == endpoints_sdkv1.FIPSEndpointStateEnabled {
-			tflog.Debug(ctx, "endpoint set, ignoring UseFIPSEndpoint setting")
-			cfg.UseFIPSEndpoint = endpoints_sdkv1.FIPSEndpointStateDisabled
-		}
-	}
-
-	return cloudwatchrum_sdkv1.New(sess.Copy(&cfg)), nil
->>>>>>> ea4ad9bf
 }
 
 func ServicePackage(ctx context.Context) conns.ServicePackage {
