// Copyright (c) HashiCorp, Inc.
// SPDX-License-Identifier: MPL-2.0

package transfer_test

import (
	"testing"

	"github.com/hashicorp/terraform-provider-aws/internal/acctest"
)

func TestAccTransfer_serial(t *testing.T) {
	t.Parallel()

	testCases := map[string]map[string]func(t *testing.T){
		"Access": {
<<<<<<< HEAD
			"disappears": testAccAccess_disappears,
			"EFSBasic":   testAccAccess_efs_basic,
			"S3Basic":    testAccAccess_s3_basic,
			"S3Policy":   testAccAccess_s3_policy,
			"PolicySize": testAccAccess_PolicySize_exceeded,
=======
			acctest.CtDisappears: testAccAccess_disappears,
			"EFSBasic":           testAccAccess_efs_basic,
			"S3Basic":            testAccAccess_s3_basic,
			"S3Policy":           testAccAccess_s3_policy,
>>>>>>> 4ca35ada
		},
		"Agreement": {
			acctest.CtBasic:      testAccAgreement_basic,
			acctest.CtDisappears: testAccAgreement_disappears,
			"tags":               testAccAgreement_tags,
		},
		"Server": {
			acctest.CtBasic:                   testAccServer_basic,
			acctest.CtDisappears:              testAccServer_disappears,
			"tags":                            testAccServer_tags,
			"APIGateway":                      testAccServer_apiGateway,
			"APIGatewayForceDestroy":          testAccServer_apiGateway_forceDestroy,
			"AuthenticationLoginBanners":      testAccServer_authenticationLoginBanners,
			"DataSourceBasic":                 testAccServerDataSource_basic,
			"DataSourceServiceManaged":        testAccServerDataSource_Service_managed,
			"DataSourceAPIGateway":            testAccServerDataSource_apigateway,
			"DirectoryService":                testAccServer_directoryService,
			"Domain":                          testAccServer_domain,
			"ForceDestroy":                    testAccServer_forceDestroy,
			"HostKey":                         testAccServer_hostKey,
			"LambdaFunction":                  testAccServer_lambdaFunction,
			"Protocols":                       testAccServer_protocols,
			"ProtocolDetails":                 testAccServer_protocolDetails,
			"S3StorageOptions":                testAccServer_s3StorageOptions,
			"SecurityPolicy":                  testAccServer_securityPolicy,
			"SecurityPolicyFIPS":              testAccServer_securityPolicyFIPS,
			"SftpAuthenticationMethods":       testAccServer_identityProviderType_sftpAuthenticationMethods,
			"UpdateSftpAuthenticationMethods": testAccServer_updateIdentityProviderType_sftpAuthenticationMethods,
			"StructuredLogDestinations":       testAccServer_structuredLogDestinations,
			"UpdateEndpointTypePublicToVPC":   testAccServer_updateEndpointType_publicToVPC,
			"UpdateEndpointTypePublicToVPCAddressAllocationIDs":      testAccServer_updateEndpointType_publicToVPC_addressAllocationIDs,
			"UpdateEndpointTypeVPCEndpointToVPC":                     testAccServer_updateEndpointType_vpcEndpointToVPC,
			"UpdateEndpointTypeVPCEndpointToVPCAddressAllocationIDs": testAccServer_updateEndpointType_vpcEndpointToVPC_addressAllocationIDs,
			"UpdateEndpointTypeVPCEndpointToVPCSecurityGroupIDs":     testAccServer_updateEndpointType_vpcEndpointToVPC_securityGroupIDs,
			"UpdateEndpointTypeVPCToPublic":                          testAccServer_updateEndpointType_vpcToPublic,
			"VPC":                                                    testAccServer_vpc,
			"VPCAddressAllocationIDs":                                testAccServer_vpcAddressAllocationIDs,
			"VPCAddressAllocationIDsSecurityGroupIDs":                testAccServer_vpcAddressAllocationIds_securityGroupIDs,
			"VPCEndpointID":                                          testAccServer_vpcEndpointID,
			"VPCSecurityGroupIDs":                                    testAccServer_vpcSecurityGroupIDs,
			"Workflow":                                               testAccServer_workflowDetails,
		},
		"SSHKey": {
			acctest.CtBasic:      testAccSSHKey_basic,
			acctest.CtDisappears: testAccSSHKey_disappears,
		},
		"Tag": {
			acctest.CtBasic:      testAccTag_basic,
			acctest.CtDisappears: testAccTag_disappears,
			"Value":              testAccTag_value,
			"System":             testAccTag_system,
		},
		"User": {
			acctest.CtBasic:         testAccUser_basic,
			acctest.CtDisappears:    testAccUser_disappears,
			"tags":                  testAccUser_tags,
			"HomeDirectoryMappings": testAccUser_homeDirectoryMappings,
			"ModifyWithOptions":     testAccUser_modifyWithOptions,
			"Posix":                 testAccUser_posix,
			"UserNameValidation":    testAccUser_UserName_Validation,
			"PolicySizeValidation":  testAccUser_PolicySize_exceeded,
		},
	}

	acctest.RunSerialTests2Levels(t, testCases, 0)
}<|MERGE_RESOLUTION|>--- conflicted
+++ resolved
@@ -14,18 +14,11 @@
 
 	testCases := map[string]map[string]func(t *testing.T){
 		"Access": {
-<<<<<<< HEAD
-			"disappears": testAccAccess_disappears,
-			"EFSBasic":   testAccAccess_efs_basic,
-			"S3Basic":    testAccAccess_s3_basic,
-			"S3Policy":   testAccAccess_s3_policy,
-			"PolicySize": testAccAccess_PolicySize_exceeded,
-=======
 			acctest.CtDisappears: testAccAccess_disappears,
 			"EFSBasic":           testAccAccess_efs_basic,
 			"S3Basic":            testAccAccess_s3_basic,
 			"S3Policy":           testAccAccess_s3_policy,
->>>>>>> 4ca35ada
+			"PolicySize":         testAccAccess_PolicySize_exceeded,
 		},
 		"Agreement": {
 			acctest.CtBasic:      testAccAgreement_basic,
