--- conflicted
+++ resolved
@@ -74,11 +74,8 @@
 	EKSEndpointID                        = "eks"
 	ELBEndpointID                        = "elasticloadbalancing"
 	EMREndpointID                        = "elasticmapreduce"
-<<<<<<< HEAD
 	ElasticTranscoderEndpointID          = "elastictranscoder"
-=======
 	ElastiCacheEndpointID                = "elasticache"
->>>>>>> 7a88dd89
 	EventsEndpointID                     = "events"
 	EvidentlyEndpointID                  = "evidently"
 	FMSEndpointID                        = "fms"
