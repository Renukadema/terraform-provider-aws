{
	"comment": "",
	"ignore": "appengine test github.com/hashicorp/nomad/",
	"package": [
		{
			"checksumSHA1": "LLVyR2dAgkihu0+HdZF+JK0gMMs=",
			"path": "github.com/agl/ed25519",
			"revision": "278e1ec8e8a6e017cd07577924d6766039146ced",
			"revisionTime": "2015-08-30T18:26:16Z"
		},
		{
			"checksumSHA1": "30PBqj9BW03KCVqASvLg3bR+xYc=",
			"path": "github.com/agl/ed25519/edwards25519",
			"revision": "278e1ec8e8a6e017cd07577924d6766039146ced",
			"revisionTime": "2015-08-30T18:26:16Z"
		},
		{
			"checksumSHA1": "FIL83loX9V9APvGQIjJpbxq53F0=",
			"path": "github.com/apparentlymart/go-cidr/cidr",
			"revision": "7e4b007599d4e2076d9a81be723b3912852dda2c",
			"revisionTime": "2017-04-18T07:21:50Z"
		},
		{
			"checksumSHA1": "+2yCNqbcf7VcavAptooQReTGiHY=",
			"path": "github.com/apparentlymart/go-rundeck-api",
			"revision": "f6af74d34d1ef69a511c59173876fc1174c11f0d",
			"revisionTime": "2016-08-26T14:30:32Z"
		},
		{
			"checksumSHA1": "slOAQlklbokMfbUD/GzgSAANBH8=",
			"path": "github.com/aws/aws-sdk-go/aws",
			"revision": "96358b8282b1a3aa66836d2f2fe66216cc419668",
			"revisionTime": "2017-06-16T16:50:16Z",
			"version": "v1.8.44",
			"versionExact": "v1.8.44"
		},
		{
			"checksumSHA1": "Y9W+4GimK4Fuxq+vyIskVYFRnX4=",
			"path": "github.com/aws/aws-sdk-go/aws/awserr",
			"revision": "96358b8282b1a3aa66836d2f2fe66216cc419668",
			"revisionTime": "2017-06-16T16:50:16Z",
			"version": "v1.8.44",
			"versionExact": "v1.8.44"
		},
		{
			"checksumSHA1": "yyYr41HZ1Aq0hWc3J5ijXwYEcac=",
			"path": "github.com/aws/aws-sdk-go/aws/awsutil",
			"revision": "96358b8282b1a3aa66836d2f2fe66216cc419668",
			"revisionTime": "2017-06-16T16:50:16Z",
			"version": "v1.8.44",
			"versionExact": "v1.8.44"
		},
		{
			"checksumSHA1": "gcA6wFbLBJLLO/6g+AH9QoQQX1U=",
			"path": "github.com/aws/aws-sdk-go/aws/client",
			"revision": "96358b8282b1a3aa66836d2f2fe66216cc419668",
			"revisionTime": "2017-06-16T16:50:16Z",
			"version": "v1.8.44",
			"versionExact": "v1.8.44"
		},
		{
			"checksumSHA1": "ieAJ+Cvp/PKv1LpUEnUXpc3OI6E=",
			"path": "github.com/aws/aws-sdk-go/aws/client/metadata",
			"revision": "96358b8282b1a3aa66836d2f2fe66216cc419668",
			"revisionTime": "2017-06-16T16:50:16Z",
			"version": "v1.8.44",
			"versionExact": "v1.8.44"
		},
		{
			"checksumSHA1": "7/8j/q0TWtOgXyvEcv4B2Dhl00o=",
			"path": "github.com/aws/aws-sdk-go/aws/corehandlers",
			"revision": "96358b8282b1a3aa66836d2f2fe66216cc419668",
			"revisionTime": "2017-06-16T16:50:16Z",
			"version": "v1.8.44",
			"versionExact": "v1.8.44"
		},
		{
			"checksumSHA1": "Y+cPwQL0dZMyqp3wI+KJWmA9KQ8=",
			"path": "github.com/aws/aws-sdk-go/aws/credentials",
			"revision": "96358b8282b1a3aa66836d2f2fe66216cc419668",
			"revisionTime": "2017-06-16T16:50:16Z",
			"version": "v1.8.44",
			"versionExact": "v1.8.44"
		},
		{
			"checksumSHA1": "u3GOAJLmdvbuNUeUEcZSEAOeL/0=",
			"path": "github.com/aws/aws-sdk-go/aws/credentials/ec2rolecreds",
			"revision": "96358b8282b1a3aa66836d2f2fe66216cc419668",
			"revisionTime": "2017-06-16T16:50:16Z",
			"version": "v1.8.44",
			"versionExact": "v1.8.44"
		},
		{
			"checksumSHA1": "NUJUTWlc1sV8b7WjfiYc4JZbXl0=",
			"path": "github.com/aws/aws-sdk-go/aws/credentials/endpointcreds",
			"revision": "96358b8282b1a3aa66836d2f2fe66216cc419668",
			"revisionTime": "2017-06-16T16:50:16Z",
			"version": "v1.8.44",
			"versionExact": "v1.8.44"
		},
		{
			"checksumSHA1": "JEYqmF83O5n5bHkupAzA6STm0no=",
			"path": "github.com/aws/aws-sdk-go/aws/credentials/stscreds",
			"revision": "96358b8282b1a3aa66836d2f2fe66216cc419668",
			"revisionTime": "2017-06-16T16:50:16Z",
			"version": "v1.8.44",
			"versionExact": "v1.8.44"
		},
		{
			"checksumSHA1": "ZdtYh3ZHSgP/WEIaqwJHTEhpkbs=",
			"path": "github.com/aws/aws-sdk-go/aws/defaults",
			"revision": "96358b8282b1a3aa66836d2f2fe66216cc419668",
			"revisionTime": "2017-06-16T16:50:16Z",
			"version": "v1.8.44",
			"versionExact": "v1.8.44"
		},
		{
			"checksumSHA1": "/EXbk/z2TWjWc1Hvb4QYs3Wmhb8=",
			"path": "github.com/aws/aws-sdk-go/aws/ec2metadata",
			"revision": "96358b8282b1a3aa66836d2f2fe66216cc419668",
			"revisionTime": "2017-06-16T16:50:16Z",
			"version": "v1.8.44",
			"versionExact": "v1.8.44"
		},
		{
			"checksumSHA1": "1xyL+7LjrKyigf5bWQSUgUB3TJ0=",
			"path": "github.com/aws/aws-sdk-go/aws/endpoints",
			"revision": "96358b8282b1a3aa66836d2f2fe66216cc419668",
			"revisionTime": "2017-06-16T16:50:16Z",
			"version": "v1.8.44",
			"versionExact": "v1.8.44"
		},
		{
			"checksumSHA1": "8eN3YdBuWsN8bTC7/OGuzREf+oA=",
			"path": "github.com/aws/aws-sdk-go/aws/request",
			"revision": "96358b8282b1a3aa66836d2f2fe66216cc419668",
			"revisionTime": "2017-06-16T16:50:16Z",
			"version": "v1.8.44",
			"versionExact": "v1.8.44"
		},
		{
			"checksumSHA1": "Y20DEtMtbfE9qTtmoi2NYV1x7aA=",
			"path": "github.com/aws/aws-sdk-go/aws/session",
			"revision": "96358b8282b1a3aa66836d2f2fe66216cc419668",
			"revisionTime": "2017-06-16T16:50:16Z",
			"version": "v1.8.44",
			"versionExact": "v1.8.44"
		},
		{
			"checksumSHA1": "oyNzdFI344f4sAT3xAp7ulNseXc=",
			"path": "github.com/aws/aws-sdk-go/aws/signer/v4",
			"revision": "96358b8282b1a3aa66836d2f2fe66216cc419668",
			"revisionTime": "2017-06-16T16:50:16Z",
			"version": "v1.8.44",
			"versionExact": "v1.8.44"
		},
		{
			"checksumSHA1": "04ypv4x12l4q0TksA1zEVsmgpvw=",
			"path": "github.com/aws/aws-sdk-go/internal/shareddefaults",
			"revision": "96358b8282b1a3aa66836d2f2fe66216cc419668",
			"revisionTime": "2017-06-16T16:50:16Z",
			"version": "v1.8.44",
			"versionExact": "v1.8.44"
		},
		{
			"checksumSHA1": "wk7EyvDaHwb5qqoOP/4d3cV0708=",
			"path": "github.com/aws/aws-sdk-go/private/protocol",
			"revision": "96358b8282b1a3aa66836d2f2fe66216cc419668",
			"revisionTime": "2017-06-16T16:50:16Z",
			"version": "v1.8.44",
			"versionExact": "v1.8.44"
		},
		{
			"checksumSHA1": "1QmQ3FqV37w0Zi44qv8pA1GeR0A=",
			"path": "github.com/aws/aws-sdk-go/private/protocol/ec2query",
			"revision": "96358b8282b1a3aa66836d2f2fe66216cc419668",
			"revisionTime": "2017-06-16T16:50:16Z",
			"version": "v1.8.44",
			"versionExact": "v1.8.44"
		},
		{
			"checksumSHA1": "O6hcK24yI6w7FA+g4Pbr+eQ7pys=",
			"path": "github.com/aws/aws-sdk-go/private/protocol/json/jsonutil",
			"revision": "96358b8282b1a3aa66836d2f2fe66216cc419668",
			"revisionTime": "2017-06-16T16:50:16Z",
			"version": "v1.8.44",
			"versionExact": "v1.8.44"
		},
		{
			"checksumSHA1": "R00RL5jJXRYq1iiK1+PGvMfvXyM=",
			"path": "github.com/aws/aws-sdk-go/private/protocol/jsonrpc",
			"revision": "96358b8282b1a3aa66836d2f2fe66216cc419668",
			"revisionTime": "2017-06-16T16:50:16Z",
			"version": "v1.8.44",
			"versionExact": "v1.8.44"
		},
		{
			"checksumSHA1": "ZqY5RWavBLWTo6j9xqdyBEaNFRk=",
			"path": "github.com/aws/aws-sdk-go/private/protocol/query",
			"revision": "96358b8282b1a3aa66836d2f2fe66216cc419668",
			"revisionTime": "2017-06-16T16:50:16Z",
			"version": "v1.8.44",
			"versionExact": "v1.8.44"
		},
		{
			"checksumSHA1": "Drt1JfLMa0DQEZLWrnMlTWaIcC8=",
			"path": "github.com/aws/aws-sdk-go/private/protocol/query/queryutil",
			"revision": "96358b8282b1a3aa66836d2f2fe66216cc419668",
			"revisionTime": "2017-06-16T16:50:16Z",
			"version": "v1.8.44",
			"versionExact": "v1.8.44"
		},
		{
			"checksumSHA1": "VCTh+dEaqqhog5ncy/WTt9+/gFM=",
			"path": "github.com/aws/aws-sdk-go/private/protocol/rest",
			"revision": "96358b8282b1a3aa66836d2f2fe66216cc419668",
			"revisionTime": "2017-06-16T16:50:16Z",
			"version": "v1.8.44",
			"versionExact": "v1.8.44"
		},
		{
			"checksumSHA1": "Rpu8KBtHZgvhkwHxUfaky+qW+G4=",
			"path": "github.com/aws/aws-sdk-go/private/protocol/restjson",
			"revision": "96358b8282b1a3aa66836d2f2fe66216cc419668",
			"revisionTime": "2017-06-16T16:50:16Z",
			"version": "v1.8.44",
			"versionExact": "v1.8.44"
		},
		{
			"checksumSHA1": "ODo+ko8D6unAxZuN1jGzMcN4QCc=",
			"path": "github.com/aws/aws-sdk-go/private/protocol/restxml",
			"revision": "96358b8282b1a3aa66836d2f2fe66216cc419668",
			"revisionTime": "2017-06-16T16:50:16Z",
			"version": "v1.8.44",
			"versionExact": "v1.8.44"
		},
		{
			"checksumSHA1": "0qYPUga28aQVkxZgBR3Z86AbGUQ=",
			"path": "github.com/aws/aws-sdk-go/private/protocol/xml/xmlutil",
			"revision": "96358b8282b1a3aa66836d2f2fe66216cc419668",
			"revisionTime": "2017-06-16T16:50:16Z",
			"version": "v1.8.44",
			"versionExact": "v1.8.44"
		},
		{
			"checksumSHA1": "F6mth+G7dXN1GI+nktaGo8Lx8aE=",
			"path": "github.com/aws/aws-sdk-go/private/signer/v2",
			"revision": "96358b8282b1a3aa66836d2f2fe66216cc419668",
			"revisionTime": "2017-06-16T16:50:16Z",
			"version": "v1.8.44",
			"versionExact": "v1.8.44"
		},
		{
			"checksumSHA1": "ByXfXvSQCvkb9iJ44fDWUP6h+Nk=",
			"path": "github.com/aws/aws-sdk-go/service/acm",
			"revision": "96358b8282b1a3aa66836d2f2fe66216cc419668",
			"revisionTime": "2017-06-16T16:50:16Z",
			"version": "v1.8.44",
			"versionExact": "v1.8.44"
		},
		{
			"checksumSHA1": "Vty8Iim26/C2eW4v5ID75vXoQj0=",
			"path": "github.com/aws/aws-sdk-go/service/apigateway",
			"revision": "96358b8282b1a3aa66836d2f2fe66216cc419668",
			"revisionTime": "2017-06-16T16:50:16Z",
			"version": "v1.8.44",
			"versionExact": "v1.8.44"
		},
		{
			"checksumSHA1": "RfpJ39QCYQP6Xg6+We6t87Tf7bQ=",
			"path": "github.com/aws/aws-sdk-go/service/applicationautoscaling",
<<<<<<< HEAD
			"revision": "f44e6cf65ec77f9eab74e8f1ced546625bd3ad82",
			"revisionTime": "2017-06-14T20:40:24Z",
			"version": "v1.8.42",
			"versionExact": "v1.8.42"
=======
			"revision": "96358b8282b1a3aa66836d2f2fe66216cc419668",
			"revisionTime": "2017-06-16T16:50:16Z",
			"version": "v1.8.44",
			"versionExact": "v1.8.44"
>>>>>>> 1be0be13
		},
		{
			"checksumSHA1": "y1rEAHCCFNKFXtzGeNTuSkxdxnw=",
			"path": "github.com/aws/aws-sdk-go/service/autoscaling",
			"revision": "96358b8282b1a3aa66836d2f2fe66216cc419668",
			"revisionTime": "2017-06-16T16:50:16Z",
			"version": "v1.8.44",
			"versionExact": "v1.8.44"
		},
		{
			"checksumSHA1": "H36nvtC7Uxl6I3NlRbgSYHqIhyQ=",
			"path": "github.com/aws/aws-sdk-go/service/cloudformation",
			"revision": "96358b8282b1a3aa66836d2f2fe66216cc419668",
			"revisionTime": "2017-06-16T16:50:16Z",
			"version": "v1.8.44",
			"versionExact": "v1.8.44"
		},
		{
			"checksumSHA1": "V8S9dF7EzPggFLYKQ86z5rTZhHg=",
			"path": "github.com/aws/aws-sdk-go/service/cloudfront",
			"revision": "96358b8282b1a3aa66836d2f2fe66216cc419668",
			"revisionTime": "2017-06-16T16:50:16Z",
			"version": "v1.8.44",
			"versionExact": "v1.8.44"
		},
		{
			"checksumSHA1": "hj0mJrjPfyAc8kHGDcXnMuMVozg=",
			"path": "github.com/aws/aws-sdk-go/service/cloudtrail",
			"revision": "96358b8282b1a3aa66836d2f2fe66216cc419668",
			"revisionTime": "2017-06-16T16:50:16Z",
			"version": "v1.8.44",
			"versionExact": "v1.8.44"
		},
		{
			"checksumSHA1": "dqRrfGewSrIfajRNmsx1ugEYSuw=",
			"path": "github.com/aws/aws-sdk-go/service/cloudwatch",
			"revision": "96358b8282b1a3aa66836d2f2fe66216cc419668",
			"revisionTime": "2017-06-16T16:50:16Z",
			"version": "v1.8.44",
			"versionExact": "v1.8.44"
		},
		{
			"checksumSHA1": "uQXi6iOpIf22Hz1VP4qLb3jfAqw=",
			"path": "github.com/aws/aws-sdk-go/service/cloudwatchevents",
			"revision": "96358b8282b1a3aa66836d2f2fe66216cc419668",
			"revisionTime": "2017-06-16T16:50:16Z",
			"version": "v1.8.44",
			"versionExact": "v1.8.44"
		},
		{
			"checksumSHA1": "eJJjXlK7MLOlZhu8741//GZj0ZQ=",
			"path": "github.com/aws/aws-sdk-go/service/cloudwatchlogs",
			"revision": "96358b8282b1a3aa66836d2f2fe66216cc419668",
			"revisionTime": "2017-06-16T16:50:16Z",
			"version": "v1.8.44",
			"versionExact": "v1.8.44"
		},
		{
			"checksumSHA1": "9HEcT7rmgDmH6cz/w70mUyu62jQ=",
			"path": "github.com/aws/aws-sdk-go/service/codebuild",
			"revision": "96358b8282b1a3aa66836d2f2fe66216cc419668",
			"revisionTime": "2017-06-16T16:50:16Z",
			"version": "v1.8.44",
			"versionExact": "v1.8.44"
		},
		{
			"checksumSHA1": "BsfbsSZlJdNvYlM/ykGHTZVoLY0=",
			"path": "github.com/aws/aws-sdk-go/service/codecommit",
			"revision": "96358b8282b1a3aa66836d2f2fe66216cc419668",
			"revisionTime": "2017-06-16T16:50:16Z",
			"version": "v1.8.44",
			"versionExact": "v1.8.44"
		},
		{
			"checksumSHA1": "tK1JfJ1vPlusBWvmnhi/IEOS1BQ=",
			"path": "github.com/aws/aws-sdk-go/service/codedeploy",
			"revision": "96358b8282b1a3aa66836d2f2fe66216cc419668",
			"revisionTime": "2017-06-16T16:50:16Z",
			"version": "v1.8.44",
			"versionExact": "v1.8.44"
		},
		{
			"checksumSHA1": "bZ5Dg5Pww7RsjVhgKqmGIzoFkug=",
			"path": "github.com/aws/aws-sdk-go/service/codepipeline",
			"revision": "96358b8282b1a3aa66836d2f2fe66216cc419668",
			"revisionTime": "2017-06-16T16:50:16Z",
			"version": "v1.8.44",
			"versionExact": "v1.8.44"
		},
		{
			"checksumSHA1": "W+yGe3hYhzKMlRE/0jR4B6FpDJY=",
			"path": "github.com/aws/aws-sdk-go/service/cognitoidentity",
			"revision": "96358b8282b1a3aa66836d2f2fe66216cc419668",
			"revisionTime": "2017-06-16T16:50:16Z",
			"version": "v1.8.44",
			"versionExact": "v1.8.44"
		},
		{
			"checksumSHA1": "8e/a7xOBlUIwwitOO92ivARo5FY=",
			"path": "github.com/aws/aws-sdk-go/service/configservice",
			"revision": "96358b8282b1a3aa66836d2f2fe66216cc419668",
			"revisionTime": "2017-06-16T16:50:16Z",
			"version": "v1.8.44",
			"versionExact": "v1.8.44"
		},
		{
			"checksumSHA1": "S+tUbNOE99Ok1ppIxF82/JcI4Gk=",
			"path": "github.com/aws/aws-sdk-go/service/databasemigrationservice",
			"revision": "96358b8282b1a3aa66836d2f2fe66216cc419668",
			"revisionTime": "2017-06-16T16:50:16Z",
			"version": "v1.8.44",
			"versionExact": "v1.8.44"
		},
		{
			"checksumSHA1": "JsCuHtHM4ql9lVjpCJ869L7irZk=",
			"path": "github.com/aws/aws-sdk-go/service/devicefarm",
			"revision": "96358b8282b1a3aa66836d2f2fe66216cc419668",
			"revisionTime": "2017-06-16T16:50:16Z",
			"version": "v1.8.44",
			"versionExact": "v1.8.44"
		},
		{
			"checksumSHA1": "nZ0ZiiZ29v0HiVleXACY3m6bXgI=",
			"path": "github.com/aws/aws-sdk-go/service/directoryservice",
			"revision": "96358b8282b1a3aa66836d2f2fe66216cc419668",
			"revisionTime": "2017-06-16T16:50:16Z",
			"version": "v1.8.44",
			"versionExact": "v1.8.44"
		},
		{
			"checksumSHA1": "dcUwKQHxD9+ap+/MP9gZ6kT/lXI=",
			"path": "github.com/aws/aws-sdk-go/service/dynamodb",
			"revision": "96358b8282b1a3aa66836d2f2fe66216cc419668",
			"revisionTime": "2017-06-16T16:50:16Z",
			"version": "v1.8.44",
			"versionExact": "v1.8.44"
		},
		{
			"checksumSHA1": "ODsC4L0zByTCs3G+P5yRPjNZTps=",
			"path": "github.com/aws/aws-sdk-go/service/ec2",
			"revision": "96358b8282b1a3aa66836d2f2fe66216cc419668",
			"revisionTime": "2017-06-16T16:50:16Z",
			"version": "v1.8.44",
			"versionExact": "v1.8.44"
		},
		{
			"checksumSHA1": "Lwqoi9aWc+j6dzkgt06LLR7i1XA=",
			"path": "github.com/aws/aws-sdk-go/service/ecr",
			"revision": "96358b8282b1a3aa66836d2f2fe66216cc419668",
			"revisionTime": "2017-06-16T16:50:16Z",
			"version": "v1.8.44",
			"versionExact": "v1.8.44"
		},
		{
			"checksumSHA1": "Tu51GVM0Y0bxV5R/PFAGOwmz2oE=",
			"path": "github.com/aws/aws-sdk-go/service/ecs",
			"revision": "96358b8282b1a3aa66836d2f2fe66216cc419668",
			"revisionTime": "2017-06-16T16:50:16Z",
			"version": "v1.8.44",
			"versionExact": "v1.8.44"
		},
		{
			"checksumSHA1": "WJ0qqKev5awu3aOPmYEmLz2B7Tw=",
			"path": "github.com/aws/aws-sdk-go/service/efs",
			"revision": "96358b8282b1a3aa66836d2f2fe66216cc419668",
			"revisionTime": "2017-06-16T16:50:16Z",
			"version": "v1.8.44",
			"versionExact": "v1.8.44"
		},
		{
			"checksumSHA1": "aO69igvJSXy8Hw3zCP2g9d/icv4=",
			"path": "github.com/aws/aws-sdk-go/service/elasticache",
			"revision": "96358b8282b1a3aa66836d2f2fe66216cc419668",
			"revisionTime": "2017-06-16T16:50:16Z",
			"version": "v1.8.44",
			"versionExact": "v1.8.44"
		},
		{
			"checksumSHA1": "bnl0q1BLkaBD6rD7n1tWemceVzI=",
			"path": "github.com/aws/aws-sdk-go/service/elasticbeanstalk",
			"revision": "96358b8282b1a3aa66836d2f2fe66216cc419668",
			"revisionTime": "2017-06-16T16:50:16Z",
			"version": "v1.8.44",
			"versionExact": "v1.8.44"
		},
		{
			"checksumSHA1": "omf+Wesp5JG8FrhzLXJgItIYAHk=",
			"path": "github.com/aws/aws-sdk-go/service/elasticsearchservice",
			"revision": "96358b8282b1a3aa66836d2f2fe66216cc419668",
			"revisionTime": "2017-06-16T16:50:16Z",
			"version": "v1.8.44",
			"versionExact": "v1.8.44"
		},
		{
			"checksumSHA1": "VWn6yZTaOgD0daNMBAQWnc5tOp4=",
			"path": "github.com/aws/aws-sdk-go/service/elastictranscoder",
			"revision": "96358b8282b1a3aa66836d2f2fe66216cc419668",
			"revisionTime": "2017-06-16T16:50:16Z",
			"version": "v1.8.44",
			"versionExact": "v1.8.44"
		},
		{
			"checksumSHA1": "i/ykCvWenrw5U3O3xb9hJ9tfFa8=",
			"path": "github.com/aws/aws-sdk-go/service/elb",
			"revision": "96358b8282b1a3aa66836d2f2fe66216cc419668",
			"revisionTime": "2017-06-16T16:50:16Z",
			"version": "v1.8.44",
			"versionExact": "v1.8.44"
		},
		{
			"checksumSHA1": "P0SzxhcZ8vFMDys3qIWQW7MhD8k=",
			"path": "github.com/aws/aws-sdk-go/service/elbv2",
			"revision": "96358b8282b1a3aa66836d2f2fe66216cc419668",
			"revisionTime": "2017-06-16T16:50:16Z",
			"version": "v1.8.44",
			"versionExact": "v1.8.44"
		},
		{
			"checksumSHA1": "TJDUTql/Ls5Ds86pLO1F2b/DqdA=",
			"path": "github.com/aws/aws-sdk-go/service/emr",
			"revision": "96358b8282b1a3aa66836d2f2fe66216cc419668",
			"revisionTime": "2017-06-16T16:50:16Z",
			"version": "v1.8.44",
			"versionExact": "v1.8.44"
		},
		{
			"checksumSHA1": "FCPGPaaFgN9iWup3dVCDVt0Yqp0=",
			"path": "github.com/aws/aws-sdk-go/service/firehose",
			"revision": "96358b8282b1a3aa66836d2f2fe66216cc419668",
			"revisionTime": "2017-06-16T16:50:16Z",
			"version": "v1.8.44",
			"versionExact": "v1.8.44"
		},
		{
			"checksumSHA1": "g/B0cturzQMWZN+VJwm9izYoQ5Q=",
			"path": "github.com/aws/aws-sdk-go/service/glacier",
			"revision": "96358b8282b1a3aa66836d2f2fe66216cc419668",
			"revisionTime": "2017-06-16T16:50:16Z",
			"version": "v1.8.44",
			"versionExact": "v1.8.44"
		},
		{
			"checksumSHA1": "sUTXkrAohDlfGKgkLEYh9UawmL0=",
			"path": "github.com/aws/aws-sdk-go/service/iam",
			"revision": "96358b8282b1a3aa66836d2f2fe66216cc419668",
			"revisionTime": "2017-06-16T16:50:16Z",
			"version": "v1.8.44",
			"versionExact": "v1.8.44"
		},
		{
			"checksumSHA1": "oYVrMzwK3o8fi9ejIhN9R5h4KRc=",
			"path": "github.com/aws/aws-sdk-go/service/inspector",
			"revision": "96358b8282b1a3aa66836d2f2fe66216cc419668",
			"revisionTime": "2017-06-16T16:50:16Z",
			"version": "v1.8.44",
			"versionExact": "v1.8.44"
		},
		{
			"checksumSHA1": "KJuPA/SLv0fLME23SmxVP4410BE=",
			"path": "github.com/aws/aws-sdk-go/service/kinesis",
			"revision": "96358b8282b1a3aa66836d2f2fe66216cc419668",
			"revisionTime": "2017-06-16T16:50:16Z",
			"version": "v1.8.44",
			"versionExact": "v1.8.44"
		},
		{
			"checksumSHA1": "DlyhlgQf94WXnPSpGy1WlzdNkkE=",
			"path": "github.com/aws/aws-sdk-go/service/kms",
			"revision": "96358b8282b1a3aa66836d2f2fe66216cc419668",
			"revisionTime": "2017-06-16T16:50:16Z",
			"version": "v1.8.44",
			"versionExact": "v1.8.44"
		},
		{
			"checksumSHA1": "qnpJf/YILf+JOxp4vM8oOgQAQ28=",
			"path": "github.com/aws/aws-sdk-go/service/lambda",
			"revision": "96358b8282b1a3aa66836d2f2fe66216cc419668",
			"revisionTime": "2017-06-16T16:50:16Z",
			"version": "v1.8.44",
			"versionExact": "v1.8.44"
		},
		{
			"checksumSHA1": "GcreyMFdl0U8K+3oaf052AepgNI=",
			"path": "github.com/aws/aws-sdk-go/service/lightsail",
			"revision": "96358b8282b1a3aa66836d2f2fe66216cc419668",
			"revisionTime": "2017-06-16T16:50:16Z",
			"version": "v1.8.44",
			"versionExact": "v1.8.44"
		},
		{
			"checksumSHA1": "y16WbkNBVJcuU5NcBJIMYAdJjdE=",
			"path": "github.com/aws/aws-sdk-go/service/opsworks",
			"revision": "96358b8282b1a3aa66836d2f2fe66216cc419668",
			"revisionTime": "2017-06-16T16:50:16Z",
			"version": "v1.8.44",
			"versionExact": "v1.8.44"
		},
		{
			"checksumSHA1": "gCTZVPwRzFgt+Ve9KKtp7SAgzx4=",
			"path": "github.com/aws/aws-sdk-go/service/rds",
			"revision": "96358b8282b1a3aa66836d2f2fe66216cc419668",
			"revisionTime": "2017-06-16T16:50:16Z",
			"version": "v1.8.44",
			"versionExact": "v1.8.44"
		},
		{
			"checksumSHA1": "Q8CPmpN6L73bkhA7rEy1ciy6izo=",
			"path": "github.com/aws/aws-sdk-go/service/redshift",
			"revision": "96358b8282b1a3aa66836d2f2fe66216cc419668",
			"revisionTime": "2017-06-16T16:50:16Z",
			"version": "v1.8.44",
			"versionExact": "v1.8.44"
		},
		{
			"checksumSHA1": "g/d8eqqotx1ITOpxwyk4PWDXiVk=",
			"path": "github.com/aws/aws-sdk-go/service/route53",
			"revision": "96358b8282b1a3aa66836d2f2fe66216cc419668",
			"revisionTime": "2017-06-16T16:50:16Z",
			"version": "v1.8.44",
			"versionExact": "v1.8.44"
		},
		{
			"checksumSHA1": "fEviiLbCHyTuedwpXTJSFNeu7FA=",
			"path": "github.com/aws/aws-sdk-go/service/s3",
			"revision": "96358b8282b1a3aa66836d2f2fe66216cc419668",
			"revisionTime": "2017-06-16T16:50:16Z",
			"version": "v1.8.44",
			"versionExact": "v1.8.44"
		},
		{
			"checksumSHA1": "wCql3QDkXRHDY6Cm6GSUijoeDcg=",
			"path": "github.com/aws/aws-sdk-go/service/ses",
			"revision": "96358b8282b1a3aa66836d2f2fe66216cc419668",
			"revisionTime": "2017-06-16T16:50:16Z",
			"version": "v1.8.44",
			"versionExact": "v1.8.44"
		},
		{
			"checksumSHA1": "EPVYa41c+FwHj5as9Px5zCZmxlQ=",
			"path": "github.com/aws/aws-sdk-go/service/sfn",
			"revision": "96358b8282b1a3aa66836d2f2fe66216cc419668",
			"revisionTime": "2017-06-16T16:50:16Z",
			"version": "v1.8.44",
			"versionExact": "v1.8.44"
		},
		{
			"checksumSHA1": "qbJgxyoq6VmwEtQR5uT9KVYqV6I=",
			"path": "github.com/aws/aws-sdk-go/service/simpledb",
			"revision": "96358b8282b1a3aa66836d2f2fe66216cc419668",
			"revisionTime": "2017-06-16T16:50:16Z",
			"version": "v1.8.44",
			"versionExact": "v1.8.44"
		},
		{
			"checksumSHA1": "vP/0ADSA7kkW5CCadIpV3Q6s+DQ=",
			"path": "github.com/aws/aws-sdk-go/service/sns",
			"revision": "96358b8282b1a3aa66836d2f2fe66216cc419668",
			"revisionTime": "2017-06-16T16:50:16Z",
			"version": "v1.8.44",
			"versionExact": "v1.8.44"
		},
		{
			"checksumSHA1": "/2BKYAF4iJKOIiOixgXWb0tVclE=",
			"path": "github.com/aws/aws-sdk-go/service/sqs",
			"revision": "96358b8282b1a3aa66836d2f2fe66216cc419668",
			"revisionTime": "2017-06-16T16:50:16Z",
			"version": "v1.8.44",
			"versionExact": "v1.8.44"
		},
		{
			"checksumSHA1": "TUxh01D/FrlX+12NTF5M8f+tYYA=",
			"path": "github.com/aws/aws-sdk-go/service/ssm",
			"revision": "96358b8282b1a3aa66836d2f2fe66216cc419668",
			"revisionTime": "2017-06-16T16:50:16Z",
			"version": "v1.8.44",
			"versionExact": "v1.8.44"
		},
		{
			"checksumSHA1": "VH5y62f+SDyEIqnTibiPtQ687i8=",
			"path": "github.com/aws/aws-sdk-go/service/sts",
			"revision": "96358b8282b1a3aa66836d2f2fe66216cc419668",
			"revisionTime": "2017-06-16T16:50:16Z",
			"version": "v1.8.44",
			"versionExact": "v1.8.44"
		},
		{
			"checksumSHA1": "MXy2G+JW109dosdS5rhbWj7X1Dg=",
			"path": "github.com/aws/aws-sdk-go/service/waf",
			"revision": "96358b8282b1a3aa66836d2f2fe66216cc419668",
			"revisionTime": "2017-06-16T16:50:16Z",
			"version": "v1.8.44",
			"versionExact": "v1.8.44"
		},
		{
			"checksumSHA1": "s5N7qUhc2Zs1Nj2bwpZCy4QQRlo=",
			"path": "github.com/aws/aws-sdk-go/service/wafregional",
			"revision": "96358b8282b1a3aa66836d2f2fe66216cc419668",
			"revisionTime": "2017-06-16T16:50:16Z",
			"version": "v1.8.44",
			"versionExact": "v1.8.44"
		},
		{
			"checksumSHA1": "nqw2Qn5xUklssHTubS5HDvEL9L4=",
			"path": "github.com/bgentry/go-netrc/netrc",
			"revision": "9fd32a8b3d3d3f9d43c341bfe098430e07609480",
			"revisionTime": "2014-04-22T17:41:19Z"
		},
		{
			"checksumSHA1": "dvabztWVQX8f6oMLRyv4dLH+TGY=",
			"path": "github.com/davecgh/go-spew/spew",
			"revision": "346938d642f2ec3594ed81d874461961cd0faa76",
			"revisionTime": "2016-10-29T20:57:26Z"
		},
		{
			"checksumSHA1": "BCv50o5pDkoSG3vYKOSai1Z8p3w=",
			"path": "github.com/fsouza/go-dockerclient",
			"revision": "1d4f4ae73768d3ca16a6fb964694f58dc5eba601",
			"revisionTime": "2016-04-27T17:25:47Z",
			"tree": true
		},
		{
			"checksumSHA1": "1K+xrZ1PBez190iGt5OnMtGdih4=",
			"comment": "v1.8.6",
			"path": "github.com/go-ini/ini",
			"revision": "766e555c68dc8bda90d197ee8946c37519c19409",
			"revisionTime": "2017-01-17T13:00:17Z"
		},
		{
			"checksumSHA1": "cdOCt0Yb+hdErz8NAQqayxPmRsY=",
			"path": "github.com/hashicorp/errwrap",
			"revision": "7554cd9344cec97297fa6649b055a8c98c2a1e55"
		},
		{
			"checksumSHA1": "b8F628srIitj5p7Y130xc9k0QWs=",
			"path": "github.com/hashicorp/go-cleanhttp",
			"revision": "3573b8b52aa7b37b9358d966a898feb387f62437",
			"revisionTime": "2017-02-11T01:34:15Z"
		},
		{
			"checksumSHA1": "nsL2kI426RMuq1jw15e7igFqdIY=",
			"path": "github.com/hashicorp/go-getter",
			"revision": "c3d66e76678dce180a7b452653472f949aedfbcd",
			"revisionTime": "2017-02-07T21:55:32Z"
		},
		{
			"checksumSHA1": "9J+kDr29yDrwsdu2ULzewmqGjpA=",
			"path": "github.com/hashicorp/go-getter/helper/url",
			"revision": "c3d66e76678dce180a7b452653472f949aedfbcd",
			"revisionTime": "2017-02-07T21:55:32Z"
		},
		{
			"checksumSHA1": "lrSl49G23l6NhfilxPM0XFs5rZo=",
			"path": "github.com/hashicorp/go-multierror",
			"revision": "d30f09973e19c1dfcd120b2d9c4f168e68d6b5d5"
		},
		{
			"checksumSHA1": "b0nQutPMJHeUmz4SjpreotAo6Yk=",
			"path": "github.com/hashicorp/go-plugin",
			"revision": "f72692aebca2008343a9deb06ddb4b17f7051c15",
			"revisionTime": "2017-02-17T16:27:05Z"
		},
		{
			"checksumSHA1": "85XUnluYJL7F55ptcwdmN8eSOsk=",
			"path": "github.com/hashicorp/go-uuid",
			"revision": "36289988d83ca270bc07c234c36f364b0dd9c9a7"
		},
		{
			"checksumSHA1": "EcZfls6vcqjasWV/nBlu+C+EFmc=",
			"path": "github.com/hashicorp/go-version",
			"revision": "e96d3840402619007766590ecea8dd7af1292276",
			"revisionTime": "2016-10-31T18:26:05Z"
		},
		{
			"checksumSHA1": "o3XZZdOnSnwQSpYw215QV75ZDeI=",
			"path": "github.com/hashicorp/hcl",
			"revision": "a4b07c25de5ff55ad3b8936cea69a79a3d95a855",
			"revisionTime": "2017-05-04T19:02:34Z"
		},
		{
			"checksumSHA1": "XQmjDva9JCGGkIecOgwtBEMCJhU=",
			"path": "github.com/hashicorp/hcl/hcl/ast",
			"revision": "a4b07c25de5ff55ad3b8936cea69a79a3d95a855",
			"revisionTime": "2017-05-04T19:02:34Z"
		},
		{
			"checksumSHA1": "teokXoyRXEJ0vZHOWBD11l5YFNI=",
			"path": "github.com/hashicorp/hcl/hcl/parser",
			"revision": "a4b07c25de5ff55ad3b8936cea69a79a3d95a855",
			"revisionTime": "2017-05-04T19:02:34Z"
		},
		{
			"checksumSHA1": "z6wdP4mRw4GVjShkNHDaOWkbxS0=",
			"path": "github.com/hashicorp/hcl/hcl/scanner",
			"revision": "a4b07c25de5ff55ad3b8936cea69a79a3d95a855",
			"revisionTime": "2017-05-04T19:02:34Z"
		},
		{
			"checksumSHA1": "oS3SCN9Wd6D8/LG0Yx1fu84a7gI=",
			"path": "github.com/hashicorp/hcl/hcl/strconv",
			"revision": "a4b07c25de5ff55ad3b8936cea69a79a3d95a855",
			"revisionTime": "2017-05-04T19:02:34Z"
		},
		{
			"checksumSHA1": "c6yprzj06ASwCo18TtbbNNBHljA=",
			"path": "github.com/hashicorp/hcl/hcl/token",
			"revision": "a4b07c25de5ff55ad3b8936cea69a79a3d95a855",
			"revisionTime": "2017-05-04T19:02:34Z"
		},
		{
			"checksumSHA1": "PwlfXt7mFS8UYzWxOK5DOq0yxS0=",
			"path": "github.com/hashicorp/hcl/json/parser",
			"revision": "a4b07c25de5ff55ad3b8936cea69a79a3d95a855",
			"revisionTime": "2017-05-04T19:02:34Z"
		},
		{
			"checksumSHA1": "YdvFsNOMSWMLnY6fcliWQa0O5Fw=",
			"path": "github.com/hashicorp/hcl/json/scanner",
			"revision": "a4b07c25de5ff55ad3b8936cea69a79a3d95a855",
			"revisionTime": "2017-05-04T19:02:34Z"
		},
		{
			"checksumSHA1": "fNlXQCQEnb+B3k5UDL/r15xtSJY=",
			"path": "github.com/hashicorp/hcl/json/token",
			"revision": "a4b07c25de5ff55ad3b8936cea69a79a3d95a855",
			"revisionTime": "2017-05-04T19:02:34Z"
		},
		{
			"checksumSHA1": "M09yxoBoCEtG7EcHR8aEWLzMMJc=",
			"path": "github.com/hashicorp/hil",
			"revision": "fac2259da677551de1fb92b844c4d020a38d8468",
			"revisionTime": "2017-05-12T21:33:05Z"
		},
		{
			"checksumSHA1": "0S0KeBcfqVFYBPeZkuJ4fhQ5mCA=",
			"path": "github.com/hashicorp/hil/ast",
			"revision": "fac2259da677551de1fb92b844c4d020a38d8468",
			"revisionTime": "2017-05-12T21:33:05Z"
		},
		{
			"checksumSHA1": "P5PZ3k7SmqWmxgJ8Q0gLzeNpGhE=",
			"path": "github.com/hashicorp/hil/parser",
			"revision": "fac2259da677551de1fb92b844c4d020a38d8468",
			"revisionTime": "2017-05-12T21:33:05Z"
		},
		{
			"checksumSHA1": "DC1k5kOua4oFqmo+JRt0YzfP44o=",
			"path": "github.com/hashicorp/hil/scanner",
			"revision": "fac2259da677551de1fb92b844c4d020a38d8468",
			"revisionTime": "2017-05-12T21:33:05Z"
		},
		{
			"checksumSHA1": "vt+P9D2yWDO3gdvdgCzwqunlhxU=",
			"path": "github.com/hashicorp/logutils",
			"revision": "0dc08b1671f34c4250ce212759ebd880f743d883",
			"revisionTime": "2015-06-09T07:04:31Z"
		},
		{
			"checksumSHA1": "KmSEvCJPmFviMYTfvRdK/ENnWX0=",
			"path": "github.com/hashicorp/terraform/builtin/providers/template",
			"revision": "8d560482c34e865458fd884cb0790b4f73f09ad1",
			"revisionTime": "2017-06-08T00:14:54Z",
			"version": "v0.9.8",
			"versionExact": "v0.9.8"
		},
		{
			"checksumSHA1": "FngzpheYS14XxPed3SrvOofM7e8=",
			"path": "github.com/hashicorp/terraform/builtin/providers/tls",
			"revision": "8d560482c34e865458fd884cb0790b4f73f09ad1",
			"revisionTime": "2017-06-08T00:14:54Z",
			"version": "v0.9.8",
			"versionExact": "v0.9.8"
		},
		{
			"checksumSHA1": "BcxYPk5ME2ZyrHS1yK7gK9mzS1A=",
			"path": "github.com/hashicorp/terraform/config",
			"revision": "8d560482c34e865458fd884cb0790b4f73f09ad1",
			"revisionTime": "2017-06-08T00:14:54Z",
			"version": "v0.9.8",
			"versionExact": "v0.9.8"
		},
		{
			"checksumSHA1": "YiREjXkb7CDMZuUmkPGK0yySe8A=",
			"path": "github.com/hashicorp/terraform/config/module",
			"revision": "8d560482c34e865458fd884cb0790b4f73f09ad1",
			"revisionTime": "2017-06-08T00:14:54Z",
			"version": "v0.9.8",
			"versionExact": "v0.9.8"
		},
		{
			"checksumSHA1": "w+l+UGTmwYNJ+L0p2vTd6+yqjok=",
			"path": "github.com/hashicorp/terraform/dag",
			"revision": "8d560482c34e865458fd884cb0790b4f73f09ad1",
			"revisionTime": "2017-06-08T00:14:54Z",
			"version": "v0.9.8",
			"versionExact": "v0.9.8"
		},
		{
			"checksumSHA1": "p4y7tbu9KD/3cKQKe92I3DyjgRc=",
			"path": "github.com/hashicorp/terraform/flatmap",
			"revision": "8d560482c34e865458fd884cb0790b4f73f09ad1",
			"revisionTime": "2017-06-08T00:14:54Z",
			"version": "v0.9.8",
			"versionExact": "v0.9.8"
		},
		{
			"checksumSHA1": "KPNvqyfFKVrMILCEc4ZIexWJ+Ys=",
			"path": "github.com/hashicorp/terraform/helper/acctest",
			"revision": "8d560482c34e865458fd884cb0790b4f73f09ad1",
			"revisionTime": "2017-06-08T00:14:54Z",
			"version": "v0.9.8",
			"versionExact": "v0.9.8"
		},
		{
			"checksumSHA1": "uT6Q9RdSRAkDjyUgQlJ2XKJRab4=",
			"path": "github.com/hashicorp/terraform/helper/config",
			"revision": "8d560482c34e865458fd884cb0790b4f73f09ad1",
			"revisionTime": "2017-06-08T00:14:54Z",
			"version": "v0.9.8",
			"versionExact": "v0.9.8"
		},
		{
			"checksumSHA1": "FH5eOEHfHgdxPC/JnfmCeSBk66U=",
			"path": "github.com/hashicorp/terraform/helper/encryption",
			"revision": "8d560482c34e865458fd884cb0790b4f73f09ad1",
			"revisionTime": "2017-06-08T00:14:54Z",
			"version": "v0.9.8",
			"versionExact": "v0.9.8"
		},
		{
			"checksumSHA1": "Vbo55GDzPgG/L/+W2pcvDhxrPZc=",
			"path": "github.com/hashicorp/terraform/helper/experiment",
			"revision": "8d560482c34e865458fd884cb0790b4f73f09ad1",
			"revisionTime": "2017-06-08T00:14:54Z",
			"version": "v0.9.8",
			"versionExact": "v0.9.8"
		},
		{
			"checksumSHA1": "BmIPKTr0zDutSJdyq7pYXrK1I3E=",
			"path": "github.com/hashicorp/terraform/helper/hashcode",
			"revision": "8d560482c34e865458fd884cb0790b4f73f09ad1",
			"revisionTime": "2017-06-08T00:14:54Z",
			"version": "v0.9.8",
			"versionExact": "v0.9.8"
		},
		{
			"checksumSHA1": "B267stWNQd0/pBTXHfI/tJsxzfc=",
			"path": "github.com/hashicorp/terraform/helper/hilmapstructure",
			"revision": "8d560482c34e865458fd884cb0790b4f73f09ad1",
			"revisionTime": "2017-06-08T00:14:54Z",
			"version": "v0.9.8",
			"versionExact": "v0.9.8"
		},
		{
			"checksumSHA1": "2wJa9F3BGlbe2DNqH5lb5POayRI=",
			"path": "github.com/hashicorp/terraform/helper/logging",
			"revision": "8d560482c34e865458fd884cb0790b4f73f09ad1",
			"revisionTime": "2017-06-08T00:14:54Z",
			"version": "v0.9.8",
			"versionExact": "v0.9.8"
		},
		{
			"checksumSHA1": "twkFd4x71kBnDfrdqO5nhs8dMOY=",
			"path": "github.com/hashicorp/terraform/helper/mutexkv",
			"revision": "8d560482c34e865458fd884cb0790b4f73f09ad1",
			"revisionTime": "2017-06-08T00:14:54Z",
			"version": "v0.9.8",
			"versionExact": "v0.9.8"
		},
		{
			"checksumSHA1": "ImyqbHM/xe3eAT2moIjLI8ksuks=",
			"path": "github.com/hashicorp/terraform/helper/pathorcontents",
			"revision": "8d560482c34e865458fd884cb0790b4f73f09ad1",
			"revisionTime": "2017-06-08T00:14:54Z",
			"version": "v0.9.8",
			"versionExact": "v0.9.8"
		},
		{
			"checksumSHA1": "8VL90fHe5YRasHcZwv2q2qms/Jo=",
			"path": "github.com/hashicorp/terraform/helper/resource",
			"revision": "8d560482c34e865458fd884cb0790b4f73f09ad1",
			"revisionTime": "2017-06-08T00:14:54Z",
			"version": "v0.9.8",
			"versionExact": "v0.9.8"
		},
		{
			"checksumSHA1": "bgaeB6ivKIK5H+7JCsp7w8aAdAg=",
			"path": "github.com/hashicorp/terraform/helper/schema",
			"revision": "8d560482c34e865458fd884cb0790b4f73f09ad1",
			"revisionTime": "2017-06-08T00:14:54Z",
			"version": "v0.9.8",
			"versionExact": "v0.9.8"
		},
		{
			"checksumSHA1": "oLui7dYxhzfAczwwdNZDm4tzHtk=",
			"path": "github.com/hashicorp/terraform/helper/shadow",
			"revision": "8d560482c34e865458fd884cb0790b4f73f09ad1",
			"revisionTime": "2017-06-08T00:14:54Z",
			"version": "v0.9.8",
			"versionExact": "v0.9.8"
		},
		{
			"checksumSHA1": "Fzbv+N7hFXOtrR6E7ZcHT3jEE9s=",
			"path": "github.com/hashicorp/terraform/helper/structure",
			"revision": "8d560482c34e865458fd884cb0790b4f73f09ad1",
			"revisionTime": "2017-06-08T00:14:54Z",
			"version": "v0.9.8",
			"versionExact": "v0.9.8"
		},
		{
			"checksumSHA1": "Q3gCaw8WD99fSYwYZlXJ2+MVQh4=",
			"path": "github.com/hashicorp/terraform/helper/validation",
			"revision": "8d560482c34e865458fd884cb0790b4f73f09ad1",
			"revisionTime": "2017-06-08T00:14:54Z",
			"version": "v0.9.8",
			"versionExact": "v0.9.8"
		},
		{
			"checksumSHA1": "6AA7ZAzswfl7SOzleP6e6he0lq4=",
			"path": "github.com/hashicorp/terraform/plugin",
			"revision": "8d560482c34e865458fd884cb0790b4f73f09ad1",
			"revisionTime": "2017-06-08T00:14:54Z",
			"version": "v0.9.8",
			"versionExact": "v0.9.8"
		},
		{
			"checksumSHA1": "GfGSXndpVIh9sSeNf+b1TjxBEpQ=",
			"path": "github.com/hashicorp/terraform/terraform",
			"revision": "8d560482c34e865458fd884cb0790b4f73f09ad1",
			"revisionTime": "2017-06-08T00:14:54Z",
			"version": "v0.9.8",
			"versionExact": "v0.9.8"
		},
		{
			"checksumSHA1": "ft77GtqeZEeCXioGpF/s6DlGm/U=",
			"path": "github.com/hashicorp/vault/helper/compressutil",
			"revision": "9a60bf2a50e4dd1ba4b929a3ccf8072435cbdd0a",
			"revisionTime": "2016-10-29T21:01:49Z"
		},
		{
			"checksumSHA1": "yUiSTPf0QUuL2r/81sjuytqBoeQ=",
			"path": "github.com/hashicorp/vault/helper/jsonutil",
			"revision": "9a60bf2a50e4dd1ba4b929a3ccf8072435cbdd0a",
			"revisionTime": "2016-10-29T21:01:49Z"
		},
		{
			"checksumSHA1": "YmXAnTwbzhLLBZM+1tQrJiG3qpc=",
			"path": "github.com/hashicorp/vault/helper/pgpkeys",
			"revision": "9a60bf2a50e4dd1ba4b929a3ccf8072435cbdd0a",
			"revisionTime": "2016-10-29T21:01:49Z"
		},
		{
			"checksumSHA1": "ZhK6IO2XN81Y+3RAjTcVm1Ic7oU=",
			"path": "github.com/hashicorp/yamux",
			"revision": "d1caa6c97c9fc1cc9e83bbe34d0603f9ff0ce8bd",
			"revisionTime": "2016-07-20T23:31:40Z"
		},
		{
			"checksumSHA1": "rixrz9zVpq9gss5jHqc/nGNpSw0=",
			"path": "github.com/jen20/awspolicyequivalence",
			"revision": "ed4c14ea400d756059e9312e409477a9ebf448f4",
			"revisionTime": "2017-01-03T19:23:32Z"
		},
		{
			"checksumSHA1": "0ZrwvB6KoGPj2PoDNSEJwxQ6Mog=",
			"comment": "0.2.2-2-gc01cf91",
			"path": "github.com/jmespath/go-jmespath",
			"revision": "bd40a432e4c76585ef6b72d3fd96fb9b6dc7b68d",
			"revisionTime": "2016-08-03T19:07:31Z"
		},
		{
			"checksumSHA1": "VJk3rOWfxEV9Ilig5lgzH1qg8Ss=",
			"path": "github.com/keybase/go-crypto/brainpool",
			"revision": "93f5b35093ba15e0f86e412cc5c767d5c10c15fd",
			"revisionTime": "2016-10-04T15:35:44Z"
		},
		{
			"checksumSHA1": "rnRjEJs5luF+DIXp2J6LFcQk8Gg=",
			"path": "github.com/keybase/go-crypto/cast5",
			"revision": "93f5b35093ba15e0f86e412cc5c767d5c10c15fd",
			"revisionTime": "2016-10-04T15:35:44Z"
		},
		{
			"checksumSHA1": "RKwVWtzsYFaWX8gw0/LVrDGt2uw=",
			"path": "github.com/keybase/go-crypto/openpgp",
			"revision": "93f5b35093ba15e0f86e412cc5c767d5c10c15fd",
			"revisionTime": "2016-10-04T15:35:44Z"
		},
		{
			"checksumSHA1": "y61I7+hCekP1Rk0qxgUQ+iozXak=",
			"path": "github.com/keybase/go-crypto/openpgp/armor",
			"revision": "93f5b35093ba15e0f86e412cc5c767d5c10c15fd",
			"revisionTime": "2016-10-04T15:35:44Z"
		},
		{
			"checksumSHA1": "uxXG9IC/XF8jwwvZUbW65+x8/+M=",
			"path": "github.com/keybase/go-crypto/openpgp/elgamal",
			"revision": "93f5b35093ba15e0f86e412cc5c767d5c10c15fd",
			"revisionTime": "2016-10-04T15:35:44Z"
		},
		{
			"checksumSHA1": "EyUf82Yknzc75m8RcA21CNQINw0=",
			"path": "github.com/keybase/go-crypto/openpgp/errors",
			"revision": "93f5b35093ba15e0f86e412cc5c767d5c10c15fd",
			"revisionTime": "2016-10-04T15:35:44Z"
		},
		{
			"checksumSHA1": "8JashgD7DyCk3ZIzk69PGmbwbFs=",
			"path": "github.com/keybase/go-crypto/openpgp/packet",
			"revision": "93f5b35093ba15e0f86e412cc5c767d5c10c15fd",
			"revisionTime": "2016-10-04T15:35:44Z"
		},
		{
			"checksumSHA1": "BGDxg1Xtsz0DSPzdQGJLLQqfYc8=",
			"path": "github.com/keybase/go-crypto/openpgp/s2k",
			"revision": "93f5b35093ba15e0f86e412cc5c767d5c10c15fd",
			"revisionTime": "2016-10-04T15:35:44Z"
		},
		{
			"checksumSHA1": "rE3pp7b3gfcmBregzpIvN5IdFhY=",
			"path": "github.com/keybase/go-crypto/rsa",
			"revision": "93f5b35093ba15e0f86e412cc5c767d5c10c15fd",
			"revisionTime": "2016-10-04T15:35:44Z"
		},
		{
			"checksumSHA1": "guxbLo8KHHBeM0rzou4OTzzpDNs=",
			"path": "github.com/mitchellh/copystructure",
			"revision": "5af94aef99f597e6a9e1f6ac6be6ce0f3c96b49d",
			"revisionTime": "2016-10-13T19:53:42Z"
		},
		{
			"checksumSHA1": "V/quM7+em2ByJbWBLOsEwnY3j/Q=",
			"path": "github.com/mitchellh/go-homedir",
			"revision": "b8bc1bf767474819792c23f32d8286a45736f1c6",
			"revisionTime": "2016-12-03T19:45:07Z"
		},
		{
			"checksumSHA1": "xyoJKalfQwTUN1qzZGQKWYAwl0A=",
			"path": "github.com/mitchellh/hashstructure",
			"revision": "6b17d669fac5e2f71c16658d781ec3fdd3802b69"
		},
		{
			"checksumSHA1": "MlX15lJuV8DYARX5RJY8rqrSEWQ=",
			"path": "github.com/mitchellh/mapstructure",
			"revision": "53818660ed4955e899c0bcafa97299a388bd7c8e",
			"revisionTime": "2017-03-07T20:11:23Z"
		},
		{
			"checksumSHA1": "vBpuqNfSTZcAR/0tP8tNYacySGs=",
			"path": "github.com/mitchellh/reflectwalk",
			"revision": "92573fe8d000a145bfebc03a16bc22b34945867f",
			"revisionTime": "2016-10-03T17:45:16Z"
		},
		{
			"checksumSHA1": "u5s2PZ7fzCOqQX7bVPf9IJ+qNLQ=",
			"path": "github.com/rancher/go-rancher",
			"revision": "ec24b7f12fca9f78fbfcd62a0ea8bce14ade8792",
			"revisionTime": "2017-04-07T04:09:43Z"
		},
		{
			"checksumSHA1": "zmC8/3V4ls53DJlNTKDZwPSC/dA=",
			"path": "github.com/satori/go.uuid",
			"revision": "b061729afc07e77a8aa4fad0a2fd840958f1942a",
			"revisionTime": "2016-09-27T10:08:44Z"
		},
		{
			"checksumSHA1": "iqUXcP3VA+G1/gVLRpQpBUt/BuA=",
			"path": "github.com/satori/uuid",
			"revision": "b061729afc07e77a8aa4fad0a2fd840958f1942a",
			"revisionTime": "2016-09-27T10:08:44Z"
		},
		{
			"checksumSHA1": "vE43s37+4CJ2CDU6TlOUOYE0K9c=",
			"path": "golang.org/x/crypto/bcrypt",
			"revision": "9477e0b78b9ac3d0b03822fd95422e2fe07627cd",
			"revisionTime": "2016-10-31T15:37:30Z"
		},
		{
			"checksumSHA1": "JsJdKXhz87gWenMwBeejTOeNE7k=",
			"path": "golang.org/x/crypto/blowfish",
			"revision": "9477e0b78b9ac3d0b03822fd95422e2fe07627cd",
			"revisionTime": "2016-10-31T15:37:30Z"
		},
		{
			"checksumSHA1": "C1KKOxFoW7/W/NFNpiXK+boguNo=",
			"path": "golang.org/x/crypto/curve25519",
			"revision": "453249f01cfeb54c3d549ddb75ff152ca243f9d8",
			"revisionTime": "2017-02-08T20:51:15Z"
		},
		{
			"checksumSHA1": "wGb//LjBPNxYHqk+dcLo7BjPXK8=",
			"path": "golang.org/x/crypto/ed25519",
			"revision": "b8a2a83acfe6e6770b75de42d5ff4c67596675c0",
			"revisionTime": "2017-01-13T19:21:00Z"
		},
		{
			"checksumSHA1": "LXFcVx8I587SnWmKycSDEq9yvK8=",
			"path": "golang.org/x/crypto/ed25519/internal/edwards25519",
			"revision": "b8a2a83acfe6e6770b75de42d5ff4c67596675c0",
			"revisionTime": "2017-01-13T19:21:00Z"
		},
		{
			"checksumSHA1": "fsrFs762jlaILyqqQImS1GfvIvw=",
			"path": "golang.org/x/crypto/ssh",
			"revision": "453249f01cfeb54c3d549ddb75ff152ca243f9d8",
			"revisionTime": "2017-02-08T20:51:15Z"
		},
		{
			"checksumSHA1": "fALlQNY1fM99NesfLJ50KguWsio=",
			"path": "gopkg.in/yaml.v2",
			"revision": "cd8b52f8269e0feb286dfeef29f8fe4d5b397e0b",
			"revisionTime": "2017-04-07T17:21:22Z"
		},
		{
			"checksumSHA1": "wICWAGQfZcHD2y0dHesz9R2YSiw=",
			"path": "k8s.io/kubernetes/pkg/apimachinery",
			"revision": "b0b7a323cc5a4a2019b2e9520c21c7830b7f708e",
			"revisionTime": "2017-04-03T20:32:25Z",
			"version": "v1.6.1",
			"versionExact": "v1.6.1"
		}
	],
	"rootPath": "github.com/terraform-providers/terraform-provider-aws"
}<|MERGE_RESOLUTION|>--- conflicted
+++ resolved
@@ -269,17 +269,10 @@
 		{
 			"checksumSHA1": "RfpJ39QCYQP6Xg6+We6t87Tf7bQ=",
 			"path": "github.com/aws/aws-sdk-go/service/applicationautoscaling",
-<<<<<<< HEAD
-			"revision": "f44e6cf65ec77f9eab74e8f1ced546625bd3ad82",
-			"revisionTime": "2017-06-14T20:40:24Z",
-			"version": "v1.8.42",
-			"versionExact": "v1.8.42"
-=======
-			"revision": "96358b8282b1a3aa66836d2f2fe66216cc419668",
-			"revisionTime": "2017-06-16T16:50:16Z",
-			"version": "v1.8.44",
-			"versionExact": "v1.8.44"
->>>>>>> 1be0be13
+			"revision": "96358b8282b1a3aa66836d2f2fe66216cc419668",
+			"revisionTime": "2017-06-16T16:50:16Z",
+			"version": "v1.8.44",
+			"versionExact": "v1.8.44"
 		},
 		{
 			"checksumSHA1": "y1rEAHCCFNKFXtzGeNTuSkxdxnw=",
