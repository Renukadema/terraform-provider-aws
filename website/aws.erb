<% wrap_layout :inner do %>
    <% content_for :sidebar do %>
        <div class="docs-sidebar hidden-print affix-top" role="complementary">
            <ul class="nav docs-sidenav">
                <li<%= sidebar_current("docs-home") %>>
                    <a href="/docs/providers/index.html">All Providers</a>
                </li>

                <li<%= sidebar_current("docs-aws-index") %>>
                    <a href="/docs/providers/aws/index.html">AWS Provider</a>
                </li>

                <li<%= sidebar_current("docs-aws-datasource") %>>
                <a href="#">Data Sources</a>
                    <ul class="nav nav-visible">

                        <li<%= sidebar_current("docs-aws-datasource-acm-certificate") %>>
                            <a href="/docs/providers/aws/d/acm_certificate.html">aws_acm_certificate</a>
                        </li>
                        <li<%= sidebar_current("docs-aws-datasource-alb-x") %>>
                            <a href="/docs/providers/aws/d/lb.html">aws_alb</a>
                        </li>
                        <li<%= sidebar_current("docs-aws-datasource-alb-listener") %>>
                            <a href="/docs/providers/aws/d/lb_listener.html">aws_alb_listener</a>
                        </li>
                        <li<%= sidebar_current("docs-aws-datasource-alb-target-group") %>>
                            <a href="/docs/providers/aws/d/lb_target_group.html">aws_alb_target_group</a>
                        </li>
                        <li<%= sidebar_current("docs-aws-datasource-ami") %>>
                            <a href="/docs/providers/aws/d/ami.html">aws_ami</a>
                        </li>
                        <li<%= sidebar_current("docs-aws-datasource-ami-ids") %>>
                            <a href="/docs/providers/aws/d/ami_ids.html">aws_ami_ids</a>
                        </li>
                        <li<%= sidebar_current("docs-aws-datasource-autoscaling-groups") %>>
                            <a href="/docs/providers/aws/d/autoscaling_groups.html">aws_autoscaling_groups</a>
                        </li>
                        <li<%= sidebar_current("docs-aws-datasource-availability-zone") %>>
                            <a href="/docs/providers/aws/d/availability_zone.html">aws_availability_zone</a>
                        </li>
                        <li<%= sidebar_current("docs-aws-datasource-availability-zones") %>>
                            <a href="/docs/providers/aws/d/availability_zones.html">aws_availability_zones</a>
                        </li>
                        <li<%= sidebar_current("docs-aws-datasource-billing-service-account") %>>
                            <a href="/docs/providers/aws/d/billing_service_account.html">aws_billing_service_account</a>
                        </li>
                        <li<%= sidebar_current("docs-aws-datasource-caller-identity") %>>
                          <a href="/docs/providers/aws/d/caller_identity.html">aws_caller_identity</a>
                        </li>
                        <li<%= sidebar_current("docs-aws-datasource-canonical-user-id") %>>
                            <a href="/docs/providers/aws/d/canonical_user_id.html">aws_canonical_user_id</a>
                        </li>
                        <li<%= sidebar_current("docs-aws-datasource-cloudformation-stack") %>>
                            <a href="/docs/providers/aws/d/cloudformation_stack.html">aws_cloudformation_stack</a>
                        </li>
                        <li<%= sidebar_current("docs-aws-datasource-db-instance") %>>
                            <a href="/docs/providers/aws/d/db_instance.html">aws_db_instance</a>
                        </li>
                        <li<%= sidebar_current("docs-aws-datasource-db-snapshot") %>>
                          <a href="/docs/providers/aws/d/db_snapshot.html">aws_db_snapshot</a>
                        </li>
                        <li<%= sidebar_current("docs-aws-datasource-ebs-snapshot") %>>
                          <a href="/docs/providers/aws/d/ebs_snapshot.html">aws_ebs_snapshot</a>
                        </li>
                        <li<%= sidebar_current("docs-aws-datasource-ebs-snapshot-ids") %>>
                          <a href="/docs/providers/aws/d/ebs_snapshot_ids.html">aws_ebs_snapshot_ids</a>
                        </li>
                        <li<%= sidebar_current("docs-aws-datasource-ebs-volume") %>>
                          <a href="/docs/providers/aws/d/ebs_volume.html">aws_ebs_volume</a>
                        </li>
                        <li<%= sidebar_current("docs-aws-datasource-ecr-repository") %>>
                          <a href="/docs/providers/aws/d/ecr_repository.html">aws_ecr_repository</a>
                        </li>
                        <li<%= sidebar_current("docs-aws-datasource-ecs-cluster") %>>
                          <a href="/docs/providers/aws/d/ecs_cluster.html">aws_ecs_cluster</a>
                        </li>
                        <li<%= sidebar_current("docs-aws-datasource-ecs-container-definition") %>>
                            <a href="/docs/providers/aws/d/ecs_container_definition.html">aws_ecs_container_definition</a>
                        </li>
                        <li<%= sidebar_current("docs-aws-datasource-ecs-task-definition") %>>
                            <a href="/docs/providers/aws/d/ecs_task_definition.html">aws_ecs_task_definition</a>
                        </li>
                        <li<%= sidebar_current("docs-aws-datasource-efs-file-system") %>>
                            <a href="/docs/providers/aws/d/efs_file_system.html">aws_efs_file_system</a>
                        </li>
                        <li<%= sidebar_current("docs-aws-datasource-efs-mount-target") %>>
                            <a href="/docs/providers/aws/d/efs_mount_target.html">aws_efs_mount_target</a>
                        </li>
                        <li<%= sidebar_current("docs-aws-datasource-eip") %>>
                            <a href="/docs/providers/aws/d/eip.html">aws_eip</a>
                        </li>
                        <li<%= sidebar_current("docs-aws-datasource-elastic-beanstalk-solution-stack") %>>
                            <a href="/docs/providers/aws/d/elastic_beanstalk_solution_stack.html">aws_elastic_beanstalk_solution_stack</a>
                        </li>
                        <li<%= sidebar_current("docs-aws-datasource-elasticache-cluster") %>>
                            <a href="/docs/providers/aws/d/elasticache_cluster.html">aws_elasticache_cluster</a>
                        </li>
                        <li<%= sidebar_current("docs-aws-datasource-elb-hosted-zone-id") %>>
                            <a href="/docs/providers/aws/d/elb_hosted_zone_id.html">aws_elb_hosted_zone_id</a>
                        </li>
                        <li<%= sidebar_current("docs-aws-datasource-elb-service-account") %>>
                            <a href="/docs/providers/aws/d/elb_service_account.html">aws_elb_service_account</a>
                        </li>
                        <li<%= sidebar_current("docs-aws-datasource-iam-account-alias") %>>
                            <a href="/docs/providers/aws/d/iam_account_alias.html">aws_iam_account_alias</a>
                        </li>
                        <li<%= sidebar_current("docs-aws-datasource-iam-group") %>>
                            <a href="/docs/providers/aws/d/iam_group.html">aws_iam_group</a>
                        </li>
                        <li<%= sidebar_current("docs-aws-datasource-iam-instance-profile") %>>
                            <a href="/docs/providers/aws/d/iam_instance_profile.html">aws_iam_instance_profile</a>
                        </li>
                        <li<%= sidebar_current("docs-aws-datasource-iam-policy-document") %>>
                            <a href="/docs/providers/aws/d/iam_policy_document.html">aws_iam_policy_document</a>
                        </li>
                        <li<%= sidebar_current("docs-aws-datasource-iam-role") %>>
                            <a href="/docs/providers/aws/d/iam_role.html">aws_iam_role</a>
                        </li>
                        <li<%= sidebar_current("docs-aws-iam-server-certificate") %>>
                          <a href="/docs/providers/aws/d/iam_server_certificate.html">aws_iam_server_certificate</a>
                        </li>
                        <li<%= sidebar_current("docs-aws-datasource-iam-user") %>>
                            <a href="/docs/providers/aws/d/iam_user.html">aws_iam_user</a>
                        </li>
                        <li<%= sidebar_current("docs-aws-datasource-instance") %>>
                          <a href="/docs/providers/aws/d/instance.html">aws_instance</a>
                        </li>
                        <li<%= sidebar_current("docs-aws-datasource-internet-gateway") %>>
                          <a href="/docs/providers/aws/d/internet_gateway.html">aws_internet_gateway</a>
                        </li>
                        <li<%= sidebar_current("docs-aws-datasource-ip_ranges") %>>
                            <a href="/docs/providers/aws/d/ip_ranges.html">aws_ip_ranges</a>
                        </li>
                        <li<%= sidebar_current("docs-aws-datasource-kinesis-stream") %>>
                            <a href="/docs/providers/aws/d/kinesis_stream.html">aws_kinesis_stream</a>
                        </li>
                        <li<%= sidebar_current("docs-aws-datasource-kms-alias") %>>
                            <a href="/docs/providers/aws/d/kms_alias.html">aws_kms_alias</a>
                        </li>
                        <li<%= sidebar_current("docs-aws-datasource-kms-ciphertext") %>>
                            <a href="/docs/providers/aws/d/kms_ciphertext.html">aws_kms_ciphertext</a>
                        </li>
                        <li<%= sidebar_current("docs-aws-datasource-kms-secret") %>>
                            <a href="/docs/providers/aws/d/kms_secret.html">aws_kms_secret</a>
                        </li>
<<<<<<< HEAD
                        <li<%= sidebar_current("docs-aws-datasource-nat-gateway") %>>
                           <a href="/docs/providers/aws/d/nat_gateway.html">aws_nat_gateway</a>
=======
                        <li<%= sidebar_current("docs-aws-datasource-lb-x") %>>
                            <a href="/docs/providers/aws/d/lb.html">aws_lb</a>
                        </li>
                        <li<%= sidebar_current("docs-aws-datasource-lb-listener") %>>
                            <a href="/docs/providers/aws/d/lb_listener.html">aws_lb_listener</a>
                        </li>
                        <li<%= sidebar_current("docs-aws-datasource-lb-target-group") %>>
                            <a href="/docs/providers/aws/d/lb_target_group.html">aws_lb_target_group</a>
>>>>>>> b17bb9f0
                        </li>
                        <li<%= sidebar_current("docs-aws-datasource-partition") %>>
                            <a href="/docs/providers/aws/d/partition.html">aws_partition</a>
                        </li>
                        <li<%= sidebar_current("docs-aws-datasource-prefix-list") %>>
                            <a href="/docs/providers/aws/d/prefix_list.html">aws_prefix_list</a>
                        </li>
                        <li<%= sidebar_current("docs-aws-datasource-redshift-service-account") %>>
                            <a href="/docs/providers/aws/d/redshift_service_account.html">aws_redshift_service_account</a>
                        </li>
                        <li<%= sidebar_current("docs-aws-datasource-region") %>>
                            <a href="/docs/providers/aws/d/region.html">aws_region</a>
                        </li>
                        <li<%= sidebar_current("docs-aws-datasource-route53-zone") %>>
                          <a href="/docs/providers/aws/d/route53_zone.html">aws_route53_zone</a>
                        </li>
                        <li<%= sidebar_current("docs-aws-datasource-route-table") %>>
                          <a href="/docs/providers/aws/d/route_table.html">aws_route_table</a>
                        </li>
                        <li<%= sidebar_current("docs-aws-datasource-s3-bucket") %>>
                            <a href="/docs/providers/aws/d/s3_bucket.html">aws_s3_bucket</a>
                        </li>
                        <li<%= sidebar_current("docs-aws-datasource-s3-bucket-object") %>>
                            <a href="/docs/providers/aws/d/s3_bucket_object.html">aws_s3_bucket_object</a>
                        </li>
                        <li<%= sidebar_current("docs-aws-datasource-security-group") %>>
                         <a href="/docs/providers/aws/d/security_group.html">aws_security_group</a>
                        </li>
                        <li<%= sidebar_current("docs-aws-datasource-sns-topic") %>>
                         <a href="/docs/providers/aws/d/sns_topic.html">aws_sns_topic</a>
                        </li>
                        <li<%= sidebar_current("docs-aws-datasource-ssm-parameter") %>>
                         <a href="/docs/providers/aws/d/ssm_parameter.html">aws_ssm_parameter</a>
                        </li>
                        <li<%= sidebar_current("docs-aws-datasource-subnet-x") %>>
                            <a href="/docs/providers/aws/d/subnet.html">aws_subnet</a>
                        </li>
                        <li<%= sidebar_current("docs-aws-datasource-subnet-ids") %>>
                            <a href="/docs/providers/aws/d/subnet_ids.html">aws_subnet_ids</a>
                        </li>
                        <li<%= sidebar_current("docs-aws-datasource-vpc-x") %>>
                            <a href="/docs/providers/aws/d/vpc.html">aws_vpc</a>
                        </li>
                        <li<%= sidebar_current("docs-aws-datasource-vpc-endpoint-x") %>>
                            <a href="/docs/providers/aws/d/vpc_endpoint.html">aws_vpc_endpoint</a>
                        </li>
                        <li<%= sidebar_current("docs-aws-datasource-vpc-endpoint-service") %>>
                            <a href="/docs/providers/aws/d/vpc_endpoint_service.html">aws_vpc_endpoint_service</a>
                        </li>
                        <li<%= sidebar_current("docs-aws-datasource-vpc-peering-connection") %>>
                            <a href="/docs/providers/aws/d/vpc_peering_connection.html">aws_vpc_peering_connection</a>
                        </li>
                        <li<%= sidebar_current("docs-aws-datasource-vpn-gateway") %>>
                            <a href="/docs/providers/aws/d/vpn_gateway.html">aws_vpn_gateway</a>
                        </li>
                    </ul>
                </li>

                <li<%= sidebar_current("docs-aws-resource-api-gateway") %>>
                    <a href="#">API Gateway Resources</a>
                    <ul class="nav nav-visible">
                        <li<%= sidebar_current("docs-aws-resource-api-gateway-account") %>>
                            <a href="/docs/providers/aws/r/api_gateway_account.html">aws_api_gateway_account</a>
                        </li>
                        <li<%= sidebar_current("docs-aws-resource-api-gateway-api-key") %>>
                            <a href="/docs/providers/aws/r/api_gateway_api_key.html">aws_api_gateway_api_key</a>
                        </li>
                        <li<%= sidebar_current("docs-aws-resource-api-gateway-authorizer") %>>
                            <a href="/docs/providers/aws/r/api_gateway_authorizer.html">aws_api_gateway_authorizer</a>
                        </li>
                        <li<%= sidebar_current("docs-aws-resource-api-gateway-base-path-mapping") %>>
                            <a href="/docs/providers/aws/r/api_gateway_base_path_mapping.html">aws_api_gateway_base_path_mapping</a>
                        </li>
                        <li<%= sidebar_current("docs-aws-resource-api-gateway-client-certificate") %>>
                            <a href="/docs/providers/aws/r/api_gateway_client_certificate.html">aws_api_gateway_client_certificate</a>
                        </li>
                        <li<%= sidebar_current("docs-aws-resource-api-gateway-deployment") %>>
                            <a href="/docs/providers/aws/r/api_gateway_deployment.html">aws_api_gateway_deployment</a>
                        </li>
                        <li<%= sidebar_current("docs-aws-resource-api-gateway-domain-name") %>>
                            <a href="/docs/providers/aws/r/api_gateway_domain_name.html">aws_api_gateway_domain_name</a>
                        </li>
                        <li<%= sidebar_current("docs-aws-resource-api-gateway-gateway-response") %>>
                            <a href="/docs/providers/aws/r/api_gateway_gateway_response.html">aws_api_gateway_gateway_response</a>
                        </li>
                        <li<%= sidebar_current("docs-aws-resource-api-gateway-integration") %>>
                            <a href="/docs/providers/aws/r/api_gateway_integration.html">aws_api_gateway_integration</a>
                        </li>
                        <li<%= sidebar_current("docs-aws-resource-api-gateway-integration-response") %>>
                            <a href="/docs/providers/aws/r/api_gateway_integration_response.html">aws_api_gateway_integration_response</a>
                        </li>
                        <li<%= sidebar_current("docs-aws-resource-api-gateway-method") %>>
                            <a href="/docs/providers/aws/r/api_gateway_method.html">aws_api_gateway_method</a>
                        </li>
                        <li<%= sidebar_current("docs-aws-resource-api-gateway-method-response") %>>
                            <a href="/docs/providers/aws/r/api_gateway_method_response.html">aws_api_gateway_method_response</a>
                        </li>
                        <li<%= sidebar_current("docs-aws-resource-api-gateway-method-settings") %>>
                            <a href="/docs/providers/aws/r/api_gateway_method_settings.html">aws_api_gateway_method_settings</a>
                        </li>
                        <li<%= sidebar_current("docs-aws-resource-api-gateway-model") %>>
                            <a href="/docs/providers/aws/r/api_gateway_model.html">aws_api_gateway_model</a>
                        </li>
                        <li<%= sidebar_current("docs-aws-resource-api-gateway-resource") %>>
                            <a href="/docs/providers/aws/r/api_gateway_resource.html">aws_api_gateway_resource</a>
                        </li>
                        <li<%= sidebar_current("docs-aws-resource-api-gateway-rest-api") %>>
                            <a href="/docs/providers/aws/r/api_gateway_rest_api.html">aws_api_gateway_rest_api</a>
                        </li>
                        <li<%= sidebar_current("docs-aws-resource-api-gateway-stage") %>>
                            <a href="/docs/providers/aws/r/api_gateway_stage.html">aws_api_gateway_stage</a>
                        </li>
                        <li<%= sidebar_current("docs-aws-resource-api-gateway-usage-plan") %>>
                            <a href="/docs/providers/aws/r/api_gateway_usage_plan.html">aws_api_gateway_usage_plan</a>
                        </li>
                        <li<%= sidebar_current("docs-aws-resource-api-gateway-usage-plan-key") %>>
                            <a href="/docs/providers/aws/r/api_gateway_usage_plan_key.html">aws_api_gateway_usage_plan_key</a>
                        </li>
                    </ul>
                </li>

                <li<%= sidebar_current("docs-aws-resource-appautoscaling") %>>
                    <a href="#">App Autoscaling Resources</a>
                    <ul class="nav nav-visible">
                      <li<%= sidebar_current("docs-aws-resource-appautoscaling-policy") %>>
                        <a href="/docs/providers/aws/r/appautoscaling_policy.html">aws_appautoscaling_policy</a>
                      </li>

                      <li<%= sidebar_current("docs-aws-resource-appautoscaling-target") %>>
                        <a href="/docs/providers/aws/r/appautoscaling_target.html">aws_appautoscaling_target</a>
                      </li>
                    </ul>
                </li>

                <li<%= sidebar_current("docs-aws-resource-batch") %>>
                    <a href="#">Batch Resources</a>
                    <ul class="nav nav-visible">
                        <li<%= sidebar_current("docs-aws-resource-batch-compute-environment") %>>
                            <a href="/docs/providers/aws/r/batch_compute_environment.html">aws_batch_compute_environment</a>
                        </li>
                        <li<%= sidebar_current("docs-aws-resource-batch-job-definition") %>>
                            <a href="/docs/providers/aws/r/batch_job_definition.html">aws_batch_job_definition</a>
                        </li>
                        <li<%= sidebar_current("docs-aws-resource-batch-job-queue") %>>
                            <a href="/docs/providers/aws/r/batch_job_queue.html">aws_batch_job_queue</a>
                        </li>
                    </ul>
                </li>

                <li<%= sidebar_current("docs-aws-resource-cloudformation") %>>
                    <a href="#">CloudFormation Resources</a>
                    <ul class="nav nav-visible">
                        <li<%= sidebar_current("docs-aws-resource-cloudformation-stack") %>>
                            <a href="/docs/providers/aws/r/cloudformation_stack.html">aws_cloudformation_stack</a>
                        </li>
                    </ul>
                </li>

                <li<%= sidebar_current("docs-aws-resource-cloudfront") %>>
                    <a href="#">CloudFront Resources</a>
                    <ul class="nav nav-visible">
                        <li<%= sidebar_current("docs-aws-resource-cloudfront-distribution") %>>
                            <a href="/docs/providers/aws/r/cloudfront_distribution.html">aws_cloudfront_distribution</a>
                        </li>
                        <li<%= sidebar_current("docs-aws-resource-cloudfront-origin-access-identity") %>>
                            <a href="/docs/providers/aws/r/cloudfront_origin_access_identity.html">aws_cloudfront_origin_access_identity</a>
                        </li>
                    </ul>
                </li>

                <li<%= sidebar_current("docs-aws-resource-cloudtrail") %>>
                    <a href="#">CloudTrail Resources</a>
                    <ul class="nav nav-visible">
                        <li<%= sidebar_current("docs-aws-resource-cloudtrail") %>>
                            <a href="/docs/providers/aws/r/cloudtrail.html">aws_cloudtrail</a>
                        </li>
                    </ul>
                </li>

                <li<%= sidebar_current("docs-aws-resource-cloudwatch") %>>
                    <a href="#">CloudWatch Resources</a>
                    <ul class="nav nav-visible">
                        <li<%= sidebar_current("docs-aws-resource-cloudwatch-dashboard") %>>
                            <a href="/docs/providers/aws/r/cloudwatch_dashboard.html">aws_cloudwatch_dashboard</a>
                        </li>

                        <li<%= sidebar_current("docs-aws-resource-cloudwatch-event-rule") %>>
                            <a href="/docs/providers/aws/r/cloudwatch_event_rule.html">aws_cloudwatch_event_rule</a>
                        </li>

                        <li<%= sidebar_current("docs-aws-resource-cloudwatch-event-target") %>>
                            <a href="/docs/providers/aws/r/cloudwatch_event_target.html">aws_cloudwatch_event_target</a>
                        </li>

                        <li<%= sidebar_current("docs-aws-resource-cloudwatch-log-destination") %>>
                            <a href="/docs/providers/aws/r/cloudwatch_log_destination.html">aws_cloudwatch_log_destination</a>
                        </li>

                        <li<%= sidebar_current("docs-aws-resource-cloudwatch-log-destination-policy") %>>
                            <a href="/docs/providers/aws/r/cloudwatch_log_destination_policy.html">aws_cloudwatch_log_destination_policy</a>
                        </li>

                        <li<%= sidebar_current("docs-aws-resource-cloudwatch-log-group") %>>
                            <a href="/docs/providers/aws/r/cloudwatch_log_group.html">aws_cloudwatch_log_group</a>
                        </li>

                        <li<%= sidebar_current("docs-aws-resource-cloudwatch-log-metric-filter") %>>
                            <a href="/docs/providers/aws/r/cloudwatch_log_metric_filter.html">aws_cloudwatch_log_metric_filter</a>
                        </li>

                        <li<%= sidebar_current("docs-aws-resource-cloudwatch-log-stream") %>>
                            <a href="/docs/providers/aws/r/cloudwatch_log_stream.html">aws_cloudwatch_log_stream</a>
                        </li>

                        <li<%= sidebar_current("docs-aws-resource-cloudwatch-log-subscription-filter") %>>
                            <a href="/docs/providers/aws/r/cloudwatch_log_subscription_filter.html">aws_cloudwatch_log_subscription_filter</a>
                        </li>

                        <li<%= sidebar_current("docs-aws-resource-cloudwatch-metric-alarm") %>>
                            <a href="/docs/providers/aws/r/cloudwatch_metric_alarm.html">aws_cloudwatch_metric_alarm</a>
                        </li>

                    </ul>
                </li>


                <li<%= sidebar_current("docs-aws-resource-codebuild") %>>
                    <a href="#">CodeBuild Resources</a>
                    <ul class="nav nav-visible">

                        <li<%= sidebar_current("docs-aws-resource-codebuild-project") %>>
                            <a href="/docs/providers/aws/r/codebuild_project.html">aws_codebuild_project</a>
                        </li>

                    </ul>
                </li>


                <li<%= sidebar_current("docs-aws-resource-codecommit") %>>
                    <a href="#">CodeCommit Resources</a>
                    <ul class="nav nav-visible">

                        <li<%= sidebar_current("docs-aws-resource-codecommit-repository") %>>
                            <a href="/docs/providers/aws/r/code_commit_repository.html">aws_codecommit_repository</a>
                        </li>

                        <li<%= sidebar_current("docs-aws-resource-codecommit-trigger") %>>
                            <a href="/docs/providers/aws/r/code_commit_trigger.html">aws_codecommit_trigger</a>
                        </li>
                    </ul>
                </li>

                <li<%= sidebar_current("docs-aws-resource-codedeploy") %>>
                    <a href="#">CodeDeploy Resources</a>
                    <ul class="nav nav-visible">

                        <li<%= sidebar_current("docs-aws-resource-codedeploy-app") %>>
                            <a href="/docs/providers/aws/r/codedeploy_app.html">aws_codedeploy_app</a>
                        </li>

                        <li<%= sidebar_current("docs-aws-resource-codedeploy-deployment-config") %>>
                            <a href="/docs/providers/aws/r/codedeploy_deployment_config.html">aws_codedeploy_deployment_config</a>
                        </li>

                        <li<%= sidebar_current("docs-aws-resource-codedeploy-deployment-group") %>>
                            <a href="/docs/providers/aws/r/codedeploy_deployment_group.html">aws_codedeploy_deployment_group</a>
                        </li>

                    </ul>
                </li>

                <li<%= sidebar_current("docs-aws-resource-codepipeline") %>>
                    <a href="#">CodePipeline Resources</a>
                    <ul class="nav nav-visible">

                        <li<%= sidebar_current("docs-aws-resource-codepipeline") %>>
                            <a href="/docs/providers/aws/r/codepipeline.html">aws_codepipeline</a>
                        </li>

                    </ul>
                </li>

                <li<%= sidebar_current("docs-aws-resource-cognito") %>>
                    <a href="#">Cognito Resources</a>
                    <ul class="nav nav-visible">
                        <li<%= sidebar_current("docs-aws-resource-cognito-identity-pool") %>>
                            <a href="/docs/providers/aws/r/cognito_identity_pool.html">aws_cognito_identity_pool</a>
                        </li>
                    </ul>
                </li>

                <li<%= sidebar_current("docs-aws-resource-config") %>>
                    <a href="#">Config Resources</a>
                    <ul class="nav nav-visible">

                        <li<%= sidebar_current("docs-aws-resource-config-config-rule") %>>
                            <a href="/docs/providers/aws/r/config_config_rule.html">aws_config_config_rule</a>
                        </li>

                        <li<%= sidebar_current("docs-aws-resource-config-configuration-recorder") %>>
                            <a href="/docs/providers/aws/r/config_configuration_recorder.html">aws_config_configuration_recorder</a>
                        </li>

                        <li<%= sidebar_current("docs-aws-resource-config-configuration-recorder-status") %>>
                            <a href="/docs/providers/aws/r/config_configuration_recorder_status.html">aws_config_configuration_recorder_status</a>
                        </li>

                        <li<%= sidebar_current("docs-aws-resource-config-delivery-channel") %>>
                            <a href="/docs/providers/aws/r/config_delivery_channel.html">aws_config_delivery_channel</a>
                        </li>

                    </ul>
                </li>

                <li<%= sidebar_current("docs-aws-resource-dms") %>>
                    <a href="#">Database Migration Service</a>
                    <ul class="nav nav-visible">

                        <li<%= sidebar_current("docs-aws-resource-dms-certificate") %>>
                            <a href="/docs/providers/aws/r/dms_certificate.html">aws_dms_certificate</a>
                        </li>

                        <li<%= sidebar_current("docs-aws-resource-dms-endpoint") %>>
                            <a href="/docs/providers/aws/r/dms_endpoint.html">aws_dms_endpoint</a>
                        </li>

                        <li<%= sidebar_current("docs-aws-resource-dms-replication-instance") %>>
                            <a href="/docs/providers/aws/r/dms_replication_instance.html">aws_dms_replication_instance</a>
                        </li>

                        <li<%= sidebar_current("docs-aws-resource-dms-replication-subnet-group") %>>
                            <a href="/docs/providers/aws/r/dms_replication_subnet_group.html">aws_dms_replication_subnet_group</a>
                        </li>

                        <li<%= sidebar_current("docs-aws-resource-dms-replication-task") %>>
                            <a href="/docs/providers/aws/r/dms_replication_task.html">aws_dms_replication_task</a>
                        </li>

                    </ul>
                </li>

                <li<%= sidebar_current("docs-aws-resource-devicefarm") %>>
                    <a href="#">Device Farm Resources</a>
                    <ul class="nav nav-visible">
                        <li<%= sidebar_current("docs-aws-resource-devicefarm-project") %>>
                            <a href="/docs/providers/aws/r/devicefarm_project.html">aws_devicefarm_project</a>
                        </li>
                    </ul>
                </li>

                <li<%= sidebar_current("docs-aws-resource-directory-service") %>>
                    <a href="#">Directory Service Resources</a>
                    <ul class="nav nav-visible">

                        <li<%= sidebar_current("docs-aws-resource-directory-service-directory") %>>
                            <a href="/docs/providers/aws/r/directory_service_directory.html">aws_directory_service_directory</a>
                        </li>

                    </ul>
                </li>


                <li<%= sidebar_current("docs-aws-resource-dynamodb") %>>
                    <a href="#">DynamoDB Resources</a>
                    <ul class="nav nav-visible">

                        <li<%= sidebar_current("docs-aws-resource-dynamodb-table") %>>
                            <a href="/docs/providers/aws/r/dynamodb_table.html">aws_dynamodb_table</a>
                        </li>

                    </ul>
                </li>

                <li<%= sidebar_current("docs-aws-resource-(ami|app|autoscaling|ebs|elb|elbv2|eip|instance|launch|lb|proxy|snapshot|spot|volume|placement|key-pair|elb_attachment|load-balancer)") %>>
                    <a href="#">EC2 Resources</a>
                    <ul class="nav nav-visible">

                        <li<%= sidebar_current("docs-aws-resource-elbv2") %>>
                            <a href="/docs/providers/aws/r/lb.html">aws_alb</a>
                        </li>

                        <li<%= sidebar_current("docs-aws-resource-elbv2-listener") %>>
                            <a href="/docs/providers/aws/r/lb_listener.html">aws_alb_listener</a>
                        </li>

                        <li<%= sidebar_current("docs-aws-resource-elbv2-listener-rule") %>>
                          <a href="/docs/providers/aws/r/lb_listener_rule.html">aws_alb_listener_rule</a>
                        </li>

                        <li<%= sidebar_current("docs-aws-resource-elbv2-target-group") %>>
                            <a href="/docs/providers/aws/r/lb_target_group.html">aws_alb_target_group</a>
                        </li>

                        <li<%= sidebar_current("docs-aws-resource-elbv2-target-group-attachment") %>>
                          <a href="/docs/providers/aws/r/lb_target_group_attachment.html">aws_alb_target_group_attachment</a>
                        </li>

                        <li<%= sidebar_current("docs-aws-resource-ami") %>>
                            <a href="/docs/providers/aws/r/ami.html">aws_ami</a>
                        </li>

                        <li<%= sidebar_current("docs-aws-resource-ami-copy") %>>
                            <a href="/docs/providers/aws/r/ami_copy.html">aws_ami_copy</a>
                        </li>

                        <li<%= sidebar_current("docs-aws-resource-ami-from-instance") %>>
                            <a href="/docs/providers/aws/r/ami_from_instance.html">aws_ami_from_instance</a>
                        </li>

                        <li<%= sidebar_current("docs-aws-resource-ami-launch-permission") %>>
                            <a href="/docs/providers/aws/r/ami_launch_permission.html">aws_ami_launch_permission</a>
                        </li>

                        <li<%= sidebar_current("docs-aws-resource-app-cookie-stickiness-policy") %>>
                            <a href="/docs/providers/aws/r/app_cookie_stickiness_policy.html">aws_app_cookie_stickiness_policy</a>
                        </li>

                        <li<%= sidebar_current("docs-aws-resource-autoscaling-attachment") %>>
                          <a href="/docs/providers/aws/r/autoscaling_attachment.html">aws_autoscaling_attachment</a>
                        </li>

                        <li<%= sidebar_current("docs-aws-resource-autoscaling-group") %>>
                            <a href="/docs/providers/aws/r/autoscaling_group.html">aws_autoscaling_group</a>
                        </li>

                        <li<%= sidebar_current("docs-aws-resource-autoscaling-lifecycle-hook") %>>
                            <a href="/docs/providers/aws/r/autoscaling_lifecycle_hooks.html">aws_autoscaling_lifecycle_hook</a>
                        </li>

                        <li<%= sidebar_current("docs-aws-resource-autoscaling-notification") %>>
                            <a href="/docs/providers/aws/r/autoscaling_notification.html">aws_autoscaling_notification</a>
                        </li>

                        <li<%= sidebar_current("docs-aws-resource-autoscaling-policy") %>>
                            <a href="/docs/providers/aws/r/autoscaling_policy.html">aws_autoscaling_policy</a>
                        </li>

                        <li<%= sidebar_current("docs-aws-resource-autoscaling-schedule") %>>
                          <a href="/docs/providers/aws/r/autoscaling_schedule.html">aws_autoscaling_schedule</a>
                        </li>

                        <li<%= sidebar_current("docs-aws-resource-snapshot-create-volume-permission") %>>
                          <a href="/docs/providers/aws/r/snapshot_create_volume_permission.html">aws_snapshot_create_volume_permission</a>
                        </li>

                        <li<%= sidebar_current("docs-aws-resource-ebs-snapshot") %>>
                          <a href="/docs/providers/aws/r/ebs_snapshot.html">aws_ebs_snapshot</a>
                        </li>

                        <li<%= sidebar_current("docs-aws-resource-ebs-volume") %>>
                            <a href="/docs/providers/aws/r/ebs_volume.html">aws_ebs_volume</a>
                        </li>

                        <li<%= sidebar_current("docs-aws-resource-eip") %>>
                            <a href="/docs/providers/aws/r/eip.html">aws_eip</a>
                        </li>

                        <li<%= sidebar_current("docs-aws-resource-eip-association") %>>
                          <a href="/docs/providers/aws/r/eip_association.html">aws_eip_association</a>
                        </li>

                        <li<%= sidebar_current("docs-aws-resource-elb") %>>
                            <a href="/docs/providers/aws/r/elb.html">aws_elb</a>
                        </li>

                        <li<%= sidebar_current("docs-aws-resource-elb-attachment") %>>
                            <a href="/docs/providers/aws/r/elb_attachment.html">aws_elb_attachment</a>
                        </li>

                        <li<%= sidebar_current("docs-aws-resource-instance") %>>
                            <a href="/docs/providers/aws/r/instance.html">aws_instance</a>
                        </li>

                        <li<%= sidebar_current("docs-aws-resource-key-pair") %>>
                            <a href="/docs/providers/aws/r/key_pair.html">aws_key_pair</a>
                        </li>

                        <li<%= sidebar_current("docs-aws-resource-launch-configuration") %>>
                            <a href="/docs/providers/aws/r/launch_configuration.html">aws_launch_configuration</a>
                        </li>

                        <li<%= sidebar_current("docs-aws-resource-lb-cookie-stickiness-policy") %>>
                            <a href="/docs/providers/aws/r/lb_cookie_stickiness_policy.html">aws_lb_cookie_stickiness_policy</a>
                        </li>

                        <li<%= sidebar_current("docs-aws-resource-lb-ssl-negotiation-policy") %>>
                            <a href="/docs/providers/aws/r/lb_ssl_negotiation_policy.html">aws_lb_ssl_negotiation_policy</a>
                        </li>

                        <li<%= sidebar_current("docs-aws-resource-load-balancer-backend-server-policy") %>>
                            <a href="/docs/providers/aws/r/load_balancer_backend_server_policy.html">aws_load_balancer_backend_server_policy</a>
                        </li>

                        <li<%= sidebar_current("docs-aws-resource-load-balancer-listener-policy") %>>
                            <a href="/docs/providers/aws/r/load_balancer_listener_policy.html">aws_load_balancer_listener_policy</a>
                        </li>

                        <li<%= sidebar_current("docs-aws-resource-load-balancer-policy") %>>
                            <a href="/docs/providers/aws/r/load_balancer_policy.html">aws_load_balancer_policy</a>
                        </li>

                        <li<%= sidebar_current("docs-aws-resource-placement-group") %>>
                            <a href="/docs/providers/aws/r/placement_group.html">aws_placement_group</a>
                        </li>
                        <li<%= sidebar_current("docs-aws-resource-proxy-protocol-policy") %>>
                            <a href="/docs/providers/aws/r/proxy_protocol_policy.html">aws_proxy_protocol_policy</a>
                        </li>

                        <li<%= sidebar_current("docs-aws-resource-spot-datafeed-subscription") %>>
                            <a href="/docs/providers/aws/r/spot_datafeed_subscription.html">aws_spot_datafeed_subscription</a>
                        </li>

                        <li<%= sidebar_current("docs-aws-resource-spot-fleet-request") %>>
                            <a href="/docs/providers/aws/r/spot_fleet_request.html">aws_spot_fleet_request</a>
                        </li>

                        <li<%= sidebar_current("docs-aws-resource-spot-instance-request") %>>
                            <a href="/docs/providers/aws/r/spot_instance_request.html">aws_spot_instance_request</a>
                        </li>

                        <li<%= sidebar_current("docs-aws-resource-volume-attachment") %>>
                            <a href="/docs/providers/aws/r/volume_attachment.html">aws_volume_attachment</a>
                        </li>
                    </ul>
                </li>

                <li<%= sidebar_current("docs-aws-resource-elbv2") %>>
                    <a href="#">Load Balancing Resources</a>
                    <ul class="nav nav-visible">
                        <li<%= sidebar_current("docs-aws-resource-elbv2") %>>
                            <a href="/docs/providers/aws/r/lb.html">aws_lb</a>
                        </li>

                        <li<%= sidebar_current("docs-aws-resource-elbv2-listener") %>>
                            <a href="/docs/providers/aws/r/lb_listener.html">aws_lb_listener</a>
                        </li>

                        <li<%= sidebar_current("docs-aws-resource-elbv2-listener-rule") %>>
                          <a href="/docs/providers/aws/r/lb_listener_rule.html">aws_lb_listener_rule</a>
                        </li>

                        <li<%= sidebar_current("docs-aws-resource-elbv2-target-group") %>>
                            <a href="/docs/providers/aws/r/lb_target_group.html">aws_lb_target_group</a>
                        </li>

                        <li<%= sidebar_current("docs-aws-resource-elbv2-target-group-attachment") %>>
                          <a href="/docs/providers/aws/r/lb_target_group_attachment.html">aws_lb_target_group_attachment</a>
                        </li>
                    </ul>
                </li>


                <li<%= sidebar_current("docs-aws-resource-(ecs|ecr)") %>>
                    <a href="#">ECS Resources</a>
                    <ul class="nav nav-visible">

                        <li<%= sidebar_current("docs-aws-resource-ecr-repository") %>>
                            <a href="/docs/providers/aws/r/ecr_repository.html">aws_ecr_repository</a>
                        </li>

                        <li<%= sidebar_current("docs-aws-resource-ecr-repository-policy") %>>
                            <a href="/docs/providers/aws/r/ecr_repository_policy.html">aws_ecr_repository_policy</a>
                        </li>

                        <li<%= sidebar_current("docs-aws-resource-ecs-cluster") %>>
                            <a href="/docs/providers/aws/r/ecs_cluster.html">aws_ecs_cluster</a>
                        </li>

                        <li<%= sidebar_current("docs-aws-resource-ecs-service") %>>
                            <a href="/docs/providers/aws/r/ecs_service.html">aws_ecs_service</a>
                        </li>

                        <li<%= sidebar_current("docs-aws-resource-ecs-task-definition") %>>
                            <a href="/docs/providers/aws/r/ecs_task_definition.html">aws_ecs_task_definition</a>
                        </li>

                    </ul>
                </li>


                <li<%= sidebar_current("docs-aws-resource-efs") %>>
                    <a href="#">EFS Resources</a>
                    <ul class="nav nav-visible">

                        <li<%= sidebar_current("docs-aws-resource-efs-file-system") %>>
                            <a href="/docs/providers/aws/r/efs_file_system.html">aws_efs_file_system</a>
                        </li>

                        <li<%= sidebar_current("docs-aws-resource-efs-mount-target") %>>
                            <a href="/docs/providers/aws/r/efs_mount_target.html">aws_efs_mount_target</a>
                        </li>

                    </ul>
                </li>


                <li<%= sidebar_current("docs-aws-resource-elasticache") %>>
                    <a href="#">ElastiCache Resources</a>
                    <ul class="nav nav-visible">

                        <li<%= sidebar_current("docs-aws-resource-elasticache-cluster") %>>
                            <a href="/docs/providers/aws/r/elasticache_cluster.html">aws_elasticache_cluster</a>
                        </li>

                        <li<%= sidebar_current("docs-aws-resource-elasticache-parameter-group") %>>
                            <a href="/docs/providers/aws/r/elasticache_parameter_group.html">aws_elasticache_parameter_group</a>
                        </li>

                        <li<%= sidebar_current("docs-aws-resource-elasticache-replication-group") %>>
                            <a href="/docs/providers/aws/r/elasticache_replication_group.html">aws_elasticache_replication_group</a>
                        </li>

                        <li<%= sidebar_current("docs-aws-resource-elasticache-security-group") %>>
                            <a href="/docs/providers/aws/r/elasticache_security_group.html">aws_elasticache_security_group</a>
                        </li>

                        <li<%= sidebar_current("docs-aws-resource-elasticache-subnet-group") %>>
                            <a href="/docs/providers/aws/r/elasticache_subnet_group.html">aws_elasticache_subnet_group</a>
                        </li>

                    </ul>
                </li>


                <li<%= sidebar_current("docs-aws-resource-elastic-beanstalk") %>>
                    <a href="#">Elastic Beanstalk Resources</a>
                    <ul class="nav nav-visible">
                        <li<%= sidebar_current("docs-aws-resource-elastic-beanstalk-application") %>>
                            <a href="/docs/providers/aws/r/elastic_beanstalk_application.html">aws_elastic_beanstalk_application</a>
                        </li>
                        <li<%= sidebar_current("docs-aws-resource-elastic-beanstalk-application-version") %>>
                            <a href="/docs/providers/aws/r/elastic_beanstalk_application_version.html">aws_elastic_beanstalk_application_version</a>
                        </li>
                        <li<%= sidebar_current("docs-aws-resource-elastic-beanstalk-configuration-template") %>>
                            <a href="/docs/providers/aws/r/elastic_beanstalk_configuration_template.html">aws_elastic_beanstalk_configuration_template</a>
                        </li>

                        <li<%= sidebar_current("docs-aws-resource-elastic-beanstalk-environment") %>>
                            <a href="/docs/providers/aws/r/elastic_beanstalk_environment.html">aws_elastic_beanstalk_environment</a>
                        </li>
                    </ul>
                </li>

                <li<%= sidebar_current("docs-aws-resource-emr") %>>
                    <a href="#">Elastic Map Reduce Resources</a>
                    <ul class="nav nav-visible">
                        <li<%= sidebar_current("docs-aws-resource-emr-cluster") %>>
                            <a href="/docs/providers/aws/r/emr_cluster.html">aws_emr_cluster</a>
                        </li>

                        <li<%= sidebar_current("docs-aws-resource-emr-instance-group") %>>
                            <a href="/docs/providers/aws/r/emr_instance_group.html">aws_emr_instance_group</a>
                        </li>

                        <li<%= sidebar_current("docs-aws-resource-emr-security-configuration") %>>
                            <a href="/docs/providers/aws/r/emr_security_configuration.html">aws_emr_security_configuration</a>
                        </li>
                    </ul>
                </li>

                <li<%= sidebar_current("docs-aws-resource-elasticsearch") %>>
                    <a href="#">ElasticSearch Resources</a>
                    <ul class="nav nav-visible">

                        <li<%= sidebar_current("docs-aws-resource-elasticsearch-domain") %>>
                            <a href="/docs/providers/aws/r/elasticsearch_domain.html">aws_elasticsearch_domain</a>
                        </li>

                        <li<%= sidebar_current("docs-aws-resource-elasticsearch-domain-policy") %>>
                            <a href="/docs/providers/aws/r/elasticsearch_domain_policy.html">aws_elasticsearch_domain_policy</a>
                        </li>

                    </ul>
                </li>

                <li<%= sidebar_current("docs-aws-resource-elastic-transcoder") %>>
                    <a href="#">Elastic Transcoder Resources</a>
                    <ul class="nav nav-visible">

                        <li<%= sidebar_current("docs-aws-resource-elastic-transcoder-pipeline") %>>
                            <a href="/docs/providers/aws/r/elastic_transcoder_pipeline.html">aws_elastictranscoder_pipeline</a>
                        </li>

                        <li<%= sidebar_current("docs-aws-resource-elastic-transcoder-preset") %>>
                            <a href="/docs/providers/aws/r/elastic_transcoder_preset.html">aws_elastictranscoder_preset</a>
                        </li>

                    </ul>
                </li>

                <li<%= sidebar_current("docs-aws-resource-glacier") %>>
                    <a href="#">Glacier Resources</a>
                    <ul class="nav nav-visible">
                        <li<%= sidebar_current("docs-aws-resource-glacier-vault") %>>
                            <a href="/docs/providers/aws/r/glacier_vault.html">aws_glacier_vault</a>
                        </li>
                    </ul>
                 </li>


                <li<%= sidebar_current("docs-aws-resource-iam") %>>
                    <a href="#">IAM Resources</a>
                    <ul class="nav nav-visible">

                        <li<%= sidebar_current("docs-aws-resource-iam-access-key") %>>
                            <a href="/docs/providers/aws/r/iam_access_key.html">aws_iam_access_key</a>
                        </li>

                        <li<%= sidebar_current("docs-aws-resource-iam-account-alias") %>>
                            <a href="/docs/providers/aws/r/iam_account_alias.html">aws_iam_account_alias</a>
                        </li>

                        <li<%= sidebar_current("docs-aws-resource-iam-account-password-policy") %>>
                            <a href="/docs/providers/aws/r/iam_account_password_policy.html">aws_iam_account_password_policy</a>
                        </li>

                        <li<%= sidebar_current("docs-aws-resource-iam-group") %>>
                            <a href="/docs/providers/aws/r/iam_group.html">aws_iam_group</a>
                        </li>

                        <li<%= sidebar_current("docs-aws-resource-iam-group-membership") %>>
                            <a href="/docs/providers/aws/r/iam_group_membership.html">aws_iam_group_membership</a>
                        </li>

                        <li<%= sidebar_current("docs-aws-resource-iam-group-policy") %>>
                            <a href="/docs/providers/aws/r/iam_group_policy.html">aws_iam_group_policy</a>
                        </li>

                        <li<%= sidebar_current("docs-aws-resource-iam-group-policy-attachment") %>>
                            <a href="/docs/providers/aws/r/iam_group_policy_attachment.html">aws_iam_group_policy_attachment</a>
                        </li>

                        <li<%= sidebar_current("docs-aws-resource-iam-instance-profile") %>>
                            <a href="/docs/providers/aws/r/iam_instance_profile.html">aws_iam_instance_profile</a>
                        </li>

                        <li<%= sidebar_current("docs-aws-resource-iam-openid-connect-provider") %>>
                            <a href="/docs/providers/aws/r/iam_openid_connect_provider.html">aws_iam_openid_connect_provider</a>
                        </li>

                        <li<%= sidebar_current("docs-aws-resource-iam-policy") %>>
                            <a href="/docs/providers/aws/r/iam_policy.html">aws_iam_policy</a>
                        </li>

                        <li<%= sidebar_current("docs-aws-resource-iam-policy-attachment") %>>
                            <a href="/docs/providers/aws/r/iam_policy_attachment.html">aws_iam_policy_attachment</a>
                        </li>

                        <li<%= sidebar_current("docs-aws-resource-iam-role") %>>
                            <a href="/docs/providers/aws/r/iam_role.html">aws_iam_role</a>
                        </li>

                        <li<%= sidebar_current("docs-aws-resource-iam-role-policy") %>>
                            <a href="/docs/providers/aws/r/iam_role_policy.html">aws_iam_role_policy</a>
                        </li>

                        <li<%= sidebar_current("docs-aws-resource-iam-role-policy-attachment") %>>
                            <a href="/docs/providers/aws/r/iam_role_policy_attachment.html">aws_iam_role_policy_attachment</a>
                        </li>

                        <li<%= sidebar_current("docs-aws-resource-iam-saml-provider") %>>
                            <a href="/docs/providers/aws/r/iam_saml_provider.html">aws_iam_saml_provider</a>
                        </li>

                        <li<%= sidebar_current("docs-aws-resource-iam-server-certificate") %>>
                            <a href="/docs/providers/aws/r/iam_server_certificate.html">aws_iam_server_certificate</a>
                        </li>

                        <li<%= sidebar_current("docs-aws-resource-iam-user") %>>
                            <a href="/docs/providers/aws/r/iam_user.html">aws_iam_user</a>
                        </li>

                        <li<%= sidebar_current("docs-aws-resource-iam-user-login-profile") %>>
                          <a href="/docs/providers/aws/r/iam_user_login_profile.html">aws_iam_user_login_profile</a>
                        </li>

                        <li<%= sidebar_current("docs-aws-resource-iam-user-policy") %>>
                            <a href="/docs/providers/aws/r/iam_user_policy.html">aws_iam_user_policy</a>
                        </li>

                        <li<%= sidebar_current("docs-aws-resource-iam-user-policy-attachment") %>>
                            <a href="/docs/providers/aws/r/iam_user_policy_attachment.html">aws_iam_user_policy_attachment</a>
                        </li>

                        <li<%= sidebar_current("docs-aws-resource-iam-user-ssh-key") %>>
                          <a href="/docs/providers/aws/r/iam_user_ssh_key.html">aws_iam_user_ssh_key</a>
                        </li>

                    </ul>
                </li>

                <li<%= sidebar_current("docs-aws-resource-iot") %>>
                  <a href="#">IoT Resources</a>
                  <ul class="nav nav-visible">

                    <li<%= sidebar_current("docs-aws-resource-iot-certificate") %>>
                      <a href="/docs/providers/aws/r/iot_certificate.html">aws_iot_certificate</a>
                    </li>

                    <li<%= sidebar_current("docs-aws-resource-iot-policy") %>>
                      <a href="/docs/providers/aws/r/iot_policy.html">aws_iot_policy</a>
                    </li>

                  </ul>
                </li>

                <li<%= sidebar_current("docs-aws-resource-inspector") %>>
                  <a href="#">Inspector Resources</a>
                  <ul class="nav nav-visible">

                    <li<%= sidebar_current("docs-aws-resource-inspector-assessment-target") %>>
                      <a href="/docs/providers/aws/r/inspector_assessment_target.html">aws_inspector_assessment_target</a>
                    </li>

                    <li<%= sidebar_current("docs-aws-resource-inspector-assessment-template") %>>
                      <a href="/docs/providers/aws/r/inspector_assessment_template.html">aws_inspector_assessment_template</a>
                    </li>

                    <li<%= sidebar_current("docs-aws-resource-inspector-resource-group") %>>
                      <a href="/docs/providers/aws/r/inspector_resource_group.html">aws_inspector_resource_group</a>
                    </li>

                  </ul>
                </li>


                <li<%= sidebar_current("docs-aws-resource-kinesis") %>>
                    <a href="#">Kinesis Resources</a>
                    <ul class="nav nav-visible">

                        <li<%= sidebar_current("docs-aws-resource-kinesis-stream") %>>
                            <a href="/docs/providers/aws/r/kinesis_stream.html">aws_kinesis_stream</a>
                        </li>

                    </ul>
                </li>

              <li<%= sidebar_current("docs-aws-resource-kinesis-firehose") %>>
                <a href="#">Kinesis Firehose Resources</a>
                <ul class="nav nav-visible">

                  <li<%= sidebar_current("docs-aws-resource-kinesis-firehose-delivery-stream") %>>
                    <a href="/docs/providers/aws/r/kinesis_firehose_delivery_stream.html">aws_kinesis_firehose_delivery_stream</a>
                  </li>

                </ul>
              </li>

              <li<%= sidebar_current("docs-aws-resource-kms") %>>
                <a href="#">KMS Resources</a>
                <ul class="nav nav-visible">

                  <li<%= sidebar_current("docs-aws-resource-kms-alias") %>>
                    <a href="/docs/providers/aws/r/kms_alias.html">aws_kms_alias</a>
                  </li>

                  <li<%= sidebar_current("docs-aws-resource-kms-key") %>>
                    <a href="/docs/providers/aws/r/kms_key.html">aws_kms_key</a>
                  </li>

                </ul>
              </li>

              <li<%= sidebar_current("docs-aws-resource-lambda") %>>
                  <a href="#">Lambda Resources</a>
                  <ul class="nav nav-visible">
                      <li<%= sidebar_current("docs-aws-resource-lambda-alias") %>>
                          <a href="/docs/providers/aws/r/lambda_alias.html">aws_lambda_alias</a>
                      </li>
                      <li<%= sidebar_current("docs-aws-resource-lambda-event-source-mapping") %>>
                          <a href="/docs/providers/aws/r/lambda_event_source_mapping.html">aws_lambda_event_source_mapping</a>
                      </li>
                      <li<%= sidebar_current("docs-aws-resource-lambda-function") %>>
                          <a href="/docs/providers/aws/r/lambda_function.html">aws_lambda_function</a>
                      </li>
                      <li<%= sidebar_current("docs-aws-resource-lambda-permission") %>>
                          <a href="/docs/providers/aws/r/lambda_permission.html">aws_lambda_permission</a>
                      </li>
                  </ul>
              </li>

                <li<%= sidebar_current("docs-aws-resource-lightsail") %>>
                    <a href="#">Lightsail Resources</a>
                    <ul class="nav nav-visible">

                        <li<%= sidebar_current("docs-aws-resource-lightsail-domain") %>>
                          <a href="/docs/providers/aws/r/lightsail_domain.html">aws_lightsail_domain</a>
                        </li>

                        <li<%= sidebar_current("docs-aws-resource-lightsail-instance") %>>
                            <a href="/docs/providers/aws/r/lightsail_instance.html">aws_lightsail_instance</a>
                        </li>

                        <li<%= sidebar_current("docs-aws-resource-lightsail-key-pair") %>>
                            <a href="/docs/providers/aws/r/lightsail_key_pair.html">aws_lightsail_key_pair</a>
                        </li>

                        <li<%= sidebar_current("docs-aws-resource-lightsail-static-ip") %>>
                            <a href="/docs/providers/aws/r/lightsail_static_ip.html">aws_lightsail_static_ip</a>
                        </li>

                        <li<%= sidebar_current("docs-aws-resource-lightsail-static-ip-attachment") %>>
                            <a href="/docs/providers/aws/r/lightsail_static_ip_attachment.html">aws_lightsail_static_ip_attachment</a>
                        </li>

                    </ul>
                </li>

                <li<%= sidebar_current("docs-aws-resource-opsworks") %>>
                    <a href="#">OpsWorks Resources</a>
                    <ul class="nav nav-visible">

                        <li<%= sidebar_current("docs-aws-resource-opsworks-application") %>>
                            <a href="/docs/providers/aws/r/opsworks_application.html">aws_opsworks_application</a>
                        </li>

                        <li<%= sidebar_current("docs-aws-resource-opsworks-custom-layer") %>>
                            <a href="/docs/providers/aws/r/opsworks_custom_layer.html">aws_opsworks_custom_layer</a>
                        </li>

                        <li<%= sidebar_current("docs-aws-resource-opsworks-ganglia-layer") %>>
                            <a href="/docs/providers/aws/r/opsworks_ganglia_layer.html">aws_opsworks_ganglia_layer</a>
                        </li>

                        <li<%= sidebar_current("docs-aws-resource-opsworks-haproxy-layer") %>>
                            <a href="/docs/providers/aws/r/opsworks_haproxy_layer.html">aws_opsworks_haproxy_layer</a>
                        </li>

                        <li<%= sidebar_current("docs-aws-resource-opsworks-instance") %>>
                            <a href="/docs/providers/aws/r/opsworks_instance.html">aws_opsworks_instance</a>
                        </li>

                        <li<%= sidebar_current("docs-aws-resource-opsworks-java-app-layer") %>>
                            <a href="/docs/providers/aws/r/opsworks_java_app_layer.html">aws_opsworks_java_app_layer</a>
                        </li>

                        <li<%= sidebar_current("docs-aws-resource-opsworks-memcached-layer") %>>
                            <a href="/docs/providers/aws/r/opsworks_memcached_layer.html">aws_opsworks_memcached_layer</a>
                        </li>

                        <li<%= sidebar_current("docs-aws-resource-opsworks-mysql-layer") %>>
                            <a href="/docs/providers/aws/r/opsworks_mysql_layer.html">aws_opsworks_mysql_layer</a>
                        </li>

                        <li<%= sidebar_current("docs-aws-resource-opsworks-nodejs-app-layer") %>>
                            <a href="/docs/providers/aws/r/opsworks_nodejs_app_layer.html">aws_opsworks_nodejs_app_layer</a>
                        </li>

                        <li<%= sidebar_current("docs-aws-resource-opsworks-permission") %>>
                            <a href="/docs/providers/aws/r/opsworks_permission.html">aws_opsworks_permission</a>
                        </li>

                        <li<%= sidebar_current("docs-aws-resource-opsworks-php-app-layer") %>>
                            <a href="/docs/providers/aws/r/opsworks_php_app_layer.html">aws_opsworks_php_app_layer</a>
                        </li>

                        <li<%= sidebar_current("docs-aws-resource-opsworks-rails-app-layer") %>>
                            <a href="/docs/providers/aws/r/opsworks_rails_app_layer.html">aws_opsworks_rails_app_layer</a>
                        </li>

                        <li<%= sidebar_current("docs-aws-resource-opsworks-rds-db-instance") %>>
                          <a href="/docs/providers/aws/r/opsworks_rds_db_instance.html">aws_opsworks_rds_db_instance</a>
                        </li>

                        <li<%= sidebar_current("docs-aws-resource-opsworks-stack") %>>
                            <a href="/docs/providers/aws/r/opsworks_stack.html">aws_opsworks_stack</a>
                        </li>

                        <li<%= sidebar_current("docs-aws-resource-opsworks-static-web-layer") %>>
                            <a href="/docs/providers/aws/r/opsworks_static_web_layer.html">aws_opsworks_static_web_layer</a>
                        </li>

                        <li<%= sidebar_current("docs-aws-resource-opsworks-user-profile") %>>
                            <a href="/docs/providers/aws/r/opsworks_user_profile.html">aws_opsworks_user_profile</a>
                        </li>

                    </ul>
                </li>

                <li<%= sidebar_current("docs-aws-resource-(db|rds)") %>>
                    <a href="#">RDS Resources</a>
                    <ul class="nav nav-visible">

                        <li<%= sidebar_current("docs-aws-resource-db-event-subscription") %>>
                            <a href="/docs/providers/aws/r/db_event_subscription.html">aws_db_event_subscription</a>
                        </li>

                        <li<%= sidebar_current("docs-aws-resource-db-instance") %>>
                            <a href="/docs/providers/aws/r/db_instance.html">aws_db_instance</a>
                        </li>

                        <li<%= sidebar_current("docs-aws-resource-db-option-group") %>>
                          <a href="/docs/providers/aws/r/db_option_group.html">aws_db_option_group</a>
                        </li>

                        <li<%= sidebar_current("docs-aws-resource-db-parameter-group") %>>
                            <a href="/docs/providers/aws/r/db_parameter_group.html">aws_db_parameter_group</a>
                        </li>

                        <li<%= sidebar_current("docs-aws-resource-db-security-group") %>>
                            <a href="/docs/providers/aws/r/db_security_group.html">aws_db_security_group</a>
                        </li>

                        <li<%= sidebar_current("docs-aws-resource-db-snapshot") %>>
                          <a href="/docs/providers/aws/r/db_snapshot.html">aws_db_snapshot</a>
                        </li>

                        <li<%= sidebar_current("docs-aws-resource-db-subnet-group") %>>
                            <a href="/docs/providers/aws/r/db_subnet_group.html">aws_db_subnet_group</a>
                        </li>

                        <li<%= sidebar_current("docs-aws-resource-rds-cluster") %>>
                            <a href="/docs/providers/aws/r/rds_cluster.html">aws_rds_cluster</a>
                        </li>

                        <li<%= sidebar_current("docs-aws-resource-rds-cluster-instance") %>>
                            <a href="/docs/providers/aws/r/rds_cluster_instance.html">aws_rds_cluster_instance</a>
                        </li>

                        <li<%= sidebar_current("docs-aws-resource-rds-cluster-parameter-group") %>>
                            <a href="/docs/providers/aws/r/rds_cluster_parameter_group.html">aws_rds_cluster_parameter_group</a>
                        </li>

                    </ul>
                </li>

              <li<%= sidebar_current("docs-aws-resource-redshift") %>>
                <a href="#">Redshift Resources</a>
                <ul class="nav nav-visible">

                  <li<%= sidebar_current("docs-aws-resource-redshift-cluster") %>>
                    <a href="/docs/providers/aws/r/redshift_cluster.html">aws_redshift_cluster</a>
                  </li>

                  <li<%= sidebar_current("docs-aws-resource-redshift-parameter-group") %>>
                    <a href="/docs/providers/aws/r/redshift_parameter_group.html">aws_redshift_parameter_group</a>
                  </li>

                  <li<%= sidebar_current("docs-aws-resource-redshift-security-group") %>>
                    <a href="/docs/providers/aws/r/redshift_security_group.html">aws_redshift_security_group</a>
                  </li>

                  <li<%= sidebar_current("docs-aws-resource-redshift-subnet-group") %>>
                    <a href="/docs/providers/aws/r/redshift_subnet_group.html">aws_redshift_subnet_group</a>
                  </li>

                </ul>
              </li>

              <li<%= sidebar_current("docs-aws-resource-waf") %>>
                <a href="#">WAF Resources</a>
                <ul class="nav nav-visible">

                  <li<%= sidebar_current("docs-aws-resource-waf-bytematchset") %>>
                    <a href="/docs/providers/aws/r/waf_byte_match_set.html">aws_waf_byte_match_set</a>
                  </li>

                  <li<%= sidebar_current("docs-aws-resource-waf-ipset") %>>
                    <a href="/docs/providers/aws/r/waf_ipset.html">aws_waf_ipset</a>
                  </li>

                  <li<%= sidebar_current("docs-aws-resource-waf-rule") %>>
                    <a href="/docs/providers/aws/r/waf_rule.html">aws_waf_rule</a>
                  </li>

                  <li<%= sidebar_current("docs-aws-resource-waf-rate-based-rule") %>>
                    <a href="/docs/providers/aws/r/waf_rate_based_rule.html">aws_waf_rate_based_rule</a>
                  </li>

                  <li<%= sidebar_current("docs-aws-resource-waf-size-constraint-set") %>>
                    <a href="/docs/providers/aws/r/waf_size_constraint_set.html">aws_waf_size_constraint_set</a>
                  </li>

                  <li<%= sidebar_current("docs-aws-resource-waf-sql-injection-match-set") %>>
                    <a href="/docs/providers/aws/r/waf_sql_injection_match_set.html">aws_waf_sql_injection_match_set</a>
                  </li>

                  <li<%= sidebar_current("docs-aws-resource-waf-webacl") %>>
                    <a href="/docs/providers/aws/r/waf_web_acl.html">aws_waf_web_acl</a>
                  </li>

                  <li<%= sidebar_current("docs-aws-resource-waf-xss-match-set") %>>
                    <a href="/docs/providers/aws/r/waf_xss_match_set.html">aws_waf_xss_match_set</a>
                  </li>

                </ul>
              </li>

              <li<%= sidebar_current("docs-aws-resource-wafregional") %>>
                <a href="#">WAF Regional Resources</a>
                <ul class="nav nav-visible">

                  <li<%= sidebar_current("docs-aws-resource-wafregional-bytematchset") %>>
                    <a href="/docs/providers/aws/r/wafregional_byte_match_set.html">aws_wafregional_byte_match_set</a>
                  </li>

                  <li<%= sidebar_current("docs-aws-resource-wafregional-ipset") %>>
                    <a href="/docs/providers/aws/r/wafregional_ipset.html">aws_wafregional_ipset</a>
                  </li>

                </ul>
              </li>


                <li<%= sidebar_current("docs-aws-resource-route53") %>>
                    <a href="#">Route53 Resources</a>
                    <ul class="nav nav-visible">

                        <li<%= sidebar_current("docs-aws-resource-route53-delegation-set") %>>
                            <a href="/docs/providers/aws/r/route53_delegation_set.html">aws_route53_delegation_set</a>
                        </li>

                        <li<%= sidebar_current("docs-aws-resource-route53-health-check") %>>
                            <a href="/docs/providers/aws/r/route53_health_check.html">aws_route53_health_check</a>
                        </li>

                        <li<%= sidebar_current("docs-aws-resource-route53-record") %>>
                            <a href="/docs/providers/aws/r/route53_record.html">aws_route53_record</a>
                        </li>

                        <li<%= sidebar_current("docs-aws-resource-route53-zone") %>>
                            <a href="/docs/providers/aws/r/route53_zone.html">aws_route53_zone</a>
                        </li>

                        <li<%= sidebar_current("docs-aws-resource-route53-zone-association") %>>
                            <a href="/docs/providers/aws/r/route53_zone_association.html">aws_route53_zone_association</a>
                        </li>

                    </ul>
                </li>


                <li<%= sidebar_current("docs-aws-resource-s3") %>>
                    <a href="#">S3 Resources</a>
                    <ul class="nav nav-visible">

                        <li<%= sidebar_current("docs-aws-resource-s3-bucket") %>>
                            <a href="/docs/providers/aws/r/s3_bucket.html">aws_s3_bucket</a>
                        </li>

                        <li<%= sidebar_current("docs-aws-resource-s3-bucket-notification") %>>
                            <a href="/docs/providers/aws/r/s3_bucket_notification.html">aws_s3_bucket_notification</a>
                        </li>

                        <li<%= sidebar_current("docs-aws-resource-s3-bucket-object") %>>
                            <a href="/docs/providers/aws/r/s3_bucket_object.html">aws_s3_bucket_object</a>
                        </li>

                        <li<%= sidebar_current("docs-aws-resource-s3-bucket-policy") %>>
                            <a href="/docs/providers/aws/r/s3_bucket_policy.html">aws_s3_bucket_policy</a>
                        </li>
                    </ul>
                </li>


                <li<%= sidebar_current("docs-aws-resource-ses") %>>
                    <a href="#">SES Resources</a>
                    <ul class="nav nav-visible">

                        <li<%= sidebar_current("docs-aws-resource-ses-active-receipt-rule-set") %>>
                            <a href="/docs/providers/aws/r/ses_active_receipt_rule_set.html">aws_ses_active_receipt_rule_set</a>
                        </li>

                        <li<%= sidebar_current("docs-aws-resource-ses-domain-identity") %>>
                            <a href="/docs/providers/aws/r/ses_domain_identity.html">aws_ses_domain_identity</a>
                        </li>

                        <li<%= sidebar_current("docs-aws-resource-ses-receipt-filter") %>>
                            <a href="/docs/providers/aws/r/ses_receipt_filter.html">aws_ses_receipt_filter</a>
                        </li>

                        <li<%= sidebar_current("docs-aws-resource-ses-receipt-rule") %>>
                            <a href="/docs/providers/aws/r/ses_receipt_rule.html">aws_ses_receipt_rule</a>
                        </li>

                        <li<%= sidebar_current("docs-aws-resource-ses-receipt-rule-set") %>>
                            <a href="/docs/providers/aws/r/ses_receipt_rule_set.html">aws_ses_receipt_rule_set</a>
                        </li>

                        <li<%= sidebar_current("docs-aws-resource-ses-configuration-set") %>>
                            <a href="/docs/providers/aws/r/ses_configuration_set.html">aws_ses_configuration_set</a>
                        </li>

                        <li<%= sidebar_current("docs-aws-resource-ses-event-destination") %>>
                            <a href="/docs/providers/aws/r/ses_event_destination.html">aws_ses_event_destination</a>
                        </li>

                    </ul>
                </li>

                <li<%= sidebar_current("docs-aws-resource-service-catalog") %>>
                    <a href="#">Service Catalog Resources</a>
                    <ul class="nav nav-visible">

                        <li<%= sidebar_current("docs-aws-resource-servicecatalog-portfolio") %>>
                            <a href="/docs/providers/aws/r/servicecatalog_portfolio.html">aws_servicecatalog_portfolio</a>
                        </li>

                    </ul>
                </li>

                <li<%= sidebar_current("docs-aws-resource-sfn") %>>
                    <a href="#">Step Function Resources</a>
                    <ul class="nav nav-visible">

                        <li<%= sidebar_current("docs-aws-resource-sfn-activity") %>>
                            <a href="/docs/providers/aws/r/sfn_activity.html">aws_sfn_activity</a>
                        </li>

                        <li<%= sidebar_current("docs-aws-resource-sfn-state-machine") %>>
                            <a href="/docs/providers/aws/r/sfn_state_machine.html">aws_sfn_state_machine</a>
                        </li>

                    </ul>
                </li>


                <li<%= sidebar_current("docs-aws-resource-simpledb") %>>
                    <a href="#">SimpleDB Resources</a>
                    <ul class="nav nav-visible">

                        <li<%= sidebar_current("docs-aws-resource-simpledb-domain") %>>
                            <a href="/docs/providers/aws/r/simpledb_domain.html">aws_simpledb_domain</a>
                        </li>

                    </ul>
                </li>


                <li<%= sidebar_current("docs-aws-resource-sns") %>>
                    <a href="#">SNS Resources</a>
                    <ul class="nav nav-visible">

                        <li<%= sidebar_current("docs-aws-resource-sns-topic") %>>
                            <a href="/docs/providers/aws/r/sns_topic.html">aws_sns_topic</a>
                        </li>

                        <li<%= sidebar_current("docs-aws-resource-sns-topic-policy") %>>
                            <a href="/docs/providers/aws/r/sns_topic_policy.html">aws_sns_topic_policy</a>
                        </li>

                        <li<%= sidebar_current("docs-aws-resource-sns-topic-subscription") %>>
                            <a href="/docs/providers/aws/r/sns_topic_subscription.html">aws_sns_topic_subscription</a>
                        </li>

                    </ul>
                </li>

                <li<%= sidebar_current("docs-aws-resource-ssm") %>>
                    <a href="#">SSM Resources</a>
                    <ul class="nav nav-visible">

                        <li<%= sidebar_current("docs-aws-resource-ssm-activation") %>>
                            <a href="/docs/providers/aws/r/ssm_activation.html">aws_ssm_activation</a>
                        </li>

                        <li<%= sidebar_current("docs-aws-resource-ssm-association") %>>
                            <a href="/docs/providers/aws/r/ssm_association.html">aws_ssm_association</a>
                        </li>

                        <li<%= sidebar_current("docs-aws-resource-ssm-document") %>>
                            <a href="/docs/providers/aws/r/ssm_document.html">aws_ssm_document</a>
                        </li>

                        <li<%= sidebar_current("docs-aws-resource-ssm-maintenance-window") %>>
                            <a href="/docs/providers/aws/r/ssm_maintenance_window.html">aws_ssm_maintenance_window</a>
                        </li>

                        <li<%= sidebar_current("docs-aws-resource-ssm-maintenance-window-target") %>>
                            <a href="/docs/providers/aws/r/ssm_maintenance_window_target.html">aws_ssm_maintenance_window_target</a>
                        </li>

                        <li<%= sidebar_current("docs-aws-resource-ssm-maintenance-window-task") %>>
                            <a href="/docs/providers/aws/r/ssm_maintenance_window_task.html">aws_ssm_maintenance_window_task</a>
                        </li>

                        <li<%= sidebar_current("docs-aws-resource-ssm-patch-baseline") %>>
                            <a href="/docs/providers/aws/r/ssm_patch_baseline.html">aws_ssm_patch_baseline</a>
                        </li>

                        <li<%= sidebar_current("docs-aws-resource-ssm-patch-group") %>>
                            <a href="/docs/providers/aws/r/ssm_patch_group.html">aws_ssm_patch_group</a>
                        </li>
                        <li<%= sidebar_current("docs-aws-resource-ssm-parameter") %>>
                            <a href="/docs/providers/aws/r/ssm_parameter.html">aws_ssm_parameter</a>
                        </li>

                    </ul>
                </li>

                <li<%= sidebar_current("docs-aws-resource-sqs") %>>
                    <a href="#">SQS Resources</a>
                    <ul class="nav nav-visible">

                        <li<%= sidebar_current("docs-aws-resource-sqs-queue") %>>
                            <a href="/docs/providers/aws/r/sqs_queue.html">aws_sqs_queue</a>
                        </li>

                        <li<%= sidebar_current("docs-aws-resource-sqs-queue-policy") %>>
                            <a href="/docs/providers/aws/r/sqs_queue_policy.html">aws_sqs_queue_policy</a>
                        </li>

                    </ul>
                </li>


                <li<%= sidebar_current("docs-aws-resource-(default|customer|egress-only-internet-gateway|flow|internet-gateway|main-route|network|route-|security-group|security-group-attachment|subnet|vpc|vpn)") %>>
                    <a href="#">VPC Resources</a>
                    <ul class="nav nav-visible">

                        <li<%= sidebar_current("docs-aws-resource-customer-gateway") %>>
                            <a href="/docs/providers/aws/r/customer_gateway.html">aws_customer_gateway</a>
                        </li>

                        <li<%= sidebar_current("docs-aws-resource-default-network-acl") %>>
                            <a href="/docs/providers/aws/r/default_network_acl.html">aws_default_network_acl</a>
                        </li>

                        <li<%= sidebar_current("docs-aws-resource-default-route-table") %>>
                            <a href="/docs/providers/aws/r/default_route_table.html">aws_default_route_table</a>
                        </li>

                        <li<%= sidebar_current("docs-aws-resource-default-security-group") %>>
                            <a href="/docs/providers/aws/r/default_security_group.html">aws_default_security_group</a>
                        </li>

                        <li<%= sidebar_current("docs-aws-resource-default-subnet") %>>
                            <a href="/docs/providers/aws/r/default_subnet.html">aws_default_subnet</a>
                        </li>

                        <li<%= sidebar_current("docs-aws-resource-default-vpc") %>>
                            <a href="/docs/providers/aws/r/default_vpc.html">aws_default_vpc</a>
                        </li>

                        <li<%= sidebar_current("docs-aws-resource-default-vpc-dhcp-options") %>>
                            <a href="/docs/providers/aws/r/default_vpc_dhcp_options.html">aws_default_vpc_dhcp_options</a>
                        </li>

                        <li<%= sidebar_current("docs-aws-resource-egress-only-internet-gateway") %>>
                          <a href="/docs/providers/aws/r/egress_only_internet_gateway.html">aws_egress_only_internet_gateway</a>
                        </li>

                        <li<%= sidebar_current("docs-aws-resource-flow-log") %>>
                            <a href="/docs/providers/aws/r/flow_log.html">aws_flow_log</a>
                        </li>

                        <li<%= sidebar_current("docs-aws-resource-internet-gateway") %>>
                            <a href="/docs/providers/aws/r/internet_gateway.html">aws_internet_gateway</a>
                        </li>

                        <li<%= sidebar_current("docs-aws-resource-main-route-table-assoc") %>>
                            <a href="/docs/providers/aws/r/main_route_table_assoc.html">aws_main_route_table_association</a>
                        </li>

                        <li<%= sidebar_current("docs-aws-resource-nat-gateway") %>>
                            <a href="/docs/providers/aws/r/nat_gateway.html">aws_nat_gateway</a>
                        </li>

                        <li<%= sidebar_current("docs-aws-resource-network-acl") %>>
                            <a href="/docs/providers/aws/r/network_acl.html">aws_network_acl</a>
                        </li>

                        <li<%= sidebar_current("docs-aws-resource-network-acl-rule") %>>
                          <a href="/docs/providers/aws/r/network_acl_rule.html">aws_network_acl_rule</a>
                        </li>

                        <li<%= sidebar_current("docs-aws-resource-network-interface") %>>
                            <a href="/docs/providers/aws/r/network_interface.html">aws_network_interface</a>
                        </li>
                        <li<%= sidebar_current("docs-aws-resource-network-interface-attachment") %>>
                            <a href="/docs/providers/aws/r/network_interface_attachment.html">aws_network_interface_attachment</a>
                        </li>
                        <li<%= sidebar_current("docs-aws-resource-route|") %>>
                          <a href="/docs/providers/aws/r/route.html">aws_route</a>
                        </li>

                        <li<%= sidebar_current("docs-aws-resource-route-table|") %>>
                            <a href="/docs/providers/aws/r/route_table.html">aws_route_table</a>
                        </li>

                        <li<%= sidebar_current("docs-aws-resource-route-table-association") %>>
                            <a href="/docs/providers/aws/r/route_table_association.html">aws_route_table_association</a>
                        </li>

                        <li<%= sidebar_current("docs-aws-resource-security-group") %>>
                            <a href="/docs/providers/aws/r/security_group.html">aws_security_group</a>
                        </li>

                        <li<%= sidebar_current("docs-aws-resource-network-interface-sg-attachment") %>>
                            <a href="/docs/providers/aws/r/network_interface_sg_attachment.html">aws_network_interface_sg_attachment</a>
                        </li>

                        <li<%= sidebar_current("docs-aws-resource-security-group-rule") %>>
                            <a href="/docs/providers/aws/r/security_group_rule.html">aws_security_group_rule</a>
                        </li>

                        <li<%= sidebar_current("docs-aws-resource-subnet") %>>
                            <a href="/docs/providers/aws/r/subnet.html">aws_subnet</a>
                        </li>

                        <li<%= sidebar_current("docs-aws-resource-vpc") %>>
                            <a href="/docs/providers/aws/r/vpc.html">aws_vpc</a>
                        </li>

                        <li<%= sidebar_current("docs-aws-resource-vpc-dhcp-options") %>>
                            <a href="/docs/providers/aws/r/vpc_dhcp_options.html">aws_vpc_dhcp_options</a>
                        </li>

                        <li<%= sidebar_current("docs-aws-resource-vpc-dhcp-options-association") %>>
                            <a href="/docs/providers/aws/r/vpc_dhcp_options_association.html">aws_vpc_dhcp_options_association</a>
                        </li>

                        <li<%= sidebar_current("docs-aws-resource-vpc-endpoint") %>>
                            <a href="/docs/providers/aws/r/vpc_endpoint.html">aws_vpc_endpoint</a>
                        </li>

                        <li<%= sidebar_current("docs-aws-resource-vpc-endpoint-route-table-association") %>>
                            <a href="/docs/providers/aws/r/vpc_endpoint_route_table_association.html">aws_vpc_endpoint_route_table_association</a>
                        </li>

                        <li<%= sidebar_current("docs-aws-resource-vpc-peering") %>>
                            <a href="/docs/providers/aws/r/vpc_peering.html">aws_vpc_peering_connection</a>
                        </li>

                        <li<%= sidebar_current("docs-aws-resource-vpc-peering-accepter") %>>
                            <a href="/docs/providers/aws/r/vpc_peering_accepter.html">aws_vpc_peering_connection_accepter</a>
                        </li>

                        <li<%= sidebar_current("docs-aws-resource-vpn-connection") %>>
                            <a href="/docs/providers/aws/r/vpn_connection.html">aws_vpn_connection</a>
                        </li>

                        <li<%= sidebar_current("docs-aws-resource-vpn-connection-route") %>>
                            <a href="/docs/providers/aws/r/vpn_connection_route.html">aws_vpn_connection_route</a>
                        </li>

                        <li<%= sidebar_current("docs-aws-resource-vpn-gateway-x") %>>
                            <a href="/docs/providers/aws/r/vpn_gateway.html">aws_vpn_gateway</a>
                        </li>

                        <li<%= sidebar_current("docs-aws-resource-vpn-gateway-attachment") %>>
                            <a href="/docs/providers/aws/r/vpn_gateway_attachment.html">aws_vpn_gateway_attachment</a>
                        </li>

                        <li<%= sidebar_current("docs-aws-resource-vpn-gateway-route-propagation") %>>
                            <a href="/docs/providers/aws/r/vpn_gateway_route_propagation.html">aws_vpn_gateway_route_propagation</a>
                        </li>

                    </ul>
                </li>

            </ul>
        </div>
    <% end %>

    <%= yield %>
<% end %><|MERGE_RESOLUTION|>--- conflicted
+++ resolved
@@ -143,10 +143,8 @@
                         <li<%= sidebar_current("docs-aws-datasource-kms-secret") %>>
                             <a href="/docs/providers/aws/d/kms_secret.html">aws_kms_secret</a>
                         </li>
-<<<<<<< HEAD
                         <li<%= sidebar_current("docs-aws-datasource-nat-gateway") %>>
                            <a href="/docs/providers/aws/d/nat_gateway.html">aws_nat_gateway</a>
-=======
                         <li<%= sidebar_current("docs-aws-datasource-lb-x") %>>
                             <a href="/docs/providers/aws/d/lb.html">aws_lb</a>
                         </li>
@@ -155,7 +153,6 @@
                         </li>
                         <li<%= sidebar_current("docs-aws-datasource-lb-target-group") %>>
                             <a href="/docs/providers/aws/d/lb_target_group.html">aws_lb_target_group</a>
->>>>>>> b17bb9f0
                         </li>
                         <li<%= sidebar_current("docs-aws-datasource-partition") %>>
                             <a href="/docs/providers/aws/d/partition.html">aws_partition</a>
