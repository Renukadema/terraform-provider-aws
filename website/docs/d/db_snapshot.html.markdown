--- conflicted
+++ resolved
@@ -6,11 +6,7 @@
   Get information on a DB Snapshot.
 ---
 
-<<<<<<< HEAD
 # Data Source: aws\_db\_snapshot
-=======
-# aws_db_snapshot
->>>>>>> cf392ced
 
 Use this data source to get information about a DB Snapshot for use when provisioning DB instances
 
