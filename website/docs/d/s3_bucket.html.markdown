--- conflicted
+++ resolved
@@ -73,12 +73,8 @@
 
 The following arguments are supported:
 
-<<<<<<< HEAD
 * `bucket` - (Optional) The name of the bucket.
 * `name_prefix` - (Optional) Name prefix of the bucket. Returns first bucket found with prefix. Conflicts with `bucket`
-=======
-* `bucket` - (Required) Name of the bucket
->>>>>>> 60ee273a
 
 ## Attribute Reference
 
