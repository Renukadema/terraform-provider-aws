---
subcategory: "EC2"
layout: "aws"
page_title: "AWS: aws_ebs_volume"
description: |-
  Provides an elastic block storage resource.
---

# Resource: aws_ebs_volume

Manages a single EBS volume.

## Example Usage

```hcl
resource "aws_ebs_volume" "example" {
  availability_zone = "us-west-2a"
  size              = 40

  tags = {
    Name = "HelloWorld"
  }
}
```

~> **NOTE**: One of `size` or `snapshot_id` is required when specifying an EBS volume

## Argument Reference

The following arguments are supported:

* `availability_zone` - (Required) The AZ where the EBS volume will exist.
* `encrypted` - (Optional) If true, the disk will be encrypted.
* `iops` - (Optional) The amount of IOPS to provision for the disk.
* `size` - (Optional) The size of the drive in GiBs.
* `snapshot_id` (Optional) A snapshot to base the EBS volume off of.
<<<<<<< HEAD
* `type` - (Optional) The type of EBS volume. Can be "standard", "gp2", "io1", "sc1" or "st1" (Default: "standard").
* `outpost_arn` - (Optional) The Amazon Resource Name (ARN) of the Outpost.
=======
* `type` - (Optional) The type of EBS volume. Can be "standard", "gp2", "io1", "sc1" or "st1" (Default: "gp2").
>>>>>>> c2c6cff7
* `kms_key_id` - (Optional) The ARN for the KMS encryption key. When specifying `kms_key_id`, `encrypted` needs to be set to true.
* `tags` - (Optional) A mapping of tags to assign to the resource.

~> **NOTE**: When changing the `size`, `iops` or `type` of an instance, there are [considerations](http://docs.aws.amazon.com/AWSEC2/latest/UserGuide/considerations.html) to be aware of that Amazon have written about this.

## Attributes Reference

In addition to all arguments above, the following attributes are exported:

* `id` - The volume ID (e.g. vol-59fcb34e).
* `arn` - The volume ARN (e.g. arn:aws:ec2:us-east-1:0123456789012:volume/vol-59fcb34e).


## Import

EBS Volumes can be imported using the `id`, e.g.

```
$ terraform import aws_ebs_volume.id vol-049df61146c4d7901
```<|MERGE_RESOLUTION|>--- conflicted
+++ resolved
@@ -34,12 +34,8 @@
 * `iops` - (Optional) The amount of IOPS to provision for the disk.
 * `size` - (Optional) The size of the drive in GiBs.
 * `snapshot_id` (Optional) A snapshot to base the EBS volume off of.
-<<<<<<< HEAD
-* `type` - (Optional) The type of EBS volume. Can be "standard", "gp2", "io1", "sc1" or "st1" (Default: "standard").
 * `outpost_arn` - (Optional) The Amazon Resource Name (ARN) of the Outpost.
-=======
 * `type` - (Optional) The type of EBS volume. Can be "standard", "gp2", "io1", "sc1" or "st1" (Default: "gp2").
->>>>>>> c2c6cff7
 * `kms_key_id` - (Optional) The ARN for the KMS encryption key. When specifying `kms_key_id`, `encrypted` needs to be set to true.
 * `tags` - (Optional) A mapping of tags to assign to the resource.
 
