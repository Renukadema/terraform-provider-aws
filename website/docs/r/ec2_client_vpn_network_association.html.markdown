--- conflicted
+++ resolved
@@ -17,10 +17,8 @@
 
 ```hcl
 resource "aws_ec2_client_vpn_network_association" "example" {
-<<<<<<< HEAD
-  client_vpn_endpoint_id = "${aws_ec2_client_vpn_endpoint.example.id}"
-  subnet_id              = "${aws_subnet.example.id}"
-  security_groups        = [""]
+  client_vpn_endpoint_id = aws_ec2_client_vpn_endpoint.example.id
+  subnet_id              = aws_subnet.example.id
 }
 ```
 
@@ -28,13 +26,9 @@
 
 ```hcl
 resource "aws_ec2_client_vpn_network_association" "example" {
-  client_vpn_endpoint_id = "${aws_ec2_client_vpn_endpoint.example.id}"
-  subnet_id              = "${aws_subnet.example.id}"
-  security_groups        = ["${aws_security_group.example1.id}", "${aws_security_group.example2.id}"]
-=======
   client_vpn_endpoint_id = aws_ec2_client_vpn_endpoint.example.id
   subnet_id              = aws_subnet.example.id
->>>>>>> d104477b
+  security_groups        = [aws_security_group.example1.id, aws_security_group.example2.id]
 }
 ```
 
