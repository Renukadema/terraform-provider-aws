---
subcategory: "ElastiCache"
layout: "aws"
page_title: "AWS: aws_elasticache_global_replication_group"
description: |-
  Provides an ElastiCache Global Replication Group resource.
---

# Resource: aws_elasticache_global_replication_group

Provides an ElastiCache Global Replication Group resource, which manages replication between two or more Replication Groups in different regions. For more information, see the [ElastiCache User Guide](https://docs.aws.amazon.com/AmazonElastiCache/latest/red-ug/Redis-Global-Datastore.html).

## Example Usage

### Global replication group with one secondary replication group

The global replication group depends on the primary group existing. Secondary replication groups depend on the global replication group. Terraform dependency management will handle this transparently using resource value references.

<<<<<<< HEAD
```terraform
resource "aws_elasticache_global_replication_group" "replication_group" {
=======
```hcl
resource "aws_elasticache_global_replication_group" "example" {
>>>>>>> 778ad1a9
  global_replication_group_id_suffix = "example"
  primary_replication_group_id       = aws_elasticache_replication_group.primary.id
}

resource "aws_elasticache_replication_group" "primary" {
  replication_group_id          = "example-primary"
  replication_group_description = "primary replication group"

  engine         = "redis"
  engine_version = "5.0.6"
  node_type      = "cache.m5.large"

  number_cache_clusters = 1
}

resource "aws_elasticache_replication_group" "secondary" {
  provider = aws.other_region

  replication_group_id          = "example-secondary"
  replication_group_description = "secondary replication group"
  global_replication_group_id   = aws_elasticache_global_replication_group.example.global_replication_group_id

  number_cache_clusters = 1
}
```

## Argument Reference

The following arguments are supported:

* `global_replication_group_id_suffix` – (Required) The suffix name of a Global Datastore. If `global_replication_group_id_suffix` is changed, creates a new resource.
* `primary_replication_group_id` – (Required) The ID of the primary cluster that accepts writes and will replicate updates to the secondary cluster. If `primary_replication_group_id` is changed, creates a new resource.
* `global_replication_group_description` – (Optional) A user-created description for the global replication group.

## Attributes Reference

In addition to all arguments above, the following attributes are exported:

* `id` - The ID of the ElastiCache Global Replication Group.
* `arn` - The ARN of the ElastiCache Global Replication Group.
* `actual_engine_version` - The full version number of the cache engine running on the members of this global replication group.
* `at_rest_encryption_enabled` - A flag that indicate whether the encryption at rest is enabled.
* `auth_token_enabled` - A flag that indicate whether AuthToken (password) is enabled.
* `cache_node_type` - The instance class used. See AWS documentation for information on [supported node types](https://docs.aws.amazon.com/AmazonElastiCache/latest/red-ug/CacheNodes.SupportedTypes.html) and [guidance on selecting node types](https://docs.aws.amazon.com/AmazonElastiCache/latest/red-ug/nodes-select-size.html).
* `cluster_enabled` - Indicates whether the Global Datastore is cluster enabled.
* `engine` - The name of the cache engine to be used for the clusters in this global replication group.
* `global_replication_group_id` - The full ID of the global replication group.
* `transit_encryption_enabled` - A flag that indicates whether the encryption in transit is enabled.

## Import

ElastiCache Global Replication Groups can be imported using the `global_replication_group_id`, e.g.

```
$ terraform import aws_elasticache_global_replication_group.my_global_replication_group okuqm-global-replication-group-1
```<|MERGE_RESOLUTION|>--- conflicted
+++ resolved
@@ -16,13 +16,8 @@
 
 The global replication group depends on the primary group existing. Secondary replication groups depend on the global replication group. Terraform dependency management will handle this transparently using resource value references.
 
-<<<<<<< HEAD
 ```terraform
-resource "aws_elasticache_global_replication_group" "replication_group" {
-=======
-```hcl
 resource "aws_elasticache_global_replication_group" "example" {
->>>>>>> 778ad1a9
   global_replication_group_id_suffix = "example"
   primary_replication_group_id       = aws_elasticache_replication_group.primary.id
 }
