--- conflicted
+++ resolved
@@ -109,8 +109,9 @@
 }
 ```
 
-<<<<<<< HEAD
-```hcl
+-> In this example, we use a [`dynamic` block](/docs/configuration/expressions.html#dynamic-blocks) to define zero or more `launch_specification` blocks, producing one for each element in the list of subnet ids.
+
+```terraform
 resource "aws_spot_fleet_request" "cheap_compute" {
   iam_fleet_role                      = "arn:aws:iam::12345678:role/spot-fleet"
   target_capacity                     = 3
@@ -145,10 +146,6 @@
 }
 ```
 
--> In this example, we use a [`dynamic` block](/docs/configuration/expressions.html#dynamic-blocks) to define zero or more `launch_specification` blocks, producing one for each element in the list of subnet ids.
-
-=======
-
 ### Using multiple launch configurations
 
 ```terraform
@@ -189,7 +186,6 @@
 }
 ```
 
->>>>>>> d0496ce9
 ## Argument Reference
 
 Most of these arguments directly correspond to the
